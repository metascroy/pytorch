--- conflicted
+++ resolved
@@ -79,13 +79,6 @@
         ),
     },
     "inference": {
-<<<<<<< HEAD
-        "ts_nnc": "--speedup-ts",
-        "ts_nvfuser": "-n100 --speedup-ts --nvfuser",
-        "trt": "-n100 --speedup-trt",
-        "ts_nvfuser_cudagraphs": "--backend=cudagraphs_ts",
-        "inductor": "-n50 --inductor",
-=======
         "aot_eager": "--inference --backend=aot_eager ",
         "eager": "--inference --backend=eager ",
         "ts_nnc": "--inference --speedup-ts ",
@@ -98,7 +91,6 @@
         "inductor_max_autotune_no_cudagraphs": (
             "--inference -n50 --inductor --inductor-compile-mode max-autotune-no-cudagraphs --disable-cudagraphs "
         ),
->>>>>>> 28621208
     },
 }
 
@@ -112,10 +104,15 @@
         "inductor",
         "inductor_no_cudagraphs",
     ],
-    "inference": ["ts_nvfuser_cudagraphs", "inductor"],
+    "inference": [
+        "eager",
+        "aot_eager",
+        "inductor",
+        "inductor_no_cudagraphs",
+    ],
     "flag_compilers": {
         "training": ["inductor", "inductor_no_cudagraphs"],
-        "inference": ["inductor"],
+        "inference": ["inductor", "inductor_no_cudagraphs"],
     },
     "dtypes": [
         "float32",
@@ -280,6 +277,12 @@
         help="Do not write a comment to github",
     )
     parser.add_argument(
+        "--no-detect-regressions",
+        action="store_true",
+        default=False,
+        help="Do not compare to previous runs for regressions or metric graphs.",
+    )
+    parser.add_argument(
         "--update-dashboard-test",
         action="store_true",
         default=False,
@@ -334,6 +337,17 @@
         default="",
         help="Provide the args of torch.backends.xeon.run_cpu. "
         "To look up what optional arguments this launcher offers: python -m torch.backends.xeon.run_cpu --help",
+    )
+    parser.add_argument(
+        "--no-cold-start-latency",
+        action="store_true",
+        default=False,
+        help="Do not include --cold-start-latency on inductor benchmarks",
+    )
+    parser.add_argument(
+        "--inductor-compile-mode",
+        default=None,
+        help="torch.compile mode argument for inductor runs.",
     )
     args = parser.parse_args()
     return args
@@ -359,7 +373,7 @@
     if hasattr(module, "SKIP_TRAIN"):
         skip_tests.update(module.SKIP_TRAIN)
 
-    skip_tests = map(lambda name: f"-x {name}", skip_tests)
+    skip_tests = (f"-x {name}" for name in skip_tests)
     skip_str = " ".join(skip_tests)
     return skip_str
 
@@ -415,9 +429,13 @@
                         filters = DEFAULTS["quick"][suite]
                         cmd = f"{cmd} {filters}"
 
-                    if compiler in (
-                        "inductor",
-                        "inductor_no_cudagraphs",
+                    if (
+                        compiler
+                        in (
+                            "inductor",
+                            "inductor_no_cudagraphs",
+                        )
+                        and not args.no_cold_start_latency
                     ):
                         cmd = f"{cmd} --cold-start-latency"
 
@@ -432,6 +450,9 @@
 
                     if args.partition_id is not None:
                         cmd = f"{cmd} --partition-id {args.partition_id}"
+
+                    if args.inductor_compile_mode is not None:
+                        cmd = f"{cmd} --inductor-compile-mode {args.inductor_compile_mode}"
                     lines.append(cmd)
                 lines.append("")
         runfile.writelines([line + "\n" for line in lines])
@@ -1331,7 +1352,7 @@
             "gh_warnings.txt",
             "gh_regression.txt",
             "gh_metric_regression.txt",
-            "gh_training.txt",
+            "gh_training.txt" if self.args.training else "gh_inference.txt",
             "gh_graphs.txt",
             "gh_build_summary.txt",
         ]
@@ -1373,14 +1394,15 @@
 
     def update(self):
         self.upload_graphs()
-        SummaryStatDiffer(self.args).generate_comment()
-        RegressionDetector(self.args).generate_comment()
-        try:
-            RegressionTracker(self.args).diff()
-        except Exception as e:
-            logging.exception(e)
-            with open(f"{self.args.output_dir}/gh_regression.txt", "w") as gh_fh:
-                gh_fh.write("")
+        if not self.args.no_detect_regressions:
+            SummaryStatDiffer(self.args).generate_comment()
+            RegressionDetector(self.args).generate_comment()
+            try:
+                RegressionTracker(self.args).diff()
+            except Exception as e:
+                logging.exception(e)
+                with open(f"{self.args.output_dir}/gh_regression.txt", "w") as gh_fh:
+                    gh_fh.write("")
 
         comment = self.gen_comment()
         print(comment)
