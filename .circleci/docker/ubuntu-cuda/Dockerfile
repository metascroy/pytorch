ARG UBUNTU_VERSION
ARG CUDA_VERSION
ARG IMAGE_NAME

FROM ${IMAGE_NAME}

ARG UBUNTU_VERSION
ARG CUDA_VERSION

ENV DEBIAN_FRONTEND noninteractive

# Install common dependencies (so that this step can be cached separately)
ARG EC2
COPY ./common/install_base.sh install_base.sh
RUN bash ./install_base.sh && rm install_base.sh

# Install user
COPY ./common/install_user.sh install_user.sh
RUN bash ./install_user.sh && rm install_user.sh

# Install katex
ARG KATEX
COPY ./common/install_docs_reqs.sh install_docs_reqs.sh
RUN bash ./install_docs_reqs.sh && rm install_docs_reqs.sh

# Install conda and other packages (e.g., numpy, pytest)
ENV PATH /opt/conda/bin:$PATH
ARG ANACONDA_PYTHON_VERSION
COPY requirements-ci.txt /opt/conda/requirements-ci.txt
COPY ./common/install_conda.sh install_conda.sh
RUN bash ./install_conda.sh && rm install_conda.sh
RUN rm /opt/conda/requirements-ci.txt

# Install gcc
ARG GCC_VERSION
COPY ./common/install_gcc.sh install_gcc.sh
RUN bash ./install_gcc.sh && rm install_gcc.sh

# Install clang
ARG CLANG_VERSION
COPY ./common/install_clang.sh install_clang.sh
RUN bash ./install_clang.sh && rm install_clang.sh

# (optional) Install protobuf for ONNX
ARG PROTOBUF
COPY ./common/install_protobuf.sh install_protobuf.sh
RUN if [ -n "${PROTOBUF}" ]; then bash ./install_protobuf.sh; fi
RUN rm install_protobuf.sh
ENV INSTALLED_PROTOBUF ${PROTOBUF}

# (optional) Install database packages like LMDB and LevelDB
ARG DB
COPY ./common/install_db.sh install_db.sh
RUN if [ -n "${DB}" ]; then bash ./install_db.sh; fi
RUN rm install_db.sh
ENV INSTALLED_DB ${DB}

# (optional) Install vision packages like OpenCV and ffmpeg
ARG VISION
COPY ./common/install_vision.sh install_vision.sh
RUN if [ -n "${VISION}" ]; then bash ./install_vision.sh; fi
RUN rm install_vision.sh
ENV INSTALLED_VISION ${VISION}

<<<<<<< HEAD
# (optional) Install UCC
ARG UCX_COMMIT
ARG UCC_COMMIT
ENV UCX_COMMIT $UCX_COMMIT
ENV UCC_COMMIT $UCC_COMMIT
ENV UCX_HOME /usr
ENV UCC_HOME /usr
ADD ./common/install_ucc.sh install_ucc.sh
RUN if [ -n "${UCX_COMMIT}" ] && [ -n "${UCC_COMMIT}" ]; then bash ./install_ucc.sh; fi
RUN rm install_ucc.sh

ADD ./common/install_openssl.sh install_openssl.sh
=======
COPY ./common/install_openssl.sh install_openssl.sh
>>>>>>> df1b7c29
ENV OPENSSL_ROOT_DIR /opt/openssl
RUN bash ./install_openssl.sh
ENV OPENSSL_DIR /opt/openssl

# (optional) Install non-default CMake version
ARG CMAKE_VERSION
COPY ./common/install_cmake.sh install_cmake.sh
RUN if [ -n "${CMAKE_VERSION}" ]; then bash ./install_cmake.sh; fi
RUN rm install_cmake.sh

# Install ccache/sccache (do this last, so we get priority in PATH)
COPY ./common/install_cache.sh install_cache.sh
ENV PATH /opt/cache/bin:$PATH
# See https://github.com/pytorch/pytorch/issues/82174
# TODO(sdym@fb.com):
# check if this is needed after full off Xenial migration
ENV CARGO_NET_GIT_FETCH_WITH_CLI true
RUN bash ./install_cache.sh && rm install_cache.sh
ENV CMAKE_CUDA_COMPILER_LAUNCHER=/opt/cache/bin/sccache

# Add jni.h for java host build
COPY ./common/install_jni.sh install_jni.sh
COPY ./java/jni.h jni.h
RUN bash ./install_jni.sh && rm install_jni.sh

# Install Open MPI for CUDA
COPY ./common/install_openmpi.sh install_openmpi.sh
RUN if [ -n "${CUDA_VERSION}" ]; then bash install_openmpi.sh; fi
RUN rm install_openmpi.sh

# Include BUILD_ENVIRONMENT environment variable in image
ARG BUILD_ENVIRONMENT
ENV BUILD_ENVIRONMENT ${BUILD_ENVIRONMENT}

# AWS specific CUDA build guidance
ENV TORCH_CUDA_ARCH_LIST Maxwell
ENV TORCH_NVCC_FLAGS "-Xfatbin -compress-all"
ENV CUDA_PATH /usr/local/cuda

# Install LLVM dev version (Defined in the pytorch/builder github repository)
COPY --from=pytorch/llvm:9.0.1 /opt/llvm /opt/llvm

# Install CUDNN
ARG CUDNN_VERSION
COPY ./common/install_cudnn.sh install_cudnn.sh
RUN if [ "${CUDNN_VERSION}" -eq 8 ]; then bash install_cudnn.sh; fi
RUN rm install_cudnn.sh

USER jenkins
CMD ["bash"]<|MERGE_RESOLUTION|>--- conflicted
+++ resolved
@@ -62,7 +62,6 @@
 RUN rm install_vision.sh
 ENV INSTALLED_VISION ${VISION}
 
-<<<<<<< HEAD
 # (optional) Install UCC
 ARG UCX_COMMIT
 ARG UCC_COMMIT
@@ -74,10 +73,7 @@
 RUN if [ -n "${UCX_COMMIT}" ] && [ -n "${UCC_COMMIT}" ]; then bash ./install_ucc.sh; fi
 RUN rm install_ucc.sh
 
-ADD ./common/install_openssl.sh install_openssl.sh
-=======
 COPY ./common/install_openssl.sh install_openssl.sh
->>>>>>> df1b7c29
 ENV OPENSSL_ROOT_DIR /opt/openssl
 RUN bash ./install_openssl.sh
 ENV OPENSSL_DIR /opt/openssl
