#include <torch/csrc/distributed/c10d/NCCLUtils.hpp>
#include <torch/csrc/distributed/c10d/ProcessGroupNCCL.hpp>
#include <fstream>
#include <mutex>
#include <sstream>

#ifdef USE_C10D_NCCL

#include <exception>
#include <map>
#include <stdexcept>
#include <tuple>
#include <unordered_set>
#include <utility>

#include <ATen/cuda/CUDAContext.h>
#include <ATen/cuda/CUDAGraph.h>
#include <c10/core/DeviceType.h>
#include <c10/cuda/CUDAAllocatorConfig.h>
#include <c10/cuda/CUDAGraphsC10Utils.h>
#include <c10/cuda/CUDAGuard.h>
#include <c10/util/CallOnce.h>
#include <c10/util/Exception.h>
#include <c10/util/Logging.h>
#include <c10/util/Optional.h>
#include <c10/util/irange.h>
#include <torch/csrc/cuda/nccl.h>
#include <torch/csrc/distributed/c10d/ParamCommsUtils.hpp>
#include <torch/csrc/distributed/c10d/TraceUtils.h>
#include <torch/csrc/distributed/c10d/Utils.hpp>
#include <torch/torch.h>

namespace c10d {

constexpr const char* const kNCCLAbortedCommStoreKey = "NCCLABORTEDCOMM";

namespace {

#if defined(NCCL_MAJOR) && \
    ((NCCL_MAJOR > 2) || (NCCL_MAJOR == 2) && (NCCL_MINOR >= 10))
#define NCCL_HAS_AVG 1
#endif

// NCCL op mapping
const std::map<ReduceOp::RedOpType, ncclRedOp_t> ncclOp = {
    {ReduceOp::MIN, ncclMin},
    {ReduceOp::MAX, ncclMax},
    {ReduceOp::SUM, ncclSum},
    {ReduceOp::PRODUCT, ncclProd},
#ifdef NCCL_HAS_AVG
    {ReduceOp::AVG, ncclAvg},
#endif
};

// NCCL type typing
std::map<at::ScalarType, ncclDataType_t> ncclDataType = {
    {at::kChar, ncclInt8},
    {at::kByte, ncclUint8},
    {at::kFloat, ncclFloat},
    {at::kDouble, ncclDouble},
    {at::kInt, ncclInt32},
    {at::kLong, ncclInt64},
    {at::kHalf, ncclHalf},
    {at::kBool, ncclUint8},
#if HAS_NCCL_BF16_DATATYPE
    {at::kBFloat16, ncclBfloat16},
#endif
};

// Helper function that gets the data type and issues error if not supported
ncclDataType_t getNcclDataType(at::ScalarType type) {
  auto it = ncclDataType.find(type);
  TORCH_CHECK_WITH(
      TypeError,
      it != ncclDataType.end(),
      "Input tensor data type is not supported for NCCL process group: ",
      type);
  return it->second;
}

bool complexViewAsRealAllowed(const ReduceOp reduceOp) {
  switch (reduceOp) {
    case ReduceOp::SUM:
      return true;
    case ReduceOp::AVG:
      return true;
    case ReduceOp::PREMUL_SUM:
      return true;
    case ReduceOp::UNUSED:
      return true;
    default:
      return false;
  }
  return false;
}

#ifdef ENABLE_NCCL_PREMUL_SUM_SUPPORT
template <typename T, ncclDataType_t dataType>
ncclRedOpRAII unpackPreMulSum(
    const ReduceOp& reduceOp,
    const ncclComm_t& comm) {
  const auto* preMulSupplement =
      reinterpret_cast<NCCLPreMulSumSupplement*>(reduceOp.supplement_.get());
  ncclRedOp_t preMulSum;
  bool has_tensor = preMulSupplement->tensor_factor.defined();
  auto residence = has_tensor ? ncclScalarDevice : ncclScalarHostImmediate;
  const T* ptr_factor = has_tensor
      ? preMulSupplement->tensor_factor.const_data_ptr<T>()
      : nullptr;
  T scalar_factor = T(preMulSupplement->double_factor);
  ncclRedOpCreatePreMulSum(
      &preMulSum,
      // https://docs.nvidia.com/deeplearning/nccl/user-guide/docs/api/ops.html#ncclredopcreatepremulsum
      // tells us that the scalar input is strictly a multiplier.
      /*scalar=*/has_tensor ? const_cast<T*>(ptr_factor) : &scalar_factor,
      dataType,
      residence,
      comm);
  return ncclRedOpRAII(preMulSum, comm);
}
#endif

ncclRedOpRAII getNcclReduceOp(
    const ReduceOp& reduceOp,
    at::Tensor& input,
    const ncclDataType_t& dataType,
    const ncclComm_t& comm) {
  try {
    if (input.scalar_type() == at::kBool) {
      if (reduceOp == ReduceOp::SUM) {
        // For bool tensors, map sum to max, which both represent a bitwise or.
        // This is to prevent overflow issues with sum, since we use uint8 to
        // represent a bool (see ncclDataType mapping).
        return ncclMax;
      }
#ifdef NCCL_HAS_AVG
      if (reduceOp == ReduceOp::AVG) {
        C10_THROW_ERROR(
            TypeError, "Cannot use ReduceOp.AVG with boolean inputs");
      }
#endif
    }
    if (reduceOp == ReduceOp::PREMUL_SUM) {
#ifdef ENABLE_NCCL_PREMUL_SUM_SUPPORT
      switch (dataType) {
        case ncclHalf:
          return unpackPreMulSum<at::Half, ncclHalf>(reduceOp, comm);
        case ncclFloat:
          return unpackPreMulSum<float, ncclFloat>(reduceOp, comm);
        case ncclDouble:
          return unpackPreMulSum<double, ncclDouble>(reduceOp, comm);
        default:
          C10_THROW_ERROR(
              TypeError, "PreMulSum Data type must be half, float, or double");
          ncclRedOp_t unused;
          return unused;
      }
#else
      C10_THROW_ERROR(ValueError, "PreMulSum requires NCCL>=2.11.1");
#endif
    }
    return ncclOp.at(reduceOp);
  } catch (const std::out_of_range& e) {
    switch (reduceOp) {
      case ReduceOp::AVG:
        C10_THROW_ERROR(
            ValueError,
            c10::str(
                "AVG requires NCCL 2.10+. The current version is ",
                NCCL_MAJOR,
                ".",
                NCCL_MINOR));
        break;
      case ReduceOp::BAND:
        C10_THROW_ERROR(ValueError, "Cannot use ReduceOp.BAND with NCCL");
        break;
      case ReduceOp::BOR:
        C10_THROW_ERROR(ValueError, "Cannot use ReduceOp.BOR with NCCL");
        break;
      case ReduceOp::BXOR:
        C10_THROW_ERROR(ValueError, "Cannot use ReduceOp.BXOR with NCCL");
        break;
      default:
        C10_THROW_ERROR(ValueError, "Unhandled ReduceOp");
        break;
    }
  }
}

// Get a key string from device
inline std::string getKeyFromDevice(at::Device& device) {
  return std::to_string(device.index());
}

std::string getKeySendRecv(int myRank, int peer) {
  int lowRank = myRank < peer ? myRank : peer;
  int highRank = myRank < peer ? peer : myRank;
  std::string sendRecvPair =
      std::to_string(lowRank) + ":" + std::to_string(highRank);
  return sendRecvPair;
}

// Get device from tensor
inline at::Device getDevice(at::Tensor& tensor) {
  return tensor.device();
}

// [Sync Streams] Helper that lets the input ncclStreams to wait for the current
// stream. NCCL communications run on ncclStreams, but input tensors are
// allocated on different streams (i.e., current streams). Communications on
// ncclStreams cannot start before pending input tensor ops on current streams
// finish. Otherwise, ops on two streams might read/write same tensors
// concurrently.
//
// The synchronization above alone is not enough. We also need to make sure
// input tensors are not freed before their usages on ncclStreams finish. This
// can be achieved by calling c10::cuda::CUDACachingAllocator::recordStream,
// which remembers the usage stream (ncclStream), creates an event on the usage
// stream when GC attempts to free the input tensor, and delays GC until that
// event is done.
void syncStream(
    at::Device& device,
    at::cuda::CUDAEvent& ncclEvent,
    at::cuda::CUDAStream& ncclStream) {
  ncclEvent.record(at::cuda::getCurrentCUDAStream(device.index()));
  ncclEvent.block(ncclStream);
}

// Given a ncclUniqueId, convert it to a string representation that can be put
// in the store.
std::string buildNcclUniqueIdStr(const ncclUniqueId& ncclID) {
  const uint8_t* bytes = reinterpret_cast<const uint8_t*>(&ncclID);
  std::ostringstream oss;
  for (const auto i : c10::irange(NCCL_UNIQUE_ID_BYTES)) {
    oss << std::hex << static_cast<int>(bytes[i]);
  }
  return oss.str();
}

std::string getNcclAbortedCommStoreKey(const std::string ncclIdStr) {
  return std::string(kNCCLAbortedCommStoreKey) + ":" + ncclIdStr;
}

// Returns exception's what() given an exception_ptr instance.
std::string getExceptionMsgFromExceptionPtr(
    const std::exception_ptr& exceptionPtr) {
  TORCH_CHECK(exceptionPtr != nullptr);
  try {
    std::rethrow_exception(exceptionPtr);
  } catch (const std::exception& e) {
    return e.what();
  } catch (...) {
    return "Unknown exception type";
  }
}

inline void errorIfCapturingNonCapturableNCCL(c10::cuda::CaptureStatus status) {
  // parentheses avoid some compiler warnings
  static const uint64_t min_version =
      (((uint64_t)2) << 32) + (((uint64_t)9) << 16) + ((uint64_t)6);
  static const uint64_t cur_version = torch::cuda::nccl::version();
  if (cur_version < min_version) {
    TORCH_CHECK_WITH(
        NotImplementedError,
        status == c10::cuda::CaptureStatus::None,
        "Capturing NCCL collectives is only allowed with NCCL >= 2.9.6");
  }
}

} // namespace

// Map from each communicator to its device index.
// This map is used when register/deregister cache segments from cache
// allocator. See design notes below:
// - Each segment should be registered only to the communicator on the
//   same device.
// - We cannot reuse devNCCLCommMap_ in each ProcessGroup because the key may be
//   ranks rather than device in point-to-point case.
// - This map has also to be maintained as global variable since the register
//   hooks are called outside the scope of any PG, thus we need traverse
//   communicators in all PGs.
static std::unordered_map<std::shared_ptr<NCCLComm>, int> ncclCommDevIdxMap;
static std::mutex ncclCommDevIdxMapMutex;
static bool allocatorHooksAttached = false;

std::atomic<bool> ProcessGroupNCCL::shouldDump_(false);

void cacheAllocatorRegisterHook(
    const c10::cuda::CUDACachingAllocator::TraceEntry& te) {
  // Register after SEGMENT_ALLOC
  if (te.action_ !=
      c10::cuda::CUDACachingAllocator::TraceEntry::Action::SEGMENT_ALLOC) {
    return;
  }

  std::lock_guard<std::mutex> lock(ncclCommDevIdxMapMutex);
  for (auto& it : ncclCommDevIdxMap) {
    auto& ncclComm = it.first;
    auto& devIdx = it.second;
    if (te.device_ == devIdx) {
      ncclComm->registerSegment(reinterpret_cast<void*>(te.addr_), te.size_);
    }
  }
}

void cacheAllocatorDeregisterHook(
    const c10::cuda::CUDACachingAllocator::TraceEntry& te) {
  // deregister before SEGMENT_FREE
  if (te.action_ !=
      c10::cuda::CUDACachingAllocator::TraceEntry::Action::SEGMENT_FREE) {
    return;
  }

  std::lock_guard<std::mutex> lock(ncclCommDevIdxMapMutex);
  for (auto& it : ncclCommDevIdxMap) {
    auto& ncclComm = it.first;
    auto& devIdx = it.second;
    if (te.device_ == devIdx) {
      ncclComm->deregisterSegment(reinterpret_cast<void*>(te.addr_));
    }
  }
}

#if defined(IS_NCCL_EXP) && defined(NCCL_COMM_DUMP)
std::string dump_nccl_trace() {
  std::unordered_map<
      std::string /* ncclUniqueID */,
      std::unordered_map<std::string, std::string> /* dump from this comm */>
      ncclDumpMap;
  // dump_nccl_trace is only called from the default PG (uid_=0), but we want to
  // dump from all comms so we need to iterate over ncclCommDevIdxMap, which
  // is static
  std::vector<std::shared_ptr<NCCLComm>> allNCCLComms;
  // within the critical section, we don't want to dump while holding the lock
  // as dump might hang
  ncclCommDevIdxMapMutex.lock();
  for (auto& [ncclComm, _] : ncclCommDevIdxMap) {
    allNCCLComms.push_back(ncclComm);
  }
  ncclCommDevIdxMapMutex.unlock();
  for (auto& ncclComm : allNCCLComms) {
    std::string ncclUniqueIDStr = buildNcclUniqueIdStr(ncclComm->getNcclId());
    ncclDumpMap[ncclUniqueIDStr] = ncclComm->ncclCommDump();
  }
  return NCCLTraceBuffer::get()->dump(ncclDumpMap);
<<<<<<< HEAD
}
#else
std::string dump_nccl_trace() {
  return NCCLTraceBuffer::get()->dump(c10::nullopt);
}
=======
}
#else
std::string dump_nccl_trace() {
  return NCCLTraceBuffer::get()->dump(c10::nullopt);
}
>>>>>>> 5b900745
#endif

c10::optional<std::function<std::string()>>& get_cpp_trace_dumper() {
  static c10::optional<std::function<std::string()>> dumper(c10::nullopt);
  return dumper;
}

gil_checker_t& get_gil_checker() {
  static gil_checker_t gil_checker = nullptr;
  return gil_checker;
}

std::future<bool> launchAsyncGilCheck() {
  std::promise<bool> resultPromise;
  std::future<bool> resultFuture = resultPromise.get_future();
  TORCH_CHECK(get_gil_checker(), "Can't check GIL with null GIL checker");
  std::thread workerThread([promise = std::move(resultPromise)]() mutable {
    try {
      auto& gil_checker = get_gil_checker();
      promise.set_value((*gil_checker)());
    } catch (...) {
      promise.set_exception(std::current_exception());
    }
  });

  // Detach the thread to allow it to run independently
  workerThread.detach();

  return resultFuture;
}

// Return CUDA device with ordinal given by input rank.  If we aren't
// bound to a specific device, there is no strict guarantee that this
// heuristic is the correct assignment of ranks to GPUs that Python
// layers use, but in practice it tends to be.  Fortunately we don't
// rely on this for correctness of any tensor operations, just for
// ancillary uses like barriers.
at::Device ProcessGroupNCCL::guessDeviceForRank() const {
  TORCH_CHECK_WITH(ValueError, rank_ >= 0, "Invalid rank ", rank_);
  if (getBoundDeviceId()) {
    return *getBoundDeviceId();
  } else {
    auto numGPUs = at::cuda::getNumGPUs();
    int16_t deviceIdx = static_cast<int16_t>(rank_ % numGPUs);
    return at::Device(at::DeviceType::CUDA, deviceIdx);
  }
}

const int64_t ProcessGroupNCCL::kWatchdogThreadSleepMillis = 100;
constexpr int64_t kSynchronizeBusyWaitMillis = 10;
thread_local uint64_t ProcessGroupNCCL::ncclActiveGroupCounter_ = 0;

std::ostream& operator<<(
    std::ostream& output,
    const ProcessGroupNCCL::WorkNCCL& workNCCL) {
  std::string workInfo;
  workInfo = c10::str(
      "WorkNCCL(",
      "SeqNum=",
      workNCCL.seq_,
      ", OpType=",
      opTypeToString(workNCCL.opType_),
      ", NumelIn=",
      workNCCL.numelIn_,
      ", NumelOut=",
      workNCCL.numelOut_,
      ", Timeout(ms)=",
      workNCCL.opTimeout_.count(),
      ")");
  return output << workInfo;
}

ProcessGroupNCCL::WorkNCCL::WorkNCCL(
    at::Device& device,
    int rank,
    OpType opType,
    uint64_t seq,
    const char* profilingTitle,
    const c10::optional<std::vector<at::Tensor>>& inputs,
    bool desyncDebug,
    bool enableTiming,
    DebugLevel distDebugLevel)
    : Work(rank, opType, profilingTitle, inputs),
      device_(device),
      workStartTime_(std::chrono::steady_clock::now()),
      seq_(seq),
      timingEnabled_(enableTiming),
      distDebugLevel_(distDebugLevel) {
  // Creates the CUDA event wrappers
  // Note: The actual events are lazily created when first recorded to with
  // DEFAULT_FLAGS = cudaEventDisableTiming.
  if (enableTiming) {
    ncclStartEvent_ = std::make_shared<at::cuda::CUDAEvent>(cudaEventDefault);
  }
  ncclEndEvent_ = std::make_shared<at::cuda::CUDAEvent>(
      enableTiming ? cudaEventDefault : cudaEventDisableTiming);
}

ProcessGroupNCCL::WorkNCCL::WorkNCCL(const WorkNCCL& w)
    : Work(w.rank_, w.opType_),
      std::enable_shared_from_this<WorkNCCL>(w),
      device_(w.device_),
      ncclStartEvent_(w.ncclStartEvent_),
      ncclEndEvent_(w.ncclEndEvent_),
      ncclComm_(w.ncclComm_),
      blockingWait_(w.blockingWait_),
      opTimeout_(w.opTimeout_),
      workStartTime_(w.workStartTime_),
      seq_(w.seq_),
      startTraceUpdated_(w.startTraceUpdated_),
      numelIn_(w.numelIn_),
      numelOut_(w.numelOut_),
      store_(w.store_),
      timingEnabled_(w.timingEnabled_),
      trace_id_(w.trace_id_),
      distDebugLevel_(w.distDebugLevel_) {
  exception_ = w.exception_;
}

ProcessGroupNCCL::WorkNCCL::~WorkNCCL() = default;

bool ProcessGroupNCCL::WorkNCCL::isCompleted() {
  checkAndSetException();
  return exception() || finishedGPUExecutionInternal();
}

bool ProcessGroupNCCL::WorkNCCL::isStarted() {
  checkAndSetException();
  return exception() || startedGPUExecutionInternal();
}

bool ProcessGroupNCCL::WorkNCCL::isSuccess() const {
  C10_THROW_ERROR(NotImplementedError, "WorkNCCL::isSuccess() is deprecated");
}

void ProcessGroupNCCL::WorkNCCL::checkAndSetException() {
  if (exception()) {
    // We already have an exception.
    return;
  }

  auto exception_ptr = checkForNCCLErrors();
  std::unique_lock<std::mutex> lock(mutex_);
  exception_ = exception_ptr;
  if (exception_) {
    LOG(INFO) << logPrefix()
              << "found async exception when checking for NCCL errors: "
              << getExceptionMsgFromExceptionPtr(exception_);
  }
}

const std::string& ProcessGroupNCCL::WorkNCCL::logPrefix() const {
  static std::string prefix = c10::str("[Rank ", rank_, "] ");
  return prefix;
}

void ProcessGroupNCCL::WorkNCCL::setException(
    std::exception_ptr exception_ptr) {
  std::unique_lock<std::mutex> lock(mutex_);
  exception_ = exception_ptr;
}

// Helper that checks if the NCCL kernels are completed on the GPUs
bool ProcessGroupNCCL::WorkNCCL::finishedGPUExecution() {
  checkAndSetException();
  return finishedGPUExecutionInternal();
}

bool ProcessGroupNCCL::WorkNCCL::startedGPUExecutionInternal() const {
  // if timing is disabled we won't have allocated start events
  if (!timingEnabled_) {
    return false;
  }
  // Checking the work's corresponding CUDA event's status
  if (!ncclStartEvent_->query()) {
    return false;
  }
  return true;
}

bool ProcessGroupNCCL::WorkNCCL::finishedGPUExecutionInternal() const {
  // Checking the work's corresponding CUDA event's status
  if (!ncclEndEvent_->query()) {
    return false;
  }
  return true;
}

bool ProcessGroupNCCL::WorkNCCL::checkTimeout(
    c10::optional<std::chrono::milliseconds> timeout) {
  auto currentTimepoint = std::chrono::steady_clock::now();
  auto timeElapsed = std::chrono::duration_cast<std::chrono::milliseconds>(
      currentTimepoint - workStartTime_);
  auto workTimeout = timeout ? *timeout : opTimeout_;

  if (timeElapsed < workTimeout)
    return false;

  // Timed out

  // There is already an error, we don't override it
  if (exception())
    return true;

  std::string exceptionMsg = c10::str(
      logPrefix(),
      "Watchdog caught collective operation timeout: ",
      *this,
      " ran for ",
      timeElapsed.count(),
      " milliseconds before timing out.");

  LOG(ERROR) << exceptionMsg;
  std::exception_ptr exception_ptr =
      std::make_exception_ptr(C10_BUILD_ERROR(DistBackendError, exceptionMsg));
  setException(exception_ptr);
  return true;
}

void ProcessGroupNCCL::WorkNCCL::handleException(
    ErrorHandlingMode errorHandling) {
  if (exception_) {
    auto exceptionMsg = c10::str(
        "Some NCCL operations have failed or timed out. Due to the ",
        "asynchronous nature of CUDA kernels, subsequent GPU operations ",
        "might run on corrupted/incomplete data.");
    LOG(ERROR) << logPrefix() << exceptionMsg;
    C10_LOG_API_USAGE_ONCE("ProcessGroupNCCL.WorkNCCL.handleException");

    if (SHOULD_TEAR_DOWN(errorHandling)) {
      auto tearDownMsg = c10::str(
          "To avoid data inconsistency, we are taking the entire process down.");
      LOG(ERROR) << logPrefix() << tearDownMsg;
      std::rethrow_exception(exception_);
    }
  }
}

void ProcessGroupNCCL::WorkNCCL::synchronize() {
  // Call Synchronize without a timeout. We use this method to avoid adding a
  // timeout argument to the public synchronize API.
  synchronizeInternal(kNoTimeout);
}

void ProcessGroupNCCL::WorkNCCL::synchronizeStream() {
  auto currentStream = at::cuda::getCurrentCUDAStream(device_.index());
  // Block the current stream on the NCCL stream
  ncclEndEvent_->block(currentStream);

  if (avoidRecordStreams_) {
    stashed_for_allocator_safety_->clear();
  }
}

// Waiting on the work's corresponding CUDA events
void ProcessGroupNCCL::WorkNCCL::synchronizeInternal(
    std::chrono::milliseconds timeout) {
  synchronizeStream();

  // In case of blocking, wait for the operation to complete.
  if (blockingWait_) {
    while (!isCompleted()) {
      bool timedOut = checkTimeout(
          timeout == kNoTimeout ? c10::nullopt : c10::make_optional(timeout));
      // Explicitly abort ncclComms here before throwing this timed out
      // exception to users.
      // If throwing timed out excepiton without aborting nccl communicators
      // here, it was observed that CUDA GPU will have 100% utilization and
      // can not run new events successfully.
      if (timedOut) {
        std::string exceptionMsg = c10::str(
            logPrefix(),
            "Work ",
            (*this),
            " timed out in blocking wait (TORCH_NCCL_BLOCKING_WAIT=1).");
        LOG(ERROR) << exceptionMsg;
        break;
      }
      // Yield
      std::this_thread::sleep_for(
          std::chrono::milliseconds(kSynchronizeBusyWaitMillis));
    }
    // exception() includes timeout and error during blocking wait
    if (exception()) {
      // Abort NCCL communicators
      abort();
      // Throw exception (from main thread here)
      handleException(TearDown);
    }
  }

  // Device synchronize only after we've completed timeout checks.
  if (barrierTensor_.defined()) {
    // If we use the work to do barrier, we should block here
    // `dist.barrier()` only requires all CPU processes to enter this
    // function, hence we only need to make sure the dummy all-reduce has
    // completed. So we would only need to sync the **current stream** back to
    // host, and do not need to synchronize the entire device (which may have
    // kernels running on other streams).
    // Using `cudaStreamSynchronize` instead of `cudaDeviceSynchronize` can:
    // - lower chance of hang;
    // - CurrentCUDAStream is usually the context of the next operation in
    // Python, thus blocking current stream would already block the next
    // compute kernel;
    // - achieve better barrier performance.
    auto currentStream = at::cuda::getCurrentCUDAStream(device_.index());
    AT_CUDA_CHECK(cudaStreamSynchronize(currentStream));
  }
}

// Same as calling synchronize().
bool ProcessGroupNCCL::WorkNCCL::wait(std::chrono::milliseconds timeout) {
  RECORD_PARAM_COMMS(
      static_cast<int>(this->seq_), // seq
      0, // process group ptr
      rank_, // rank
      "wait", // colName
      0, // inNelems
      0, // outNelems
      at::kByte, // dType
      std::vector<int64_t>(), // inSplitSizes
      std::vector<int64_t>(), // outSplitSizes
      -1,
      -1,
      static_cast<int>(1)); // number of device?
  synchronizeInternal(timeout);
  // TODO(kwen2501): this should be moved to c10d tests, to qualify a NCCL
  // upgrade. Once a NCCL version is qualified, this code should not be needed
  // at runtime.
#ifdef PGNCCL_ENABLE_HASH
  if (distDebugLevel_ >= DebugLevel::Detail) {
    auto numel = getTensorsNumel(*outputs_);
    auto hashValue = hashTensors(*outputs_);
    PRINT_COLLECTIVE_HASH_SIGNATURE(
        "output", opTypeToString(opType_), numel, hashValue);
  }
#endif
  // Always return true, because abort API is not implemented.
  return true;
}

void ProcessGroupNCCL::WorkNCCL::abort() {
  // Abort all communicators of this work
  ncclComm_->ncclCommAbort();

  ncclCommDevIdxMapMutex.lock();
  ncclCommDevIdxMap.erase(ncclComm_);
  ncclCommDevIdxMapMutex.unlock();
}

static std::atomic<size_t> process_group_id = 0;

constexpr const char* MULTI_DEVICE_ERROR_MSG =
    "Expecting one tensor only but got multiple. You are probably using multiple "
    "devices under one thread. The support for such usage has been deprecated. "
    "For details, please refer to "
    "https://pytorch.org/docs/stable/distributed.html#multi-gpu-collective-functions. "
    "ProcessGroupNCCL continues supporting multi-process and multi-thread modes.";

ProcessGroupNCCL::ProcessGroupNCCL(
    const c10::intrusive_ptr<Store>& store,
    int rank,
    int size,
    c10::intrusive_ptr<Options> options)
    : Backend(rank, size),
      store_(store),
      options_(options),
      ncclCommCounter_(0),
      traceKeyStart_(getTraceStartKey("NCCL", rank)),
      traceKeyEnd_(getTraceEndKey("NCCL", rank)),
      terminateProcessGroup_(false),
      terminateHeartbeatMonitorThread_(false),
      collectiveDebugInfoMode_(false),
      uid_(process_group_id++),
      intraNodeComm_(initIntraNodeComm()) {
  TORCH_CHECK_WITH(
      ValueError,
      at::cuda::getNumGPUs() != 0,
      "ProcessGroupNCCL is only supported with GPUs, no GPUs found!");
  logPrefix_ = createLogPrefix();
  blockingWait_ = getCvarBool(TORCH_NCCL_BLOCKING_WAIT, false);
  abortInDestroyProcessGroup_ =
      getCvarBool(TORCH_NCCL_ABORT_IN_DESTROY_PG, false);
  asyncErrorHandling_ = static_cast<ErrorHandlingMode>(
      getCvarInt(TORCH_NCCL_ASYNC_ERROR_HANDLING, 3 /*SkipCleanUp*/));
  desyncDebug_ = getCvarBool(TORCH_NCCL_DESYNC_DEBUG, false) ||
      (dist_debug_level_ >= DebugLevel::Detail);
  dumpOnTimeout_ = getCvarBool(TORCH_NCCL_DUMP_ON_TIMEOUT, false) ||
      (dist_debug_level_ >= DebugLevel::Detail);
  heartbeat_ = 1ULL;
  monitorThreadEnabled_.store(getCvarBool(TORCH_NCCL_ENABLE_MONITORING, true));
  heartbeatTimeoutInSec_ =
      getCvarInt(TORCH_NCCL_HEARTBEAT_TIMEOUT_SEC, 60 * 10 /*10 Mins*/);
  waitTimeoutDumpInMilSec_ =
      getCvarInt(TORCH_NCCL_WAIT_TIMEOUT_DUMP_MILSEC, 60 * 1000 /*60 Sec*/);
  coordCheckIntervalMilSec_ = getCvarInt(TORCH_NCCL_COORD_CHECK_MILSEC, 1000);
  ncclTraceBufferSize_ = getCvarInt(TORCH_NCCL_TRACE_BUFFER_SIZE, 0);
  NCCLTraceBuffer::get()->record_pg_ranks(uid_, groupRanks());
  enableCollecticeHashDebug_ = (dist_debug_level_ >= DebugLevel::Detail);
  // store_ usually is wrapped with PrefixStore and the prefix is different
  // across different ProcessGroupNCCL(PG) instances. We need to get the
  // underlying non-PrefixStore for sharing global information shared across
  // different PGs.
  PrefixStore* prefixStore = dynamic_cast<PrefixStore*>(store_.get());
  globalStore_ =
      prefixStore ? prefixStore->getUnderlyingNonPrefixStore() : store_;
#ifdef ENABLE_NCCL_ERROR_CHECKING
  enableTiming_.store(
      getCvarBool(TORCH_NCCL_ENABLE_TIMING, false) || desyncDebug_);
#endif
  avoidRecordStreams_ = getCvarBool(TORCH_NCCL_AVOID_RECORD_STREAMS, false);
#ifdef NCCL_HAS_COMM_REGISTER
  useTensorRegisterAllocatorHook_ =
      getCvarBool(TORCH_NCCL_USE_TENSOR_REGISTER_ALLOCATOR_HOOK, false);
  if (c10::cuda::CUDACachingAllocator::CUDAAllocatorConfig::
          expandable_segments()) {
    useTensorRegisterAllocatorHook_ = false;
    LOG(INFO)
        << logPrefix()
        << "disables TORCH_NCCL_USE_TENSOR_REGISTER_ALLOCATOR_HOOK because it is not compatible with CUDA allocator expandable segments mode.";
  }
#endif

  if (blockingWait_) {
    if (asyncErrorHandling_ != NoHandling || desyncDebug_) {
      LOG(INFO)
          << logPrefix() << "TORCH_NCCL_BLOCKING_WAIT and "
          << "TORCH_NCCL_ASYNC_ERROR_HANDLING|TORCH_NCCL_DESYNC_DEBUG"
          << "should not both be enabled. "
          << "Only TORCH_NCCL_BLOCKING_WAIT is being used in this process.";
      asyncErrorHandling_ = NoHandling;
      desyncDebug_ = false;
    }
  } else {
    if (desyncDebug_ && asyncErrorHandling_ == NoHandling) {
      LOG(INFO)
          << logPrefix()
          << "TORCH_NCCL_DESYNC_DEBUG and TORCH_NCCL_ASYNC_ERROR_HANDLING "
          << "must both be enabled. "
          << "Enabling TORCH_NCCL_ASYNC_ERROR_HANDLING.";
      asyncErrorHandling_ = SkipCleanUp;
    }
  }

#ifdef ENABLE_NCCL_ERROR_CHECKING
  ncclCommWatchdogThread_ =
      std::thread(&ProcessGroupNCCL::ncclCommWatchdog, this);
#endif

  init();
  const std::string OFF = "OFF";
  std::string torch_distributed_debug =
      getCvarString({"TORCH_DISTRIBUTED_DEBUG"}, OFF.c_str());
  LOG(INFO) << logPrefix() << "ProcessGroupNCCL initialization options: "
            << "NCCL version: " << getNcclVersion() << ", size: " << size
            << ", global rank: " << globalRank()
            << ", TORCH_NCCL_ASYNC_ERROR_HANDLING: " << asyncErrorHandling_
            << ", TORCH_NCCL_DUMP_ON_TIMEOUT: " << dumpOnTimeout_
            << ", TORCH_NCCL_WAIT_TIMEOUT_DUMP_MILSEC: "
            << waitTimeoutDumpInMilSec_
            << ", TORCH_NCCL_DESYNC_DEBUG: " << desyncDebug_
            << ", TORCH_NCCL_ENABLE_TIMING: " << enableTiming_.load()
            << ", TORCH_NCCL_BLOCKING_WAIT: " << blockingWait_
            << ", TIMEOUT(ms): " << options_->timeout.count()
            << ", USE_HIGH_PRIORITY_STREAM: "
            << options_->is_high_priority_stream
            << ", SPLIT_FROM: " << options_->split_from
            << ", SPLIT_COLOR: " << options_->split_color
            << ", TORCH_DISTRIBUTED_DEBUG: " << torch_distributed_debug
#ifdef NCCL_HAS_COMM_REGISTER
            << ", TORCH_NCCL_USE_TENSOR_REGISTER_ALLOCATOR_HOOK: "
            << useTensorRegisterAllocatorHook_
#endif
            << ", TORCH_NCCL_ENABLE_MONITORING: "
            << monitorThreadEnabled_.load()
            << ", TORCH_NCCL_HEARTBEAT_TIMEOUT_SEC: " << heartbeatTimeoutInSec_
            << ", TORCH_NCCL_TRACE_BUFFER_SIZE: " << ncclTraceBufferSize_
            << ", TORCH_NCCL_COORD_CHECK_MILSEC: " << coordCheckIntervalMilSec_
            << ", ID=" << this->getID();

  if (options_->global_ranks_in_group.empty()) {
    this->globalRankStart = 0;
  } else {
    this->globalRankStart = options_->global_ranks_in_group[0];
  }

  if (options_->global_ranks_in_group.empty()) {
    this->globalRankStride = 1;
  } else if (options_->global_ranks_in_group.size() == 1) {
    this->globalRankStride = 0;
  } else {
    bool ranksAreStrided = true;
    int startRank = options_->global_ranks_in_group[0];
    int stride =
        options_->global_ranks_in_group[1] - options_->global_ranks_in_group[0];
    for (std::vector<uint64_t>::size_type i = 0;
         i < options_->global_ranks_in_group.size();
         i++) {
      if (options_->global_ranks_in_group[i] != startRank + i * stride) {
        ranksAreStrided = false;
        break;
      }
    }

    if (ranksAreStrided) {
      this->globalRankStride = options_->global_ranks_in_group[1] -
          options_->global_ranks_in_group[0];
    } else {
      this->globalRankStride = -1;
    }
  }

  RECORD_PARAM_COMMS(
      0, // seq
      static_cast<int>(uid_), // pg id
      rank, // rank
      "init", // colName
      0, // inNelems
      0, // outNelems
      at::kByte, // dType
      std::vector<int64_t>(), // inSplitSizes
      std::vector<int64_t>(), // outSplitSizes
      globalRankStart, // globalRankStart
      globalRankStride, // globalRankStride
      size_); // worldSize

  // Attach hooks to cache allocator to trigger the hooks whenever a traced
  // action is called. In the following hooks, we register a newly allocated
  // segment when SEGMENT_ALLOC action occurs, and deregister a segment when
  // SEGMENT_FREE action occurs.
  // We attach hooks only once at the first PG creation.
  // Attaching hooks fails if CUDACachingAllocator is not initialized, so
  // lazyInitCUDA is called (and is a no-op if CUDA is already initialized).
  if (useTensorRegisterAllocatorHook_ && !allocatorHooksAttached) {
    at::globalContext().lazyInitCUDA();
    c10::cuda::CUDACachingAllocator::attachAllocatorTraceTracker(
        &cacheAllocatorRegisterHook);
    c10::cuda::CUDACachingAllocator::attachAllocatorTraceTracker(
        &cacheAllocatorDeregisterHook);
    allocatorHooksAttached = true;
  }
}

void ProcessGroupNCCL::eagerConnectSingleDevice(at::Device device) {
  const auto key = getKeyFromDevice(device);
  LOG(INFO) << logPrefix() << "Eagerly connecting nccl backend with device "
            << device;
  getNCCLComm(key, device, OpType::ALLREDUCE);
}

void ProcessGroupNCCL::performNocolorSplit(at::Device device) {
  // If our backend doesn't support splitting, this is a no-op for
  // ranks not in the new subgroup (and ranks that would be in it will
  // just use a new communicator rather than split).
#ifdef NCCL_HAS_COMM_SPLIT
  const auto key = getKeyFromDevice(device);
  LOG(INFO) << logPrefix() << "Performing nocolor split on backend device "
            << device << ", key " << key << ", i am " << this;
  auto comm = getNCCLComm(key, device, OpType::ALLREDUCE);
  NCCLComm::split(comm.get(), NCCL_SPLIT_NOCOLOR, rank_, options_->config);
#endif
}

c10::intrusive_ptr<intra_node_comm::IntraNodeComm> ProcessGroupNCCL::
    initIntraNodeComm() {
  return intra_node_comm::IntraNodeComm::rendezvous(
      store_, std::to_string(uid_), rank_, size_);
}

void ProcessGroupNCCL::setSequenceNumberForGroup() {
} // NCCL just starts sequence numbers at 0.

uint64_t ProcessGroupNCCL::getSequenceNumberForGroup() {
  return seq_;
}

void ProcessGroupNCCL::registerOnCompletionHook(
    std::function<void(std::shared_ptr<WorkInfo>)>&& hook) {
  TORCH_CHECK_WITH(
      DistBackendError,
      onCompletionHook_ == nullptr,
      "ProcessGroupNCCL OnCompletion hook already registered");

  TORCH_CHECK_WITH(
      ValueError,
      enableTiming_.load(),
      "ProcessGroupNCCL OnCompletion hook requires recording start and end "
      "events which require setting TORCH_NCCL_ENABLE_TIMING environment variable. "
      "This is only available for NCCL version >= 2.4.");
  onCompletionHook_ = std::move(hook);
  onCompletionHookThread_ = std::thread(&ProcessGroupNCCL::runHookLoop, this);
}

// must release GIL when calling this method
void ProcessGroupNCCL::waitForPendingWorks() {
  // Reasoning about hook completion:
  // 1. waitForPendingWorks should be called after user code has finished
  // calling
  //    all collectives. This means, when we got here, all of the collectives
  //    are either in workMetaList_ or has been erased from workMetaList_.
  // 2. The watchdog thread grabs both locks to move Work object from the
  //    workMetaList_ to the completedWorkList_, and the hook thread only erases
  //    a Work object after the hook is returned. Therefore, after user code
  //    calls a collective, its Work object is either in workMetaList_ or in
  //    completedWorkList_ before it finishes.
  // 3. We have three threads and two locks.
  //      a. main thread (this function) grabs two locks atomically
  //      b. watchdog thread (watchdogHandler function) always grabs
  //      workMetaListMutex_
  //         first and then grabs completedWorkListMutex_.
  //      c. hook thread (runHookLoop function) only grabs
  //      completedWorkListMutex_. Therefore, locks are always acquired in the
  //      same order and hence no deadlocks.
  while (true) {
    {
      std::lock(workMetaListMutex_, completedWorkListMutex_);
      std::lock_guard<std::mutex> lockWork(workMetaListMutex_, std::adopt_lock);
      std::lock_guard<std::mutex> lockHook(
          completedWorkListMutex_, std::adopt_lock);

      if (workMetaList_.empty() && completedWorkList_.empty()) {
        return;
      }
    }

    std::this_thread::sleep_for(
        std::chrono::milliseconds(kWatchdogThreadSleepMillis));
  }
}

void ProcessGroupNCCL::enableCollectivesTiming() {
  enableTiming_.store(true);
}

void ProcessGroupNCCL::waitForFutureOrTimeout(
    std::future<bool>& fut,
    const std::chrono::milliseconds& timeOutMilSec,
    const std::string& futDescription,
    bool throwException) {
  std::string errorMsg;
  TORCH_CHECK(fut.valid(), "Expected a valid future");
  std::future_status status = fut.wait_for(timeOutMilSec);
  if (status == std::future_status::ready) {
    // Calling .get() will re-raise any exception from the future, and we don't
    // care about the retval
    try {
      bool result = fut.get();
      if (result) {
        LOG(INFO) << logPrefix()
                  << "future is successfully executed for: " << futDescription;
      }
    } catch (const std::exception& e) {
      errorMsg = c10::str(
          logPrefix(),
          "Exception thrown when waitng for future ",
          futDescription,
          ": ",
          e.what());
      LOG(ERROR) << errorMsg;
    } catch (...) {
      errorMsg = c10::str(
          logPrefix(),
          "Unknown exception thrown when waitng for future ",
          futDescription);
      LOG(ERROR) << errorMsg;
    }
  } else {
    errorMsg = c10::str(
        logPrefix(),
        "Future for ",
        futDescription,
        " timed out after ",
        timeOutMilSec.count(),
        " ms");
    LOG(ERROR) << errorMsg;
  }
  if (throwException && !errorMsg.empty()) {
    C10_THROW_ERROR(DistBackendError, errorMsg);
  }
}

void ProcessGroupNCCL::abortCommsFromMap(
    std::unordered_map<std::string, std::shared_ptr<NCCLComm>>& ncclCommsMap,
    c10::optional<std::string> abortReason) {
  // The process may control multiple devices, loop through the communicators on
  // each device
  for (auto& it : ncclCommsMap) {
    auto& devName = it.first;
    auto& ncclComm = it.second;

    LOG(INFO) << logPrefix() << "ProcessGroupNCCL destroying ncclComm_ "
              << ncclComm->ncclComm_ << " on CUDA device: " << devName;
    ncclComm->ncclCommAbort(abortReason);
    // Note that we don't remove the aborted communicators from the
    // cache. The reason is that if we do remove the communicator
    // from the cache, it is possible that a new collective operation
    // calls `ncclCommInitRank` to create a new communicator whereas
    // other ranks might have failed/timed out and didn't enter
    // `ncclCommInitRank`. As a result, when there is a failure on
    // a communicator the application receives an exception and its
    // their responsibility to destroy the process group and recreate
    // it to recover from errors.

    c10::StreamId streamId = -1;
    if (ncclStreams_.find(devName) != ncclStreams_.end()) {
      auto stream = ncclStreams_.at(devName);
      streamId = stream.id();
    }

    LOG(INFO) << logPrefix() << "ProcessGroupNCCL destroyed "
              << " communicator on CUDA device: " << devName
              << " with stream: " << streamId;
  }
}

// Abort all communicators on this rank
bool ProcessGroupNCCL::abort(c10::optional<std::string> abortReason) {
  // Remove record from global ncclCommDevIdxMapMutex before aboarting,
  // so that a new cache segment would not register to already aborded
  // communicators. Note that ncclCommDevIdxMap is a global container which may
  // contain other PG's communicators, thus we need to only erase communicators
  // for the current PG.
  ncclCommDevIdxMapMutex.lock();
  for (auto& it : devNCCLCommMap_) {
    auto& ncclComm = it.second;
    ncclCommDevIdxMap.erase(ncclComm);
  }
  ncclCommDevIdxMapMutex.unlock();

  std::lock_guard<std::mutex> lock(mutex_);
  abortCommsFromMap(devNCCLCommMap_, abortReason);
  abortCommsFromMap(inInitializationCommMap_, abortReason);
  return true;
}

void ProcessGroupNCCL::shutdown(c10::optional<std::string> reason) {
  // Don't join threads here since the purpose of this method is to abort all
  // communicators and signal the threads to exit. Joining on the threads could
  // potentially block and hence avoid it in this method.
  terminateProcessGroup_.store(true);
  workMetaListCV_.notify_one();

  // lauch abort asynchrounously and wait for it to complete or timeout
  LOG(INFO) << logPrefix()
            << "Launching ProcessGroupNCCL abort asynchrounously.";
  std::future<bool> fut = std::async(
      std::launch::async, [this, &reason]() { return this->abort(reason); });

  waitForFutureOrTimeout(fut, options_->timeout, "ProcessGroup abort", true);
  LOG(INFO) << logPrefix() << "ProcessGroupNCCL aborts successfully.";

  // We need to wait for abort to finish before we can safely shut down
  // heartbeat monitoring thread.
  terminateHeartbeatMonitorThread_.store(true);
  monitorWakeUpCV_.notify_one();
}

ProcessGroupNCCL::~ProcessGroupNCCL() {
  LOG(INFO) << logPrefix() << "ProcessGroupNCCL destructor entered.";

  if (!terminateProcessGroup_.load()) {
    // Only if TORCH_NCCL_ABORT_IN_DESTROY_PG is enabled, terminateProcessGroup_
    // will be set to true through destroy_process_group
    if (abortInDestroyProcessGroup_) {
      LOG(WARNING) << c10::str(
          "WARNING: process group has NOT been destroyed before it is being destructed. ",
          "On normal program exit, the application should call destroy_process_group to ",
          "ensure that any pending NCCL data transfers have finished in this process. "
          "In rare cases this process can exit before this point and block the progress of "
          "another member of the process group. This constraint has always been present, "
          " but this warning has only been added since PyTorch 2.3");
    }
    // If user haven't explicitly destroy/shutdown process group, destructor
    // needs to do so
    shutdown();
  }

  // Wait for all threads to finish before returning
#ifdef ENABLE_NCCL_ERROR_CHECKING
  if (ncclCommWatchdogThread_.joinable()) {
    ncclCommWatchdogThread_.join();
    LOG(INFO) << logPrefix() << "ProcessGroupNCCL watchdog thread joined.";
  }
  if (ncclHeartbeatMonitorThread_.joinable()) {
    ncclHeartbeatMonitorThread_.join();
    LOG(INFO) << logPrefix()
              << "ProcessGroupNCCL heart beat monitor thread joined.";
  }
#endif
  if (onCompletionHookThread_.joinable()) {
    onCompletionHookThread_.join();
    LOG(INFO) << logPrefix()
              << "ProcessGroupNCCL onCompletionHookThread thread joined.";
  }
}

bool ProcessGroupNCCL::dumpDebuggingInfo() {
  // Serialize all calls to this function to avoid corrupting data, but allow
  // multiple calls in one runtime. User is responsible for preserving the
  // output file from an earlier call before a later call overwrites it.
  static std::mutex writeDebugInfoMutex;
  std::lock_guard<std::mutex> lock(writeDebugInfoMutex);
  LOG(ERROR) << logPrefix() << "ProcessGroupNCCL preparing to dump debug info.";
  if (ncclTraceBufferSize_ > 0) {
    // We dump nccl trace into local disk by default and users can register
    // their customized writer by inheriting `DebugInfoWriter` via
    // `registerDebugInfoWriter`.
    auto ncclTrace = dump_nccl_trace();
    DebugInfoWriter& writer = DebugInfoWriter::getWriter(globalRank());
    writer.write(ncclTrace);
    return true;
  }
  return false;
}

void ProcessGroupNCCL::terminateProcess(std::string errMsg) {
  // Logging with `FATAL`, after errMsg printed, it calls `std::abort()`
  // to terminate the program execution.
  LOG(FATAL) << logPrefix() << errMsg;
}

int computeDeltaMS(
    std::chrono::time_point<std::chrono::steady_clock> start,
    std::chrono::time_point<std::chrono::steady_clock> end) {
  return std::chrono::duration_cast<std::chrono::milliseconds>(end - start)
      .count();
}

void ProcessGroupNCCL::heartbeatMonitor() {
  uint64_t heartBeatCounter = 0ULL;
  std::string errorMsg;
  std::string exitMsg;
  bool checkTimeoutSignal = (dumpOnTimeout_ && uid_ == 0);
  int monitorPollInterval = checkTimeoutSignal ? coordCheckIntervalMilSec_
                                               : heartbeatTimeoutInSec_ * 1000;
  auto lastTimePollStore = std::chrono::steady_clock::now();
  auto lastTimeHeartBeatCheck = std::chrono::steady_clock::now();
  c10::optional<DumpPipe> dumpPipe = c10::nullopt;
  if (uid_ == 0) {
    // DumpPipe is one per-trainer process, and its convenient to name them
    // after 'global' ranks in the system, So we assume processgroup (uid)==0 is
    // the global PG and has globally unique rank ids across trainers.
    dumpPipe.emplace(rank_);
  }
  while (true) {
    // This won't have any lock since this lock is only used here.
    // Please be aware that mutex `monitorMutex_` should not be used
    // somewhere else to avoid the deadlock.
    std::unique_lock<std::mutex> lock(monitorMutex_);
    if (monitorWakeUpCV_.wait_for(
            lock, std::chrono::milliseconds(monitorPollInterval), [&] {
              return terminateHeartbeatMonitorThread_.load();
            })) {
      // For the normal complete or user interception, monitorWakeUpCV_
      // will get notified, we early return and exit heartbeatMonitor.
      return;
    }
    auto currentTime = std::chrono::steady_clock::now();

    // We put extra functionality in the thread for the default PG (aka, uid_=0)
    // because the signal is same across different PGs. We only need to run
    // once per process to avoid duplicate things performed in too many separate
    // threads. For example, we check a global flag on the TCPStore periodically
    // to see if any PG on any rank observed a timeout and signaled peers to
    // dump debugging info, and we avoid hammering the TCPStore from all PGs on
    // the same rank.
    if (checkTimeoutSignal) {
      // There are two scenarios where monitor thread will dump on timeout:
      // 1. The local rank is the first to observe a timeout.shouldDump_ will be
      // set to true.
      // 2. other ranks detected the timeout and signal the local rank to dump
      // In addtion, monitor threads will dump if watchdog threads has no
      // heartbeat or dumpPipe is not empty.
      if (shouldDump_.load()) {
        errorMsg = c10::str(
            logPrefix(),
            "Received a timeout signal from this local rank and will ",
            "start to dump the debug info. ",
            "Last enqueued NCCL work: ",
            lastEnqueuedSeq_,
            ", last completed NCCL work: ",
            lastCompletedSeq_,
            ".");
        exitMsg = c10::str(
            "ProcessGroupNCCL's watchdog detected a collective timeout from the local rank. ",
            "This is most likely caused by incorrect usages of collectives, e.g., wrong ",
            "sizes used across ranks, the order of collectives is not same for all ranks ",
            "or the scheduled collective, for some reason, didn't run. Additionally, ",
            "this can be caused by GIL deadlock or other reasons such as network errors or ",
            "bugs in the communications library (e.g. NCCL), etc. We tried our best to ",
            "dump the debug info into the storage to help you debug the issue.");
        break;
      }
      // We poll store to see if some ranks have flagged a timeout when
      // we haven't polled for `heartbeat_timeout` seconds and there haven't
      // any work added or removed for `watchdog_timeout` seconds.
      if (computeDeltaMS(lastWorkListUpdateTime_, currentTime) >=
              kWatchdogThreadSleepMillis &&
          computeDeltaMS(lastTimePollStore, currentTime) >=
              coordCheckIntervalMilSec_) {
        lastTimePollStore = currentTime;
        if (globalStore_->check({std::string(TIMEOUT_DUMP)})) {
          errorMsg = c10::str(
              logPrefix(),
              "Received a global timeout from another rank and will ",
              "start to dump the debug info. ",
              "Last enqueued NCCL work: ",
              lastEnqueuedSeq_,
              ", last completed NCCL work: ",
              lastCompletedSeq_,
              ".");
          exitMsg = c10::str(
              "ProcessGroupNCCL's watchdog detected a collective timeout on some other rank and notified current rank. ",
              "This is most likely caused by incorrect usages of collectives, e.g., wrong ",
              "sizes used across ranks, the order of collectives is not same for all ranks ",
              "or the scheduled collective, for some reason, didn't run. Additionally, ",
              "this can be caused by GIL deadlock or other reasons such as network errors or ",
              "bugs in the communications library (e.g. NCCL), etc. We tried our best to ",
              "dump the debug info into the storage to help you debug the issue.");
          break;
        }
      }
    }

    if (computeDeltaMS(lastTimeHeartBeatCheck, currentTime) >=
        heartbeatTimeoutInSec_ * 1000) {
      // Check the heart beat of watchdog thread.
      lastTimeHeartBeatCheck = currentTime;
      auto heartbeat = heartbeat_.load();
      if (heartbeat != heartBeatCounter) {
        heartBeatCounter = heartbeat;
      } else {
        // No heartbeat increase detected and timeout.
        errorMsg = c10::str(
            logPrefix(),
            "Heartbeat monitor timed out! Process will be terminated after dumping debug info.",
            " workMetaList_.size()=",
            workMetaList_.size());
        exitMsg = c10::str(
            "ProcessGroupNCCL's watchdog got stuck for ",
            heartbeatTimeoutInSec_,
            " seconds without making progress in monitoring enqueued collectives. ",
            "This typically indicates a NCCL/CUDA API hang blocking the watchdog, ",
            "and could be triggered by another thread holding the GIL inside a ",
            "CUDA api, or other deadlock-prone behaviors.",
            "If you suspect the watchdog is not actually stuck and a longer timeout would help, ",
            "you can either increase the timeout (TORCH_NCCL_HEARTBEAT_TIMEOUT_SEC) to a larger value "
            "or disable the heartbeat monitor (TORCH_NCCL_ENABLE_MONITORING=0)."
            "If either of aforementioned helps, feel free to file an issue to PyTorch about the short timeout "
            "or false positive abort; otherwise, please attempt to debug the hang. "
            "workMetaList_.size() = ",
            workMetaList_.size(),
            "");
        break;
      }
    }
    // process a request to dump the trace. only PG uid 0 will respond to dump
    // requests, but this is fine since all PG's feed into the same flight
    // recorder and dump. After dump, the training should continue.
    if (dumpPipe.has_value() && dumpPipe->shouldDump()) {
      // best effort dump, not waiting for the dump here
      std::future<bool> fut = std::async(
          std::launch::async, [this]() { return this->dumpDebuggingInfo(); });
    }
  }
  LOG(ERROR) << errorMsg;

  auto& cpp_dumper = get_cpp_trace_dumper();
  if (cpp_dumper.has_value()) {
    LOG(INFO) << "Dumping c++ stacktraces: " << cpp_dumper.value()();
  }

  // Store debug info to storage if no other thread does it. (By default to
  // local disk)
  std::future<bool> asyncDebugDump = std::async(
      std::launch::async, [this]() { return this->dumpDebuggingInfo(); });

  // wait for the dump until timeout
  waitForFutureOrTimeout(
      asyncDebugDump,
      std::chrono::milliseconds(waitTimeoutDumpInMilSec_),
      "Flight recorder dump in heartbeatMonitor");

  if (get_gil_checker() != nullptr) {
    auto fut = launchAsyncGilCheck();
    auto kGilCheckTimeout = std::chrono::milliseconds(300);
    auto futStatus = fut.wait_for(kGilCheckTimeout);
    if (futStatus != std::future_status::ready) {
      TORCH_CHECK(
          futStatus != std::future_status::deferred,
          "Expected the future to have been launched eagerly.");
      LOG(ERROR)
          << "Could not acquire GIL within 300 ms on exit, possible GIL induced hang";
    }
    LOG(INFO) << "Could acquire GIL on exit";
  } else {
    LOG(INFO)
        << "GIL checker was not registered, perhaps this is a no-python build?";
  }

  // There are two possible cases for the watchdog thread exit:
  // Case one: desync report runs quickly, and it follows the step:
  // collective timeout -> desync -> exception handling -> destructors
  // -> set terminateHeartbeatMonitorThread_ -> notify monitorWakeUpCV_.
  // So the code either early returns above or will skip the sleep below.
  // Case two: desync might be slow or get stuck. Or we get stuck in
  // destructors, we will sleep for some time before calling std::abort() to
  // kill the whole process.
  if ((terminateProcessGroup_.load() || collectiveDebugInfoMode_.load()) &&
      !terminateHeartbeatMonitorThread_.load()) {
    // Leave another two mins for desync report generation or process group
    // destroy.
    std::this_thread::sleep_for(std::chrono::seconds(heartbeatTimeoutInSec_));
  }

  // At this point, we either already sleep for another `heartbeatTimeoutInSec_`
  // or the thread has finished. Because we don't want to block the monitor
  // thread, so We mark the thread detach and the dump of debug info becomes
  // "best effort". If the process exit normally, marking it detach also makes
  // sense because we don't really care about dumping the debug info.

  // We already log completion inside the thread, so it may not be necessary to
  // check the return value here.  We mainly use a future so we can exit early
  // if done.

  if (!terminateHeartbeatMonitorThread_.load()) {
    // Create a error message reported from MonitorThread, so
    // we throw exception and make the whole process to be killed.
    // TODO(fduwjj): After having a hang debug wiki, we need to update the wiki
    // url here.
    const auto finalExitMsg = c10::str(logPrefix(), exitMsg);
    if (monitorThreadEnabled_.load()) {
      terminateProcess(finalExitMsg);
    } else {
      LOG(ERROR)
          << "PGNCCL Monitor Thread is disabled, but would have killed this job:\n"
          << finalExitMsg;
    }
  }
}

void ProcessGroupNCCL::ncclCommWatchdog() {
  try {
    VLOG(2) << logPrefix() << "Process group watchdog thread started!";
    ncclHeartbeatMonitorThread_ =
        std::thread(&ProcessGroupNCCL::heartbeatMonitor, this);
    watchdogHandler();
    VLOG(2) << logPrefix()
            << "Process group watchdog thread terminated normally";
  } catch (std::exception& e) {
    if (std::string(e.what()).find("driver shutting down") !=
        std::string::npos) {
      LOG(INFO)
          << logPrefix()
          << "main process destroyed cuda before watchdog loop exited, terminating watchdog."
          << " (Watchdog caught exception: " << e.what();

    } else {
      // Append error message reported from watchdogHandler
      const auto exitMsg = c10::str(
          logPrefix(),
          "Process group watchdog thread terminated with exception: ",
          e.what());
      LOG(ERROR) << exitMsg;
      // TODO(whc) clean up the rethrow - why is it stored in a class var and
      // rethrown?
      watchDogException_ =
          std::make_exception_ptr(C10_BUILD_ERROR(DistBackendError, exitMsg));
      std::rethrow_exception(watchDogException_);
    }
  } catch (...) {
    const auto exitMsg = c10::str(
        logPrefix(),
        "Process group watchdog thread terminated with exception: unknown");
    LOG(ERROR) << exitMsg;
    watchDogException_ =
        std::make_exception_ptr(C10_BUILD_ERROR(DistBackendError, exitMsg));
    std::rethrow_exception(watchDogException_);
  }
}

void ProcessGroupNCCL::logWorkStart(WorkNCCL& work) {
  if (work.startTraceUpdated_)
    return;

  if (terminateProcessGroup_.load() || storeError_)
    return;

  work.startTraceUpdated_ = true;
  storeError_ = !c10d::traceUpdate(
      store_, traceKeyStart_, work.seq_, opTypeToString(work.opType_));
}

void ProcessGroupNCCL::logWorkEnd(WorkNCCL& work) {
  if (terminateProcessGroup_.load() || storeError_)
    return;

  // In case the start of the work hasn't been logged
  if (!work.startTraceUpdated_) {
    logWorkStart(work);
  }

  storeError_ = !c10d::traceUpdate(
      store_, traceKeyEnd_, work.seq_, opTypeToString(work.opType_));
}

std::string ProcessGroupNCCL::getNCCLWatchdogDebugInfo() {
  return retrieveDesyncReport(store_, "NCCL", rank_, size_);
}

std::string ProcessGroupNCCL::createLogPrefix() const {
  return c10::str("[PG ", uid_, " Rank ", rank_, "] ");
}

const std::string& ProcessGroupNCCL::logPrefix() const {
  return logPrefix_;
}

const int& ProcessGroupNCCL::globalRank() const {
  static int globalRank = rank_;
  return globalRank;
}

const std::vector<uint64_t>& ProcessGroupNCCL::groupRanks() const {
  if (options_->global_ranks_in_group.empty() && uid_ == 0) {
    static std::vector<uint64_t> globalRanks(size_);
    std::iota(globalRanks.begin(), globalRanks.end(), 0);
    return globalRanks;
  }
  return options_->global_ranks_in_group;
}

void ProcessGroupNCCL::watchdogHandler() {
  bool done = false;
  lastWorkListUpdateTime_ = std::chrono::steady_clock::now();
  std::list<ProcessGroupNCCL::WorkNCCL> completedWorkList;

  while (!done || !terminateProcessGroup_.load()) {
    std::unique_lock<std::mutex> lock(workMetaListMutex_);
    // We busy-poll the work vector every kWatchdogThreadSleepMillis
    // milliseconds as long as the atomic is True.
    workMetaListCV_.wait_for(
        lock,
        std::chrono::milliseconds(kWatchdogThreadSleepMillis),
        [&]() -> bool { return terminateProcessGroup_.load(); });
    // Bump up heart beat by one.
    heartbeat_++;

// Some versions of GLOG support less-spammy version of LOG_EVERY_MS
// in which case we don't want to spam the logs.
#ifdef LOG_EVERY_MS
    // Log the progress of this PG periodically
    C10_LOG_EVERY_MS(INFO, kWorkStatusUpdatePeriodMs) << c10::str(
        logPrefix(),
        "NCCL Work update periodically: ",
        "last enqueued NCCL work: ",
        lastEnqueuedSeq_,
        ", last completed NCCL work: ",
        lastCompletedSeq_,
        ".");
#endif

    for (auto it = workMetaList_.begin(); it != workMetaList_.end();
         /* no increment */) {
      auto& work = *it;
      // When terminateProcessGroup_ is true, communicators have already been
      // aborted, So cannot check exception based on them. But watchdog needs to
      // finish the check for the works that have already been enqueued to
      // workMetaList_
      if (!terminateProcessGroup_.load()) {
        work.checkAndSetException();
      }
      bool timedOut = work.checkTimeout();

      // If work hits an exception (either an error or timeout)
      if (work.exception()) {
        if (SHOULD_CLEAN_UP(asyncErrorHandling_)) {
          // Abort work and corresponding communicators
          work.abort();
          // PG level abort, which would abort all other communicators on this
          // rank
          abort();
        }

        // Report desync state in case of timeout
        if (timedOut) {
          LOG(ERROR) << c10::str(
              logPrefix(),
              "Timeout at NCCL work: ",
              work.seq_,
              ", last enqueued NCCL work: ",
              lastEnqueuedSeq_,
              ", last completed NCCL work: ",
              lastCompletedSeq_,
              ".");
          try {
            if (desyncDebug_ || dumpOnTimeout_) {
              // Set shutdown mode, so the heartbeat monitor thread will not
              // abort process immediately.
              collectiveDebugInfoMode_.store(true);
              std::vector<uint8_t> vec(1);
              globalStore_->set(std::string(TIMEOUT_DUMP), vec);
            }

            if (dumpOnTimeout_) {
              // signal the monitor thread to start dumping
              shouldDump_.store(true);
              // This sleep is used to give time for dumping before throwing
              // exeption
              std::this_thread::sleep_for(
                  std::chrono::seconds(heartbeatTimeoutInSec_));
            }

            if (desyncDebug_) {
              auto desyncMsg = getNCCLWatchdogDebugInfo();
              LOG(ERROR) << logPrefix() << desyncMsg;
            }
          } catch (const std::exception& e) {
            LOG(ERROR) << logPrefix()
                       << "Failed to retrieve TORCH_NCCL_DESYNC_DEBUG report. "
                       << " Please file an issue. Error: " << e.what();
          } catch (...) {
            LOG(ERROR)
                << logPrefix()
                << "Failed to rerieve TORCH_NCCL_DESYNC_DEBUG report with unknown error."
                << " Please file an issue.";
          }
        }
        // Throw exception
        work.handleException(asyncErrorHandling_);
      }

      // Work status logging for desync debug
      if (desyncDebug_) {
        if (work.isStarted()) {
          logWorkStart(work);
        }
        if (work.isCompleted()) {
          logWorkEnd(work);
        }
      }

      // Clean up completed work
      if (work.isCompleted()) {
        lastCompletedSeq_ = work.seq_;
        NCCLTraceBuffer::get()->retire_id(work.trace_id_, true);
        if (onCompletionHook_) {
          // Move Work object to completedWorkList_ to be consumed by the hook
          // thread
          {
            const std::lock_guard<std::mutex> lock(completedWorkListMutex_);
            completedWorkList_.splice(
                completedWorkList_.end(), workMetaList_, it++);
          }
          completedWorkListCV_.notify_one();
        } else {
          it = workMetaList_.erase(it);
          lastWorkListUpdateTime_ = std::chrono::steady_clock::now();
        }
        at::cuda::CUDAGraph::dec_pending_event_queries();
      } else {
        // Increment the iterator if the current WorkNCCL object is not
        // completed.
        ++it;
      }
      // Increment heartbeat after each work processed,
      // in case processing is slowed down (but not hung) by cuda api contention
      heartbeat_++;
    }
    done = workMetaList_.empty();
  }
}

void ProcessGroupNCCL::runHookLoop() {
  bool done = false;
  while (!done || !terminateProcessGroup_.load()) {
    std::unique_lock<std::mutex> lock(completedWorkListMutex_);
    // We busy-poll the work vector every kWatchdogThreadSleepMillis
    // milliseconds as long as the atomic is True.
    completedWorkListCV_.wait_for(
        lock,
        std::chrono::milliseconds(kWatchdogThreadSleepMillis),
        [&]() -> bool {
          return !completedWorkList_.empty() || terminateProcessGroup_.load();
        });

    try {
      for (auto it = completedWorkList_.begin(); it != completedWorkList_.end();
           /* no increment */) {
        const WorkNCCL& work = *it;
        // Hook might grab GIL, unlock first to prevent deadlock
        lock.unlock();

        auto timeStarted =
            std::chrono::system_clock::now() +
            std::chrono::duration_cast<std::chrono::system_clock::duration>(
                work.workStartTime_ - std::chrono::steady_clock::now());
        onCompletionHook_(std::make_shared<WorkInfo>(
            work.retrieveOpType(), // OpType
            work.getSequencenumber(), // seq
            timeStarted, // timeStarted
            std::chrono::system_clock::now(), // timeFinished
            std::chrono::duration<float, std::milli>(
                work.getDuration()) // activeDuration
            ));

        lock.lock();
        it = completedWorkList_.erase(it);
      }
    } catch (std::exception& e) {
      if (std::string(e.what()).find("driver shutting down") !=
          std::string::npos) {
        LOG(INFO)
            << logPrefix()
            << "main process destroyed cuda before runHookLoop exited, terminating runHookLoop."
            << " (runHookLoop caught exception: " << e.what();

      } else {
        // PythonOnCompletionHook has already extracted Python exception message
        // and wrapped it with a cpp one. So we no longer need to acquire GIL
        // here.
        const auto errorStr = c10::str(
            "Caught exception on rank ",
            rank_,
            " while running onCompletion hook for ProcessGroupNCCL: ",
            e.what(),
            ". Aborting all communicators.");

        // No need to call abort() on WorkNCCL here as that collective has
        // already finished successfully at this point. We just need to abort
        // the process Abort all NCCL Communicators on this ProcessGroupNCCL
        // instance.
        abort(errorStr);
      }
    }

    // Lock is still acquired at this point
    done = completedWorkList_.empty();
  }
}

std::exception_ptr ProcessGroupNCCL::WorkNCCL::checkForNCCLErrors() {
  return checkForNCCLErrorsInternal(ncclComm_);
}

std::exception_ptr ProcessGroupNCCL::checkForNCCLErrors(
    std::shared_ptr<NCCLComm>& ncclComm) {
  return checkForNCCLErrorsInternal(ncclComm);
}

std::exception_ptr ProcessGroupNCCL::checkForNCCLErrorsInternal(
    std::shared_ptr<NCCLComm>& ncclComm) {
  // Prioritize commFailureReason over checkForNcclError() result if
  // commFailureReason is set.
  auto commFailureReason = ncclComm->getNcclCommFailureReason();
  if (commFailureReason != c10::nullopt) {
    return std::make_exception_ptr(C10_BUILD_ERROR(
        DistBackendError,
        c10::str(
            "NCCL communicator encountered error set by ProcessGroupNCCL: ",
            *commFailureReason)));
  }
  ncclResult_t ncclAsyncErr = ncclComm->checkForNcclError();
  // When nonblocking mode is enabled by TORCH_NCCL_USE_COMM_NONBLOCKING,
  // ncclInProgress could be returned when there are pending NCCL calls.
  // In this case, no exception should be thrown
#ifdef NCCL_HAS_COMM_NONBLOCKING
  // ncclInProgress is defined only if NCCL_HAS_COMM_NONBLOCKING is defined
  if (ncclAsyncErr != ncclSuccess && ncclAsyncErr != ncclInProgress) {
#else
  if (ncclAsyncErr != ncclSuccess) {
#endif
    return std::make_exception_ptr(C10_BUILD_ERROR(
        DistBackendError,
        "NCCL error: " + ncclGetErrorWithVersion(ncclAsyncErr) + "\n" +
            getNcclErrorDetailStr(ncclAsyncErr)));
  }

  return nullptr;
}

void ProcessGroupNCCL::broadcastUniqueNCCLID(
    ncclUniqueId* ncclID,
    bool isSingleP2POp,
    const std::string& p2pKey,
    int p2pRank) {
  // For collective operations:
  // For every NCCL communicator that we create we need to broadcast
  // a unique ID from rank 0 to all other ranks. This broadcast is
  // done by rank 0 setting a key in the store and all other ranks
  // retrieving the contents of that key. A single process group
  // may create multiple NCCL communicators, so we use a sequence
  // number to differentiate between them.
  // For single point-to-point operations:
  // The sequence number will only be increased on 2 out of all the
  // processes in a Process Group. So all following collective
  // operations will see different sequence numbers which will cause
  // runtime errors. To avoid that, use the src:target pair instead
  // of sequence number for p2p communications.

  std::string storeKey;
  if (!isSingleP2POp) {
    storeKey = std::to_string(ncclCommCounter_++);
  } else {
    storeKey = p2pKey;
  }
  if (rank_ == 0 || (isSingleP2POp && p2pRank == 0)) {
    auto vec = std::vector<uint8_t>(
        reinterpret_cast<uint8_t*>(ncclID),
        reinterpret_cast<uint8_t*>(ncclID) + NCCL_UNIQUE_ID_BYTES);
    store_->set(storeKey, vec);
  } else {
    try {
      auto vec = store_->get(storeKey);
      TORCH_CHECK_WITH(
          DistBackendError,
          vec.size() == NCCL_UNIQUE_ID_BYTES,
          "Invalid size for ncclUniqueId");
      std::memcpy(ncclID, vec.data(), vec.size());
    } catch (const std::exception& e) {
      std::string exceptionMsg = c10::str(
          "[",
          rank_,
          "] is setting up NCCL communicator and "
          "retrieving ncclUniqueId from [0] via c10d key-value store by key '",
          storeKey,
          "', but store->get('",
          storeKey,
          "') got error: ");
      C10_THROW_ERROR(
          DistBackendError,
          exceptionMsg + e.what() +
              ". This may indicate a possible application crash on rank 0 or a network set up issue.");
    } catch (...) {
      C10_THROW_ERROR(
          DistBackendError,
          c10::str(
              "Unknown exception while [",
              rank_,
              "] is setting up NCCL communicator and "
              "retrieving ncclUniqueId from [0] via c10d key-value store by key '",
              storeKey,
              "'",
              ". This may indicate a possible application crash on rank 0 or a network set up issue."));
    }
  }
}

void ProcessGroupNCCL::destroyNCCLComms(const std::string& devNCCLCommMapKey) {
  std::lock_guard<std::mutex> lock(mutex_);
  if (devNCCLCommMap_.find(devNCCLCommMapKey) == devNCCLCommMap_.end()) {
    TORCH_INTERNAL_ASSERT(
        false,
        "Expected to find key ",
        devNCCLCommMapKey,
        " in NCCL communicator map.");
  }
  std::shared_ptr<NCCLComm>& ncclComm = devNCCLCommMap_[devNCCLCommMapKey];
  // ncclCommDestroy(comm->getNcclComm()) results in segfault when PG is being
  // destroyed, so using ncclCommAbort here.
  ncclComm->ncclCommAbort();
  // Remove communicators from the cache.
  devNCCLCommMap_.erase(devNCCLCommMapKey);
  // Clear used device indices.
  usedDeviceIdxs_.clear();

  ncclCommDevIdxMapMutex.lock();
  ncclCommDevIdxMap.erase(ncclComm);
  ncclCommDevIdxMapMutex.unlock();
}

std::shared_ptr<NCCLComm> ProcessGroupNCCL::getNCCLComm(
    const std::string& deviceKey,
    at::Device& device,
    OpType opType,
    int p2pRank,
    bool isSendRecvSelf) {
  // Sanity check
  if (deviceKey.empty()) {
    C10_THROW_ERROR(
        DistBackendError,
        "Not able to create/get the NCCL Communicator since "
        "the GPU devices are not known");
  }
  if (bound_device_id_) {
    if (*bound_device_id_ != device) {
      LOG(ERROR) << logPrefix() << "Tensor found on device " << device
                 << " but backend constrained to " << *bound_device_id_;
      C10_THROW_ERROR(
          DistBackendError,
          "Attempt to perform collective on tensor not on device passed to init_process_group");
    }
  }

  usedDeviceIdxs_.insert(device.index());

  {
    std::lock_guard<std::mutex> lock(mutex_);
    if (devNCCLCommMap_.find(deviceKey) != devNCCLCommMap_.end()) {
      // Reuse the cached communicator if there is one.
      return devNCCLCommMap_[deviceKey];
    }
  }

  // NCCL communicator not cached, create a new entry
  std::shared_ptr<NCCLComm> ncclComm;

  // Create the unique NCCL ID and broadcast it
  ncclUniqueId ncclID;

  // For batch_isend_irecv, ncclGroupStart() would be called upfront
  bool batchP2P = ncclActiveGroupCounter_ > 0;
  bool singleP2POp = isP2POp(opType, batchP2P);
  // For point-to-point communication, lower rank of the two will get unique id.
  if (rank_ == 0 || (singleP2POp && p2pRank == 0)) {
    C10D_NCCL_CHECK(ncclGetUniqueId(&ncclID), c10::nullopt);
  }

  // For point-to-point communication on the same process, don't need broadcast.
  if (!isSendRecvSelf) {
    // Broadcast so that each process can have a unique NCCL ID
    broadcastUniqueNCCLID(&ncclID, singleP2POp, deviceKey, p2pRank);
  }

  at::cuda::OptionalCUDAGuard gpuGuard;

  // [Group Start/End Note] This is used to ensure that nccl communicator will
  // be created before communication primitives are called. Let's look at this
  // example: Using the batch_isend_irecv to send a tensor to a target process.
  // On the sender side, the corresponding underlying NCCL calls will look like
  //   ncclGroupStart() // This is in batch_isend_irecv
  //   ncclGroupStart() // This is [Note 1]
  //   ncclCommInitRank() // Inside NCCLComm::create
  //   ncclSend()
  //   ncclGroupEnd() // This is [Note 2]
  //   ncclGroupEnd() // This is in batch_isend_irecv
  // With this pattern, the nccl communicator will be created in the last
  // ncclGroupEnd which means when ncclSend is processed, the passed
  // communicator argument is NULL which will lead to runtime error. So we need
  // to "close" all active nccl groups to ensure nccl communicator is actually
  // created before encountering any communication calls. This is why we need
  // the following for loop.
  for (const auto i : c10::irange(ncclActiveGroupCounter_)) {
    (void)i;
    // comms have not been initiated yet, so can only check in blocking-way
    C10D_NCCL_CHECK(ncclGroupEnd(), c10::nullopt);
  }

  // [Note 1] Create the NCCL communicators for each GPU
  C10D_NCCL_CHECK(ncclGroupStart(), c10::nullopt);

  // GPU world size and GPU rank
  int numRanks, rank;

  if (!singleP2POp) {
    // Collective, all-to-all, or batch P2P
    numRanks = getSize();
    rank = getRank();
  } else if (isSendRecvSelf) {
    // Same process send and recv.
    numRanks = 1;
    rank = 0;
  } else {
    // For single point-to-point operation, there are only 2 processes
    // involved so the GPU rank is either 0 or 1.
    numRanks = 2;
    rank = p2pRank;
  }
  // Get the device index
  auto deviceIndex = device.index();
  gpuGuard.set_index(deviceIndex);
#ifdef NCCL_HAS_COMM_SPLIT
  if (options_->split_from) {
    TORCH_CHECK(
        options_->split_color != 0,
        "Must specify a non-zero color when splitting");
    // Find a valid, healthy communicator to split from if possible.
    std::lock_guard<std::mutex> lock(options_->split_from->mutex_);
    auto& other_comms = options_->split_from->devNCCLCommMap_;
    auto dit = other_comms.find(deviceKey);
    if (dit != other_comms.end()) {
      auto& parentComm = dit->second;
      if (parentComm != nullptr && !parentComm->isAborted()) {
        ncclComm = NCCLComm::split(
            parentComm.get(), options_->split_color, rank, options_->config);
      }
    }
  }
#endif

  // To simplify conditioonal nesting, just create the ncclComms[i]
  // entry if it hasn't been yet rather than untangling the
  // conditions that might have resulted in a split above.
  if (!ncclComm) {
#ifdef NCCL_HAS_COMM_NONBLOCKING
    ncclComm = NCCLComm::create(numRanks, rank, ncclID, options_->config);
#else
    ncclComm = NCCLComm::create(numRanks, rank, ncclID);
#endif
  }

  // Creates the NCCL streams
  auto streamVal =
      at::cuda::getStreamFromPool(options_->is_high_priority_stream);

  {
    std::lock_guard<std::mutex> lock(mutex_);
    inInitializationCommMap_.emplace(deviceKey, ncclComm);
  }

  // [Note 2 ]
#ifndef NCCL_HAS_COMM_NONBLOCKING
  C10D_NCCL_CHECK(ncclGroupEnd(), c10::nullopt);
#else
  if (nccl_use_nonblocking()) {
    // If we use nonblocking mode, allow communicators to be
    // uninitialized/ncclInProgress until the first communication
    C10D_NCCL_CHECK_NONBLOCKING(ncclGroupEnd(), c10::nullopt);
  } else {
    C10D_NCCL_CHECK(ncclGroupEnd(), c10::nullopt);
  }
#endif

  LOG(INFO) << logPrefix() << "ProcessGroupNCCL created ncclComm_ "
            << ncclComm->ncclComm_ << " on CUDA device: " << deviceIndex;

  // At this point NCCL should have been initialized, hence we can accurately
  // get the env value even if NCCL sets it by reading from nccl.conf file
  LOG(INFO) << logPrefix()
            << "NCCL_DEBUG: " << getCvarString({"NCCL_DEBUG"}, "N/A");

  // See [Group Start/End Note]
  for (const auto i : c10::irange(ncclActiveGroupCounter_)) {
    (void)i;
    C10D_NCCL_CHECK(ncclGroupStart(), c10::nullopt);
  }

  ncclStreams_.emplace(deviceKey, std::move(streamVal));

  // Note: these events are created with the (default) cudaEventDisableTiming
  // flag This flag provides the best performance when used with
  // cudaStreamWaitEvent() and cudaEventQuery(). Since we here don't measure the
  // performance using cudaEvent, this should be set.
  // TODO(kwen2501): is ncclEvents_ used anywhere else?
  ncclEvents_.emplace(deviceKey, at::cuda::CUDAEvent(cudaEventDisableTiming));

  // Record the communicators based on ncclUniqueId.
  ncclIdToCommMap_.emplace(buildNcclUniqueIdStr(ncclID), ncclComm);

  // Move the NCCL resource to cache
  auto it = inInitializationCommMap_.find(deviceKey);
  // A previous thread could've already removed devicesKey from
  // inInitializationCommMap_ and added it to devNCCLCommMap_
  if (it != inInitializationCommMap_.end()) {
    devNCCLCommMap_.emplace(deviceKey, std::move(it->second));
    inInitializationCommMap_.erase(deviceKey);

    // Now ncclComms are fully initialized.
    // Register all active CUDA memory segments in cache allocator to
    // the new NCCL communicators
    if (useTensorRegisterAllocatorHook_) {
      auto snapshot = c10::cuda::CUDACachingAllocator::snapshot();
      // Register the segment to a new NCCL communicator if on the same device
      for (const auto& segmentInfo : snapshot.segments) {
        TORCH_INTERNAL_ASSERT(
            segmentInfo.device == device.index(),
            "Mismatch between CUDA memory segment device and current device");
        ncclComm->registerSegment(
            reinterpret_cast<void*>(segmentInfo.address),
            segmentInfo.total_size);
      }

      // Record the mapping between ncclComm and device index so that later
      // register hook can register a newly allocated segment to communicators
      // on the same device.
      // NOTE: we need remove the communicator from this map when it is
      // destroyed, otherwise may register onto an invalid communicator.
      ncclCommDevIdxMapMutex.lock();
      ncclCommDevIdxMap.emplace(ncclComm, device.index());
      ncclCommDevIdxMapMutex.unlock();
    }
  }

  it = devNCCLCommMap_.find(deviceKey);
  TORCH_INTERNAL_ASSERT(
      it != devNCCLCommMap_.end(), "Communicators not populated in cache!");

  return it->second;
}

uint64_t ProcessGroupNCCL::getCommSplitCounter() const {
  uint64_t ret = 0;
  for (const auto& i : ncclIdToCommMap_) {
    auto& ncclComm = i.second;
    ret += ncclComm->getCommSplitCounter();
  }
  return ret;
}

namespace {

// Check validity of tensor
void check_gpu_single_tensor(
    const at::Tensor& tensor,
    const bool p2p = false // whether operation is a P2P operation
) {
  if (!tensor.is_cuda() || tensor.is_sparse()) {
    C10_THROW_ERROR(ValueError, "Tensors must be CUDA and dense");
  }
  // Skip the following requirements for P2P operations
  if (!tensor.is_contiguous(tensor.suggest_memory_format())) {
    if (p2p) {
      TORCH_WARN_ONCE(
          "Detected non-contiguous tensor in P2P operations. It is user "
          "responsibility to guarantee that source and destination tensors have "
          "the same contiguity format.");
    } else {
      C10_THROW_ERROR(ValueError, "Tensors must be contiguous");
    }
  }
}

// Checks that all `tensors' have the same type and shape and reside on the same
// GPU.
// TODO: test_c10d_nccl.py should consider adding tests for the error conditions
// here, ie, that deliberately pass invalid tensors and check the right
// exception is thrown. The "Expected list of tensors on the same device"
// condition may be a challenge because the test would need to pass tensors on
// different devices in the same process.
int64_t check_gpu_tensors_same_device(const std::vector<at::Tensor>& tensors) {
  if (tensors.size() == 0) {
    C10_THROW_ERROR(ValueError, "Tensor list must be nonempty");
  }

  const auto& first = tensors.front();

  int64_t total_numel = 0;
  for (const auto& t : tensors) {
    if (!t.is_cuda() || t.is_sparse()) {
      C10_THROW_ERROR(ValueError, "Tensors must be CUDA and dense");
    }
    if (t.scalar_type() != first.scalar_type()) {
      C10_THROW_ERROR(TypeError, "Tensors must have identical type");
    }
    if (!t.is_non_overlapping_and_dense()) {
      C10_THROW_ERROR(ValueError, "Tensors must be non-overlapping and dense");
    }
    // If we're in this function, the user called a _coalesced collective
    // on a set of tensors with potentially different sizes and strides.
    // Therefore, we don't check for matching sizes and strides,
    // but we do double-check tensors are on the same device.
    TORCH_CHECK_WITH(
        ValueError,
        t.get_device() == tensors[0].get_device(),
        "Expected list of tensors on the same device");
    total_numel += t.numel();
  }

  return total_numel;
}

bool check_same_size(const std::vector<at::Tensor>& input_tensors) {
  for (const auto& input_tensor : input_tensors) {
    if (!input_tensors[0].is_same_size(input_tensor)) {
      return false;
    }
  }
  return true;
}

} // namespace

c10::intrusive_ptr<ProcessGroupNCCL::WorkNCCL> ProcessGroupNCCL::initWork(
    at::Device& device,
    int rank,
    OpType opType,
    const char* profilingTitle,
    const std::vector<at::Tensor>& inputs,
    const std::vector<at::Tensor>& outputs, // TODO(kwen2501): necessary?
    bool record) {
  auto r = c10::make_intrusive<ProcessGroupNCCL::WorkNCCL>(
      device,
      rank,
      opType,
      seq_,
      profilingTitle,
      profilingTitle != nullptr ? c10::optional<std::vector<at::Tensor>>(inputs)
                                : c10::nullopt,
      desyncDebug_,
      enableTiming_.load(),
      dist_debug_level_);
  if (record) {
    // Ideally record every work that we enqueue, rather than every work we
    // create.
    // - at the time of this PR we do not currently enqueue every created work
    // - but it is unsafe to steal refs to start/end cuda events from Works that
    //   may go out of scope before flight recorder has retired them,
    //   so we must ensure that any work that is initialized via initWork will
    //   be enqueued
    // - initially, moved record() into workEnqueue(), but found that makes it
    //   hard to get access to profilingTitle,
    //   inputs, and outputs for metadata recording, and we don't want to attach
    //   these objects to the Work becuase it has implications for keeping those
    //   tensors alive longer and adds overhead when copying Work objects
    //   between threads
    r->trace_id_ = NCCLTraceBuffer::get()->record(
        uid_,
        seq_,
        op_id_,
        profilingTitle ? profilingTitle : "",
        inputs,
        outputs,
        r->ncclStartEvent_.get(),
        r->ncclEndEvent_.get());
  }
  return r;
}

// TODO(kwen2501): deprecate
std::vector<at::Tensor> ProcessGroupNCCL::WorkNCCL::result() {
  return *outputs_;
}

c10::intrusive_ptr<c10::ivalue::Future> ProcessGroupNCCL::WorkNCCL::
    getFuture() {
  return future_;
}

float ProcessGroupNCCL::WorkNCCL::getDuration() const {
  TORCH_CHECK(timingEnabled_, "getDuration only works if timing was enabled");
  TORCH_CHECK(
      ncclStartEvent_,
      "getDuration only works if ncclStartEvents_ is populated, true if timing enabled");
  TORCH_CHECK(
      ncclEndEvent_,
      "getDuration only works if ncclEndEvents_ is populated, which should always be true");
  return ncclStartEvent_->elapsed_time(*ncclEndEvent_);
}

uint64_t ProcessGroupNCCL::WorkNCCL::getSequencenumber() const {
  return seq_;
}

void ProcessGroupNCCL::workEnqueue(
    c10::intrusive_ptr<ProcessGroupNCCL::WorkNCCL> work) {
  if (!terminateProcessGroup_.load()) {
    std::lock_guard<std::mutex> lock(workMetaListMutex_);
    // Avoid view tensors to be processed in cleanup thread.
    // View tensors' destruction invokes autograd_meta, which
    // needs to be destructed in user thread. Otherwise will
    // get deadlock. Here we enqueue work without outputs_.
    workMetaList_.emplace_back(*work);
    lastEnqueuedSeq_ = work->seq_;
    lastWorkListUpdateTime_ = std::chrono::steady_clock::now();
  }
}

ProcessGroupNCCL::Options::Options(bool is_high_priority_stream)
    : Backend::Options(NCCL_BACKEND_NAME, kProcessGroupNCCLDefaultTimeout),
      is_high_priority_stream(is_high_priority_stream) {}

static constexpr int CoalActive = 0x01, CoalColl = 0x02, CoalP2P = 0x04;

void ProcessGroupNCCL::startCoalescing() {
  coalescedDevices_.clear();
  coalescedComms_.clear();
  coalescing_state_ |= CoalActive;
  groupStart();
  // Other collective ops bump seq_ before creating a work. Thus, if coalesced
  // ops bump seq_ only after initing a work they will collide with (reuse) the
  // seq_ of the last non-coalesced collective.  Previously, seq_ was bumped
  // inside endCoalescing, but before initWork. Since we now record individual
  // ops from a coalesce group into the flight recorder, we want to have the
  // same seq_ for those ops and its 'endCoalescing' op. Hence we bump during
  // start, which has one minor downside- we burn a seq_ if someone ever does a
  // 'start' and 'end' coalescing region without doing an operation inbetween.
  seq_++;

  // Don't bump op_id_ here, becuase startCoalescing isn't a logical operation.
  // Bump it for each logical op inside the coalescing group.
}

// `optype` is for specifying a composite optype, such as ALLGATHER and
// REDUCE_SCATTER
c10::intrusive_ptr<Work> ProcessGroupNCCL::endCoalescing(OpType optype) {
  if (coalescedComms_.size() == 0) {
    // There is no actual work being coalesced, return here
    groupEnd();
    coalescing_state_ = 0;
    return nullptr;
  }

  // `coalescedComms_` should have same set of comms across collectives
  auto comm = coalescedComms_[0];
  // `coalescedDevices_` should have same set of devices across collectives
  auto device = coalescedDevices_[0];

  // `getKeyFromDevice` is how we get keys for both collectives and batch P2P
  const auto key = getKeyFromDevice(device);
  auto ncclStream = ncclStreams_.at(key);

  // Create Work object
  c10::cuda::CaptureStatus capture_status =
      c10::cuda::currentStreamCaptureStatusMayInitCtx();
  bool enqueue =
      (coalescing_state_) && capture_status == c10::cuda::CaptureStatus::None;
  auto work =
      initWork(device, rank_, optype, "nccl:coalesced", {}, {}, enqueue);
  work->ncclComm_ = comm;
  work->blockingWait_ = blockingWait_;
  work->avoidRecordStreams_ = avoidRecordStreams_;
  work->opTimeout_ = options_->timeout;
  work->store_ = store_;

  // Record start before ncclGroupEnd
  if (work->timingEnabled_) {
    work->ncclStartEvent_->record(ncclStream);
  }

  if (nccl_use_nonblocking()) {
    groupEndNonblocking(comm);
  } else {
    groupEnd();
  }

  // Record end after ncclGroupEnd
  // TODO(eqy): is this still necessary if avoidRecordStreams_ is set?
  work->ncclEndEvent_->record(ncclStream);

  if (avoidRecordStreams_) {
    // other functions expect an initialized ptr if avoidRecordStreams_ is set
    work->stashed_for_allocator_safety_ =
        std::make_shared<std::vector<at::Tensor>>();
  }

  // Notify graphs before we check the capture status preemptively
  at::cuda::CUDAGraph::inc_pending_event_queries();

  if (enqueue) {
    workEnqueue(work);
  } else {
    at::cuda::CUDAGraph::dec_pending_event_queries();
  }

  coalescing_state_ = 0;
  return work;
}

c10::intrusive_ptr<Work> ProcessGroupNCCL::endCoalescing() {
  // Default OpType to COALESCED if not specified
  return endCoalescing(OpType::COALESCED);
}

template <typename Fn, typename PreProcess, typename PostProcess>
c10::intrusive_ptr<Work> ProcessGroupNCCL::collective(
    at::Tensor& input,
    at::Tensor& output,
    Fn fn,
    PreProcess pre,
    PostProcess post,
    OpType opType,
    const char* profilingTitle,
    bool avoidRecordStreams) {
  // Environment setting by the user may add onto collective call's option
  avoidRecordStreams |= avoidRecordStreams_;
  c10::cuda::CaptureStatus capture_status =
      c10::cuda::currentStreamCaptureStatusMayInitCtx();
  errorIfCapturingNonCapturableNCCL(capture_status);

  // Bump collective counter
  seq_++;
  op_id_++;

  auto device = getDevice(input);
  const auto key = getKeyFromDevice(device);
  auto ncclComm = getNCCLComm(key, device, opType);

  if (coalescing_state_ & CoalActive) {
    coalescing_state_ |= CoalColl;
    coalescedDevices_.push_back(device);
    coalescedComms_.push_back(ncclComm);
  }

  // Used many times below, so we stash the unordered_map lookup
  auto ncclStream = ncclStreams_.at(key);

  // First let NCCL streams wait for input tensors allocation streams
  syncStream(device, ncclEvents_[key], ncclStream);

  std::vector<at::Tensor> inputs{input};
  std::vector<at::Tensor> outputs{output};

  bool enqueue =
      !coalescing_state_ && capture_status == c10::cuda::CaptureStatus::None;
  auto work =
      initWork(device, rank_, opType, profilingTitle, inputs, outputs, enqueue);

  // Store references to outputs to be used by WorkNCCL::result and operator<<.
  work->outputs_ =
      std::make_shared<std::vector<at::Tensor>>(std::move(outputs));

  if (avoidRecordStreams) {
    work->stashed_for_allocator_safety_ =
        std::make_shared<std::vector<at::Tensor>>();
    work->stashed_for_allocator_safety_->push_back(input);
  }

  at::cuda::OptionalCUDAGuard gpuGuard;

  // Start event should only be recorded before the ncclGroupStart()
  if (work->timingEnabled_) {
    work->ncclStartEvent_->record(ncclStream);
  }

  pre(ncclStream, work);

  ncclComm_t comm = ncclComm->getNcclComm();

  // Both `inputs' and `outputs' are created on a worker stream and used in
  // different ncclStreams.  Hence, both must record the ncclStream to
  // prevent being freed before the collective finishes.
  //
  // We only record `inputs' here, and leave recording `outputs' to `fn' for
  // operations where `inputs' and `outputs' are not the same.
  //
  // See [Sync Streams].
  if (!avoidRecordStreams) {
    if (!input.is_sparse()) {
      c10::cuda::CUDACachingAllocator::recordStream(
          input.storage().data_ptr(), ncclStream);
    } else {
      // for sparse input case record streams on both index and value
      // tensors
      c10::cuda::CUDACachingAllocator::recordStream(
          input.values().storage().data_ptr(), ncclStream);
      c10::cuda::CUDACachingAllocator::recordStream(
          input.indices().storage().data_ptr(), ncclStream);
    }
  }
#ifndef NCCL_HAS_COMM_NONBLOCKING
  C10D_NCCL_CHECK(
      fn(input, output, comm, ncclStream),
      ncclComm->getNcclCommFailureReason());
#else
  C10D_NCCL_CHECK_TIMEOUT(
      fn(input, output, comm, ncclStream),
      comm,
      ncclComm->getNcclCommFailureReason());
#endif

  post(ncclStream, work);

  // End event should only be recorded after the ncclGroupEnd()
  if (!coalescing_state_) {
    work->ncclEndEvent_->record(ncclStream);
  }
  work->ncclComm_ = ncclComm;

  {
    c10::cuda::CUDAMultiStreamGuard streamGuard(ncclStream);
    std::vector<at::Device> devices{device};
    work->future_ = c10::make_intrusive<at::ivalue::Future>(
        c10::ListType::create(c10::TensorType::get()), devices);

    // Add a callback that runs profiling end callbacks. wrapCallback() in CUDA
    // future blocks the stream this callback runs on the corresponding
    // ncclEndEvents_ ensuring appropriate synchronization.
    if (work->recordFunctionEndCallback_) {
      work->future_->addCallback(
          [work](at::ivalue::Future& /* unused */) {
            work->recordFunctionEndCallback_();
          },
          // uses_future = false allows us to skip synchronization in
          // ivalue::Future, but is only valid as long as the lambda doesn't use
          // the "Future" argument.
          /*uses_future=*/false);
    }
    work->future_->markCompleted(at::IValue(*work->outputs_));
  }

  // Set appropriate work parameters.
  work->blockingWait_ = blockingWait_;
  work->avoidRecordStreams_ = avoidRecordStreams;
  work->opTimeout_ = options_->timeout;
  work->store_ = store_;
  // Record size info for debug. We only record the size on the first device as
  // multi-device per process is deprecated
  work->numelIn_ = input.numel();
  work->numelOut_ = output.numel();

  // Notify graphs before we check the capture status preemptively
  at::cuda::CUDAGraph::inc_pending_event_queries();
  if (enqueue) {
    workEnqueue(work);
  } else {
    at::cuda::CUDAGraph::dec_pending_event_queries();
  }

  return work;
}

template <typename Fn>
c10::intrusive_ptr<Work> ProcessGroupNCCL::collectiveCoalesced(
    std::vector<at::Tensor>& inputs,
    std::vector<at::Tensor>& outputs,
    Fn fn,
    OpType opType,
    const char* profilingTitle,
    bool avoidRecordStreams) {
  // Environment setting by the user may add onto collective call's option
  avoidRecordStreams |= avoidRecordStreams_;
  c10::cuda::CaptureStatus capture_status =
      c10::cuda::currentStreamCaptureStatusMayInitCtx();
  errorIfCapturingNonCapturableNCCL(capture_status);

  // Bump collective counter
  seq_++;
  // For coalescingManager collectives, there is no individual c++ call per
  // collective so there is no flight record and we increment seq_ and op_id_
  // together. Compare this to startCoalesing/endCoalescing flow where we
  // increment seq_ once per group and increment op_id_ once per indvidual
  // operation within the group
  op_id_++;

  // Currently, the API permits one scenario where inputs.size() and
  // outputs.size() are > 0.
  // 1. If the call was a _coalesced call, all inputs must be on the same
  // device.
  //    The group of nccl calls applies the collective separately to each input,
  //    but the group as a whole should be efficient, and might even execute as
  //    a single fused kernel.
  auto device = getDevice(inputs[0]);
  const auto key = getKeyFromDevice(device);
  auto ncclComm = getNCCLComm(key, device, opType);

  // Used many times below, so we stash the unordered_map lookup
  auto ncclStream = ncclStreams_.at(key);

  // First let NCCL streams wait for input tensors allocation streams
  syncStream(device, ncclEvents_[key], ncclStream);

  auto work = initWork(
      device, rank_, opType, nullptr, inputs, outputs, /*record=*/true);

  // Store references to outputs to be used by WorkNCCL::result and operator<<.
  work->outputs_ = std::make_shared<std::vector<at::Tensor>>(outputs);

  if (avoidRecordStreams) {
    work->stashed_for_allocator_safety_ =
        std::make_shared<std::vector<at::Tensor>>(inputs);
  }

  at::cuda::OptionalCUDAGuard gpuGuard;

  // Start event should only be recorded before the ncclGroupStart()
  if (work->timingEnabled_) {
    work->ncclStartEvent_->record(ncclStream);
  }

  ncclComm_t comm = ncclComm->getNcclComm();

// TODO(kwen2501): this should be moved to c10d tests, to qualify a NCCL
// upgrade. Once a NCCL version is qualified, this code should not be needed at
// runtime.
#ifdef PGNCCL_ENABLE_HASH
  if (enableCollecticeHashDebug_.load()) {
    auto numel = getTensorsNumel(inputs);
    auto hashValue = hashTensors(inputs);
    PRINT_COLLECTIVE_HASH_SIGNATURE(
        "input", opTypeToString(opType), numel, hashValue);
  }
#endif

  {
    torch::cuda::nccl::AutoNcclGroup nccl_group_guard(
        comm, nccl_use_nonblocking());
    for (const auto i : c10::irange(inputs.size())) {
      // Both `inputs' and `outputs' are created on a worker stream and used in
      // different ncclStreams.  Hence, both must record the ncclStream to
      // prevent being freed before the collective finishes.
      //
      // We only record `inputs' here, and leave recording `outputs' to `fn' for
      // operations where `inputs' and `outputs' are not the same.
      //
      // See [Sync Streams].
      if (!avoidRecordStreams) {
        if (!inputs[i].is_sparse()) {
          c10::cuda::CUDACachingAllocator::recordStream(
              inputs[i].storage().data_ptr(), ncclStream);
        } else {
          // for sparse input case record streams on both index and value
          // tensors
          c10::cuda::CUDACachingAllocator::recordStream(
              inputs[i].values().storage().data_ptr(), ncclStream);
          c10::cuda::CUDACachingAllocator::recordStream(
              inputs[i].indices().storage().data_ptr(), ncclStream);
        }
      }
#ifndef NCCL_HAS_COMM_NONBLOCKING
      C10D_NCCL_CHECK(
          fn(inputs[i], outputs[i], comm, ncclStream),
          ncclComm->getNcclCommFailureReason());
#else
      C10D_NCCL_CHECK_TIMEOUT(
          fn(inputs[i], outputs[i], comm, ncclStream),
          comm,
          ncclComm->getNcclCommFailureReason());
#endif
    }
  }

  // End event should only be recorded after the ncclGroupEnd()
  if (!coalescing_state_) {
    work->ncclEndEvent_->record(ncclStream);
  }
  work->ncclComm_ = ncclComm;

  {
    c10::cuda::CUDAMultiStreamGuard streamGuard(ncclStream);
    std::vector<at::Device> devices{device};
    work->future_ = c10::make_intrusive<at::ivalue::Future>(
        c10::ListType::create(c10::TensorType::get()), devices);

    // Add a callback that runs profiling end callbacks. wrapCallback() in CUDA
    // future blocks the stream this callback runs on the corresponding
    // ncclEndEvents_ ensuring appropriate synchronization.
    if (work->recordFunctionEndCallback_) {
      work->future_->addCallback(
          [work](at::ivalue::Future& /* unused */) {
            work->recordFunctionEndCallback_();
          },
          // uses_future = false allows us to skip synchronization in
          // ivalue::Future, but is only valid as long as the lambda doesn't use
          // the "Future" argument.
          /*uses_future=*/false);
    }
    work->future_->markCompleted(at::IValue(*work->outputs_));
  }

  // Set appropriate work parameters.
  work->blockingWait_ = blockingWait_;
  work->avoidRecordStreams_ = avoidRecordStreams;
  work->opTimeout_ = options_->timeout;
  work->store_ = store_;
  // Record size info for debug. We only record the size on the first device as
  // multi-device per process is deprecated
  work->numelIn_ = inputs[0].numel();
  work->numelOut_ = outputs[0].numel();

  // Notify graphs before we check the capture status preemptively
  at::cuda::CUDAGraph::inc_pending_event_queries();

  if (!coalescing_state_ && capture_status == c10::cuda::CaptureStatus::None) {
    workEnqueue(work);
  } else {
    at::cuda::CUDAGraph::dec_pending_event_queries();
  }

  return work;
}

template <typename Fn, typename PreProcess, typename PostProcess>
c10::intrusive_ptr<Work> ProcessGroupNCCL::pointToPoint(
    at::Tensor& tensor,
    Fn fn,
    int peer,
    OpType opType,
    PreProcess pre,
    PostProcess post,
    const char* profilingTitle) {
  // avoidRecordStreams_ note:
  // send, recv, and irecv should be ok with avoidRecordStreams,
  // However, for isend, I don't think the API requires the user
  // to wait() on the returned handle, so ProcessGroupNCCL can't know
  // when it's safe to release the input back to the allocator,
  // and the present call has no way to know it's not an isend.
  // Therefore, we warn and fall back to the typical recordStream logic:
  if (avoidRecordStreams_) {
    TORCH_WARN_ONCE(
        "TORCH_NCCL_AVOID_RECORD_STREAMS=1 has no effect for point-to-point "
        "collectives.");
  }

  auto device = getDevice(tensor);
  std::string key;
  int p2pRank = 0, p2pTargetRank = 0;
  bool isSendRecvSelf = false;
  // For batch_isend_irecv, ncclGroupStart() would be called upfront
  bool batchP2P = ncclActiveGroupCounter_ > 0;
  if (batchP2P) {
    // For batch P2P, we need to treat it like a collective when selecting
    // communicator, because other ranks can call into this batch other than my
    // rank and my peer
    key = getKeyFromDevice(device);
    p2pRank = rank_;
    p2pTargetRank = peer;
  } else {
    // For single P2P, preserve the old two-rank behavior (to avoid perf diff)
    key = getKeySendRecv(rank_, peer);
    p2pRank = rank_ <= peer ? 0 : 1;
    isSendRecvSelf = rank_ == peer;
    p2pTargetRank = isSendRecvSelf ? 0 : 1 - p2pRank;

    if (!coalescing_state_) {
      // Bump sequence number. Don't do so if it's a batch P2P, it will be
      // bumped in `endCoalescing`.
      seq_++;
    }
  }

  // Bump the logical operation counter regardless of whether this op is
  // coalesced or individual
  op_id_++;

  auto ncclComm = getNCCLComm(key, device, opType, p2pRank, isSendRecvSelf);

  if (coalescing_state_ & CoalActive) {
    coalescing_state_ |= CoalP2P;
    coalescedDevices_.push_back(device);
    coalescedComms_.push_back(ncclComm);
  }

  // Used many times below, so we stash the unordered_map lookup
  auto ncclStream = ncclStreams_.at(key);
  // First let NCCL streams wait for input tensors allocation streams
  syncStream(device, ncclEvents_[key], ncclStream);

  // Work itself will create the CUDA events on all GPUs of tensors
  c10::intrusive_ptr<ProcessGroupNCCL::WorkNCCL> work;
  if (coalescing_state_) {
    // When coalescing, we record events per op that lack timing/state
    // information becuase there is no 'work' associated with them, and then
    // later in endCoalescing we record a 'coalesced' Work which has
    // timing/state updates via watchdog thread, but lacks op metadata such as
    // input/output sizes and profilingTitle per-op in the group.
    auto trace_id = NCCLTraceBuffer::get()->record(
        uid_,
        seq_,
        op_id_,
        profilingTitle,
        {tensor},
        {tensor},
        nullptr,
        nullptr);
    // TODO(whc) if we want to make the per-p2p-op flightrecorder entries get
    // their timings/states updated by proxy when the Work obj representing the
    // coalesce group gets its update, we could accumulate these trace_ids
    // together and ask FlightRecorder to take the update from one Work and
    // apply it to multiple entries
    (void)trace_id;
  } else {
    // Store references to outputs to be used by WorkNCCL::result and
    // operator<<. Note that these outputs are only valid for recv(), as send()
    // does not modify the inputs but we still create these outputs for use
    // cases such as profiling.

    work = initWork(
        device, rank_, opType, profilingTitle, {tensor}, {}, /*record=*/false);
    // This bypasses something in Work() that crashes if {tensor} is given as
    // output, not sure what
    work->outputs_ = std::make_shared<std::vector<at::Tensor>>();
    work->outputs_->push_back(tensor);
    // TODO(whc) becuase we don't pass output {tensor} to initWork, we tell
    // initWork to not record, and then we manually call record passing all the
    // information it wants.
    work->trace_id_ = NCCLTraceBuffer::get()->record(
        uid_,
        seq_,
        op_id_,
        profilingTitle,
        {tensor},
        {tensor},
        work->ncclStartEvent_.get(),
        work->ncclEndEvent_.get());
  }

  // is gpuGuard needed for the if block below, or can i swap them
  at::cuda::OptionalCUDAGuard gpuGuard;

  if (!coalescing_state_) {
    // Start event should only be recorded before the ncclGroupStart()
    if (work->timingEnabled_) {
      work->ncclStartEvent_->record(ncclStream);
    }

    pre(ncclStream, work);
  }

  // Both send tensor and recv tensor are created on a worker stream and used
  // in different ncclStreams.  Hence, both must record the ncclStream to
  // prevent being freed before the collective finishes.
  //
  // See [Sync Streams].
  c10::cuda::CUDACachingAllocator::recordStream(
      tensor.storage().data_ptr(), ncclStream);

  // This part seems common to both p2p and coalesced-p2p usage?
  ncclComm_t comm_ = ncclComm->getNcclComm();

#ifndef NCCL_HAS_COMM_NONBLOCKING
  C10D_NCCL_CHECK(
      fn(tensor, comm_, ncclStream, p2pTargetRank),
      ncclComm->getNcclCommFailureReason());
#else
  C10D_NCCL_CHECK_TIMEOUT(
      fn(tensor, comm_, ncclStream, p2pTargetRank),
      ncclComm->getNcclComm(),
      ncclComm->getNcclCommFailureReason());
#endif

  if (!coalescing_state_) {
    post(ncclStream);

    // End event should only be recorded after the ncclGroupEnd()
    work->ncclEndEvent_->record(ncclStream);
    work->ncclComm_ = ncclComm;
    work->blockingWait_ = blockingWait_;
    work->opTimeout_ = options_->timeout;
    work->store_ = store_;
    // Record size info for debug. We only record the size on the first device
    // as multi-device per process is deprecated
    work->numelIn_ = work->numelOut_ = tensor.numel();

    // Future only needs to be created and marked completed with outputs for
    // recv(), but still create future for use cases such as profiling even for
    // send().
    {
      c10::cuda::CUDAMultiStreamGuard streamGuard(ncclStream);
      std::vector<at::Device> devices{device};
      work->future_ = c10::make_intrusive<at::ivalue::Future>(
          c10::ListType::create(c10::TensorType::get()), devices);
      work->future_->markCompleted(at::IValue(*work->outputs_));
    }

    // Add a callback that runs profiling end callbacks. wrapCallback() in CUDA
    // future blocks the stream this callback runs on the corresponding
    // ncclEndEvents_ ensuring appropriate synchronization.
    if (work->recordFunctionEndCallback_) {
      work->future_->addCallback(
          [work](at::ivalue::Future& /* unused */) {
            work->recordFunctionEndCallback_();
          },
          // uses_future = false allows us to skip synchronization in
          // ivalue::Future, but is only valid as long as the lambda doesn't use
          // the "Future" argument.
          /*uses_future=*/false);
    }
  }

  // Enqueue P2P op so that it can be cancelled by NCCL watchdog
  c10::cuda::CaptureStatus capture_status =
      c10::cuda::currentStreamCaptureStatusMayInitCtx();

  // Notify graphs before we check the capture status preemptively
  at::cuda::CUDAGraph::inc_pending_event_queries();

  if (!coalescing_state_ && capture_status == c10::cuda::CaptureStatus::None) {
    workEnqueue(work);
    return work;
  } else {
    at::cuda::CUDAGraph::dec_pending_event_queries();
    return nullptr;
  }
}

template <typename Fn>
c10::intrusive_ptr<Work> ProcessGroupNCCL::collective(
    at::Tensor& input,
    at::Tensor& output,
    Fn fn,
    OpType opType,
    const char* profilingTitle,
    bool avoidRecordStreams) {
  return collective(
      input,
      output,
      fn,
      [](at::cuda::CUDAStream&,
         c10::intrusive_ptr<ProcessGroupNCCL::WorkNCCL>& work) {},
      [](at::cuda::CUDAStream&,
         c10::intrusive_ptr<ProcessGroupNCCL::WorkNCCL>& work) {},
      opType,
      profilingTitle,
      avoidRecordStreams);
}

template <typename Fn>
c10::intrusive_ptr<Work> ProcessGroupNCCL::pointToPoint(
    at::Tensor& tensor,
    Fn fn,
    int peer,
    OpType opType,
    const char* profilingTitle) {
  return pointToPoint(
      tensor,
      fn,
      peer,
      opType,
      [](at::cuda::CUDAStream&,
         c10::intrusive_ptr<ProcessGroupNCCL::WorkNCCL>& work) {},
      [](at::cuda::CUDAStream&) {},
      profilingTitle);
}

c10::intrusive_ptr<Work> ProcessGroupNCCL::allreduce_sparse(
    std::vector<at::Tensor>& tensors,
    const AllreduceOptions& opts) {
  TORCH_CHECK(tensors.size() == 1, MULTI_DEVICE_ERROR_MSG);
  auto tensor = tensors.back();
#ifdef IS_NCCL_EXP
  tensor = tensor.coalesce();
  at::Tensor outputTensor =
      torch::zeros(tensor.sizes(), tensor.options().layout(torch::kStrided));
  auto work = collective(
      tensor,
      outputTensor,
      [&](at::Tensor& input,
          at::Tensor& output,
          ncclComm_t comm,
          at::cuda::CUDAStream& stream) {
        auto ncclDataType = getNcclDataType(input.scalar_type());
        auto ncclReduceOp =
            getNcclReduceOp(opts.reduceOp, input, ncclDataType, comm);

        size_t num_elements = output.numel();
        auto indices = input.indices();
        auto sizes = input.sizes();
        int colSize = sizes[1];
        auto rows = indices[0];
        size_t blockCount = rows.sizes()[0];
        auto recvIndices = indices[0] * colSize;

        // prevent output and recvIndices from being freed
        c10::cuda::CUDACachingAllocator::recordStream(
            output.storage().data_ptr(), stream);
        c10::cuda::CUDACachingAllocator::recordStream(
            recvIndices.storage().data_ptr(), stream);
        auto result = ncclAllReduceSparseBlock(
            input._values().data_ptr(), // sendbuff
            recvIndices.data_ptr<int64_t>(), // recv_indices
            blockCount, // block_count
            colSize, // block_length
            output.data_ptr(), // recvbuff
            output.numel(), // recv_count
            ncclDataType,
            ncclReduceOp,
            comm,
            stream.stream());
        return result;
      },
      [](at::cuda::CUDAStream& ncclStream,
         c10::intrusive_ptr<ProcessGroupNCCL::WorkNCCL>& work) {},
      [&](at::cuda::CUDAStream& ncclStream,
          c10::intrusive_ptr<ProcessGroupNCCL::WorkNCCL>& work) {
        // Convert output tensors to sparse and back into tensors.
        at::cuda::CUDAStreamGuard guard(ncclStream);
        if (opts.sparseIndices.has_value()) {
          tensor = at::sparse_coo_tensor(
              opts.sparseIndices.value(), outputTensor, tensor.sizes());
        } else {
          tensor = outputTensor.to_sparse();
        }
      },
      OpType::_ALLREDUCE_SPARSE,
      "nccl:all_reduce_sparse");
  return work;
#else
  // If the nccl branch is not "exp" then we just error
  C10_THROW_ERROR(
      Error,
      "NCCL does not support all_reduce with sparse tensors. Please use dense tensors instead.");
#endif
}

c10::intrusive_ptr<Work> ProcessGroupNCCL::allreduce_impl(
    at::Tensor& tensor,
    const AllreduceOptions& opts) {
  return collective(
      tensor,
      tensor,
      [&](at::Tensor& input,
          at::Tensor& output,
          ncclComm_t comm,
          at::cuda::CUDAStream& stream) {
        auto ncclDataType = getNcclDataType(input.scalar_type());
        auto ncclReduceOp =
            getNcclReduceOp(opts.reduceOp, input, ncclDataType, comm);
        return ncclAllReduce(
            input.data_ptr(),
            output.data_ptr(),
            input.numel(),
            ncclDataType,
            ncclReduceOp,
            comm,
            stream.stream());
      },
      OpType::ALLREDUCE,
      "nccl:all_reduce");
}

c10::intrusive_ptr<Work> ProcessGroupNCCL::allreduce(
    std::vector<at::Tensor>& tensors,
    const AllreduceOptions& opts) {
  TORCH_CHECK(tensors.size() == 1, MULTI_DEVICE_ERROR_MSG);
  auto tensor = tensors.back();
  if (tensor.is_complex()) {
    TORCH_CHECK(
        complexViewAsRealAllowed(opts.reduceOp),
        "all_reduce does not support",
        opts.reduceOp,
        "on complex tensors");
    tensor = at::view_as_real(tensor);
  }
  check_gpu_single_tensor(tensor);

  if (intraNodeComm_ != nullptr && opts.reduceOp == ReduceOp::SUM) {
    using namespace intra_node_comm;
    auto algo = intraNodeComm_->selectAllReduceAlgo(tensor);
    if (algo != intra_node_comm::AllReduceAlgo::NONE) {
      intraNodeComm_->allReduce(tensor, algo);
      return c10::make_intrusive<IntraNodeCommWork>();
    }
  }

  // @lint-ignore CLANGTIDY
  RECORD_PARAM_COMMS_DATA(
      static_cast<int>(
          this->getSequenceNumberForGroup() + 1), // seq + 1 to match collective
      static_cast<int>(uid_), // pg id
      tensors, // inputTensors
      tensors, // outputTensors
      rank_, // rank
      "allreduce", // colName
      tensor.numel(), // inNelems
      tensor.numel(), // outNelems
      tensor.scalar_type(), // dType
      std::vector<int64_t>(), // inSplitSizes
      std::vector<int64_t>(), // outSplitSizes
      globalRankStart, // globalRankStart
      globalRankStride, // globalRankStride
      this->getSize()); // worldSize

  // avoidRecordStreams_ note: collective() will stash tensors.
  return allreduce_impl(tensor, opts);
}

c10::intrusive_ptr<Work> ProcessGroupNCCL::allreduce_coalesced(
    std::vector<at::Tensor>& tensors,
    const AllreduceCoalescedOptions& opts) {
  auto total_numel = check_gpu_tensors_same_device(tensors);

  // @lint-ignore CLANGTIDY
  RECORD_PARAM_COMMS_DATA(
      static_cast<int>(
          this->getSequenceNumberForGroup() + 1), // seq + 1 to match collective
      static_cast<int>(uid_), // pg id
      tensors, // inputTensors
      tensors, // outputTensors
      rank_, // rank
      "allreduce_coalesced", // colName
      total_numel, // inNelems
      total_numel, // outNelems
      tensors[0].scalar_type(), // dType
      // I'm not sure what in,outSplitSizes mean here.
      std::vector<int64_t>(), // inSplitSizes
      std::vector<int64_t>(), // outSplitSizes
      globalRankStart, // globalRankStart
      globalRankStride, // globalRankStride
      this->getSize()); // worldSize

  // avoidRecordStreams_ note: collective() will stash tensors.
  return collectiveCoalesced(
      tensors,
      tensors,
      [&](at::Tensor& input,
          at::Tensor& output,
          ncclComm_t comm,
          at::cuda::CUDAStream& stream) {
        auto ncclDataType = getNcclDataType(input.scalar_type());
        auto ncclReduceOp =
            getNcclReduceOp(opts.reduceOp, input, ncclDataType, comm);
        return ncclAllReduce(
            input.data_ptr(),
            output.data_ptr(),
            input.numel(),
            ncclDataType,
            ncclReduceOp,
            comm,
            stream.stream());
      },
      OpType::COALESCED,
      "nccl:allreduce_coalesced");
}

c10::intrusive_ptr<Work> ProcessGroupNCCL::broadcast(
    std::vector<at::Tensor>& tensors,
    const BroadcastOptions& opts) {
  TORCH_CHECK(tensors.size() == 1, MULTI_DEVICE_ERROR_MSG);
  auto tensor = tensors.back();
  if (tensor.is_complex()) {
    tensor = at::view_as_real(tensor);
  }
  check_gpu_single_tensor(tensor);

  // @lint-ignore CLANGTIDY
  RECORD_PARAM_COMMS_DATA(
      static_cast<int>(
          this->getSequenceNumberForGroup() + 1), // seq + 1 to match collective
      static_cast<int>(uid_), // pg id
      tensors, // inputTensors
      tensors, // outputTensors
      opts.rootRank, // root rank
      "broadcast", // colName
      tensor.numel(), // inNelems
      tensor.numel(), // outNelems
      tensor.scalar_type(), // dType
      std::vector<int64_t>(), // inSplitSizes
      std::vector<int64_t>(), // outSplitSizes
      globalRankStart, // globalRankStart
      globalRankStride, // globalRankStride
      this->getSize()); // worldSize

  // avoidRecordStreams_ note: collective() will stash tensors.
  bool avoidRecordStreams = avoidRecordStreams_ || (!opts.asyncOp);

  return collective(
      tensor,
      tensor,
      [&](at::Tensor& input,
          at::Tensor& output,
          ncclComm_t comm,
          at::cuda::CUDAStream& stream) {
        const auto root = opts.rootRank + opts.rootTensor;
        return ncclBcast(
            input.data_ptr(),
            input.numel(),
            getNcclDataType(input.scalar_type()),
            root,
            comm,
            stream.stream());
      },
      OpType::BROADCAST,
      "nccl:broadcast",
      avoidRecordStreams);
}

// _broadcast_oop adds an out-of-place broadcast in PGNCCL
// Custom collectives may be implemented by coalescing broadcast operations
// One use-case is implementing a vector all_gather (all_gather_v)
// where unevenly sized inputs are gathered among participating ranks
// Since all_gather provides an out-of-place API, an all_gather_v
// semantic implemented inside pg_nccl.all_gather also needs to support
// out-of-place, for which an out-of-place broadcast is required to be added
c10::intrusive_ptr<Work> ProcessGroupNCCL::_broadcast_oop(
    at::Tensor& outputTensor,
    at::Tensor& inputTensor,
    const BroadcastOptions& opts) {
  if (outputTensor.numel() != inputTensor.numel()) {
    C10_THROW_ERROR(
        ValueError,
        "Tensor input and output of _broadcast_oop must have the same number of elements ");
  }

  return collective(
      inputTensor,
      outputTensor,
      [&](at::Tensor& input,
          at::Tensor& output,
          ncclComm_t comm,
          at::cuda::CUDAStream& stream) {
        const auto root = opts.rootRank + opts.rootTensor;
        return ncclBroadcast(
            input.data_ptr(),
            output.data_ptr(),
            input.numel(),
            getNcclDataType(input.scalar_type()),
            root,
            comm,
            stream.stream());
      },
      OpType::BROADCAST,
      "nccl:_broadcast_oop");
}

c10::intrusive_ptr<Work> ProcessGroupNCCL::reduce(
    std::vector<at::Tensor>& tensors,
    const ReduceOptions& opts) {
  TORCH_CHECK(tensors.size() == 1, MULTI_DEVICE_ERROR_MSG);
  // @lint-ignore CLANGTIDY
  auto tensor = tensors.back();
  if (tensor.is_complex()) {
    TORCH_CHECK(
        complexViewAsRealAllowed(opts.reduceOp),
        "reduce does not support",
        opts.reduceOp,
        "on complex tensors");
    tensor = at::view_as_real(tensor);
  }
  check_gpu_single_tensor(tensor);
  RECORD_PARAM_COMMS_DATA(
      static_cast<int>(
          this->getSequenceNumberForGroup() + 1), // seq + 1 to match collective
      static_cast<int>(uid_), // pg id
      tensors, // inputTensors
      tensors, // outputTensors
      opts.rootRank, // root rank
      "reduce", // colName
      tensor.numel(), // inNelems
      tensor.numel(), // outNelems
      tensor.scalar_type(), // dType
      std::vector<int64_t>(), // inSplitSizes
      std::vector<int64_t>(), // outSplitSizes
      globalRankStart, // globalRankStart
      globalRankStride, // globalRankStride
      this->getSize()); // worldSize

  // avoidRecordStreams_ note: collective() will stash tensors.
  return collective(
      tensor,
      tensor,
      [&](at::Tensor& input,
          at::Tensor& output,
          ncclComm_t comm,
          at::cuda::CUDAStream& stream) {
        const auto root = opts.rootRank + opts.rootTensor;
        auto ncclDataType = getNcclDataType(input.scalar_type());
        auto ncclReduceOp =
            getNcclReduceOp(opts.reduceOp, input, ncclDataType, comm);
        return ncclReduce(
            input.data_ptr(),
            output.data_ptr(),
            input.numel(),
            ncclDataType,
            ncclReduceOp,
            root,
            comm,
            stream.stream());
      },
      OpType::REDUCE,
      "nccl:reduce");
}

// _reduce_oop exposes an out-of-place reduce from PGNCCL
// Custom collectives may be implemented by coalescing reduce operations
// One use-case is implementing a vector reduce_scatter (reduce_scatter_v)
// where inputs are reduced and scattered unevenly among participating ranks
// Since reduce_scatter provides an out-of-place API, a reduce_scatter_v
// semantic implemented inside pg_nccl.reduce_scatter also needs to support
// out-of-place, for which an out-of-place reduce is required to be added
c10::intrusive_ptr<Work> ProcessGroupNCCL::_reduce_oop(
    at::Tensor& outputTensor,
    at::Tensor& inputTensor,
    const ReduceOptions& opts) {
  if (outputTensor.numel() != inputTensor.numel()) {
    C10_THROW_ERROR(
        ValueError,
        "Tensor input and output of _reduce_oop must have the same number of elements ");
  }

  return collective(
      inputTensor,
      outputTensor,
      [&](at::Tensor& input,
          at::Tensor& output,
          ncclComm_t comm,
          at::cuda::CUDAStream& stream) {
        const auto root = opts.rootRank + opts.rootTensor;
        const auto ncclDataType = getNcclDataType(input.scalar_type());
        const auto ncclReduceOp =
            getNcclReduceOp(opts.reduceOp, input, ncclDataType, comm);
        return ncclReduce(
            input.data_ptr(),
            output.data_ptr(),
            input.numel(),
            ncclDataType,
            ncclReduceOp,
            (int)root,
            comm,
            stream.stream());
      },
      OpType::REDUCE,
      "nccl:_reduce_oop");
}

c10::intrusive_ptr<Work> ProcessGroupNCCL::allgather(
    std::vector<std::vector<at::Tensor>>& outputTensors,
    std::vector<at::Tensor>& inputTensors,
    const AllgatherOptions& opts) {
  TORCH_CHECK(inputTensors.size() == 1, MULTI_DEVICE_ERROR_MSG);
  // @lint-ignore CLANGTIDY
  auto inputTensor = inputTensors.back();
  check_gpu_single_tensor(inputTensor);
  // @lint-ignore CLANGTIDY
  auto outputTensors_ = outputTensors.back();

  RECORD_PARAM_COMMS_DATA(
      static_cast<int>(
          this->getSequenceNumberForGroup() + 1), // seq + 1 to match collective
      this->getID(),
      inputTensors, // inputTensors
      outputTensors, // outputTensors
      rank_, // rank
      "all_gather", // colName
      inputTensor.numel(), // inNelems
      inputTensor.numel() * // outNelems
          this->getSize(),
      inputTensor.scalar_type(), // dType
      std::vector<int64_t>(), // inSplitSizes
      std::vector<int64_t>(), // outSplitSize
      globalRankStart, // globalRankStart
      globalRankStride, // globalRankStride
      this->getSize()); // worldSize

  bool same_size = check_same_size(outputTensors_);
  if (same_size) {
    // Flatten a vector of tensors into a single, stacked tensor.
    at::Tensor outputFlattened = newLikeFlat(outputTensors_);

    return collective(
        inputTensor,
        outputFlattened,
        [&](at::Tensor& input,
            at::Tensor& output,
            ncclComm_t comm,
            at::cuda::CUDAStream& stream) {
          if (!avoidRecordStreams_) {
            c10::cuda::CUDACachingAllocator::recordStream(
                output.storage().data_ptr(), stream);
          }
          return ncclAllGather(
              input.data_ptr(),
              output.data_ptr(),
              input.numel(),
              getNcclDataType(input.scalar_type()),
              comm,
              stream.stream());
        },
        [](at::cuda::CUDAStream& ncclStream,
           c10::intrusive_ptr<ProcessGroupNCCL::WorkNCCL>& work) {
          // avoidRecordStreams_ note: We actually don't need to stash anything
          // here.
          //  - inputTensors is stashed onto work->stashed_for_allocator_safety_
          //    in collective().
          //  - outputFlattened is stashed onto work->outputs_ in collective().
          //  - User-facing outputTensors should be held by the user until after
          //    waiting on work_, or the call makes no sense.
          // So all participating tensors are accounted for, and won't be
          // released back to their allocation streams until after work_ is
          // waited on.
        },
        [&](at::cuda::CUDAStream& ncclStream,
            c10::intrusive_ptr<ProcessGroupNCCL::WorkNCCL>& work) {
          // Copy the flattened output tensors to the outputs.
          at::cuda::CUDAStreamGuard guard(ncclStream);
          for (const auto j : c10::irange(outputTensors_.size())) {
            // See [Sync Streams].
            if (!avoidRecordStreams_) {
              c10::cuda::CUDACachingAllocator::recordStream(
                  outputTensors_[j].storage().data_ptr(), ncclStream);
            }
            outputTensors_[j].copy_(outputFlattened[j], true);
          }
        },
        OpType::ALLGATHER,
        "nccl:all_gather");
  } else {
    const auto num_reduces = outputTensors_.size();
    startCoalescing();
    for (const int i : c10::irange(num_reduces)) {
      auto& output = outputTensors_[i];
      auto& input = (i == rank_) ? inputTensor : output;
      auto broadcastOpts = BroadcastOptions{
          static_cast<int64_t>(i), static_cast<int64_t>(0), opts.timeout};
      _broadcast_oop(output, input, broadcastOpts);
    }
    auto work = endCoalescing(OpType::ALLGATHER);
    return work;
  }
}

c10::intrusive_ptr<Work> ProcessGroupNCCL::allgather_coalesced(
    std::vector<std::vector<at::Tensor>>& /* unused */,
    std::vector<at::Tensor>& /* unused */,
    const AllgatherOptions& /* unused */) {
  C10_THROW_ERROR(
      NotImplementedError,
      "ProcessGroupNCCL does not support allgather_coalesced");
}

c10::intrusive_ptr<Work> ProcessGroupNCCL::allgather_into_tensor_coalesced(
    std::vector<at::Tensor>& outputs,
    std::vector<at::Tensor>& inputs,
    const AllgatherOptions& opts) {
  return collectiveCoalesced(
      inputs,
      outputs,
      [&](at::Tensor& input,
          at::Tensor& output,
          ncclComm_t comm,
          at::cuda::CUDAStream& stream) {
        return ncclAllGather(
            input.data_ptr(),
            output.data_ptr(),
            input.numel(),
            getNcclDataType(input.scalar_type()),
            comm,
            stream.stream());
      },
      OpType::COALESCED,
      "nccl:all_gather_into_tensor_coalesced");
}

c10::intrusive_ptr<Work> ProcessGroupNCCL::reduce_scatter(
    std::vector<at::Tensor>& outputTensors,
    std::vector<std::vector<at::Tensor>>& inputTensors,
    const ReduceScatterOptions& opts) {
  TORCH_CHECK(outputTensors.size() == 1, MULTI_DEVICE_ERROR_MSG);
  // @lint-ignore CLANGTIDY
  auto outputTensor = outputTensors.back();
  check_gpu_single_tensor(outputTensor);
  // @lint-ignore CLANGTIDY
  auto inputTensors_ = inputTensors.back();

  RECORD_PARAM_COMMS_DATA(
      static_cast<int>(
          this->getSequenceNumberForGroup() + 1), // seq + 1 to match collective
      this->getID(),
      inputTensors, // inputTensors
      outputTensors, // outputTensors
      rank_, // rank
      "reduce_scatter", // colName
      outputTensor.numel() * this->getSize(), // inNelems
      outputTensor.numel(), // outNelems
      outputTensor.scalar_type(), // dType
      std::vector<int64_t>(), // inSplitSizes
      std::vector<int64_t>(), // outSplitSizes
      globalRankStart, // globalRankStart
      globalRankStride, // globalRankStride
      this->getSize()); // worldSize

  bool same_size = check_same_size(inputTensors_);
  if (same_size) {
    // Flatten a vector of tensors into a single, stacked tensor.
    at::Tensor inputFlattened = newLikeFlat(inputTensors_);

    return collective(
        inputFlattened,
        outputTensor,
        [&](at::Tensor& input,
            at::Tensor& output,
            ncclComm_t comm,
            at::cuda::CUDAStream& stream) {
          if (!avoidRecordStreams_) {
            c10::cuda::CUDACachingAllocator::recordStream(
                output.storage().data_ptr(), stream);
          }
          const auto ncclDataType = getNcclDataType(input.scalar_type());
          const auto ncclReduceOp =
              getNcclReduceOp(opts.reduceOp, input, ncclDataType, comm);
          return ncclReduceScatter(
              input.data_ptr(),
              output.data_ptr(),
              output.numel(),
              ncclDataType,
              ncclReduceOp,
              comm,
              stream.stream());
        },
        [&](at::cuda::CUDAStream& ncclStream,
            c10::intrusive_ptr<ProcessGroupNCCL::WorkNCCL>& work) {
          if (avoidRecordStreams_) {
            // We only need to stash inputTensors.
            //  - inputFlattened is stashed onto
            //  work->stashed_for_allocator_safety_
            //    in collective().
            //  - User-facing outputTensors is stashed onto work->outputs_ in
            //  collective(),
            //    and should also be held by the user until after waiting on
            //    work_.
            auto& v = work->stashed_for_allocator_safety_;
            v->insert(v->end(), inputTensors_.begin(), inputTensors_.end());
          }

          // Copy the input tensors to the flattened inputs.
          at::cuda::CUDAStreamGuard guard(ncclStream);
          for (const auto j : c10::irange(inputTensors_.size())) {
            // See [Sync Streams].
            if (!avoidRecordStreams_) {
              c10::cuda::CUDACachingAllocator::recordStream(
                  inputTensors_[j].storage().data_ptr(), ncclStream);
            }
            inputFlattened[j].copy_(inputTensors_[j], true);
          }
        },
        [&](at::cuda::CUDAStream&,
            c10::intrusive_ptr<ProcessGroupNCCL::WorkNCCL>& work) {},
        OpType::REDUCE_SCATTER,
        "nccl:reduce_scatter");
  } else {
    const auto num_reduces = inputTensors_.size();
    startCoalescing();
    for (const int i : c10::irange(num_reduces)) {
      auto& input = inputTensors_[i];
      auto& output = (i == rank_) ? outputTensor : input;
      auto reduceOpts = ReduceOptions{
          opts.reduceOp,
          static_cast<int64_t>(i),
          static_cast<int64_t>(0),
          opts.timeout};
      _reduce_oop(output, input, reduceOpts);
    }
    auto work = endCoalescing(OpType::REDUCE_SCATTER);
    return work;
  }
}

c10::intrusive_ptr<Work> ProcessGroupNCCL::_reduce_scatter_base(
    at::Tensor& outputTensor,
    at::Tensor& inputTensor,
    const ReduceScatterOptions& opts) {
  if (inputTensor.dtype() != outputTensor.dtype()) {
    C10_THROW_ERROR(
        TypeError, "input tensor must be the same type as the output tensor.");
  }

  if (inputTensor.numel() != outputTensor.numel() * size_) {
    C10_THROW_ERROR(
        ValueError,
        "input tensor must be the same size as output size times world size");
  }

  // @lint-ignore CLANGTIDY
  const auto& tensor = outputTensor;
  RECORD_PARAM_COMMS_DATA(
      static_cast<int>(
          this->getSequenceNumberForGroup() + 1), // seq + 1 to match collective
      static_cast<int>(uid_), // pg id
      inputTensor, // inputTensor
      outputTensor, // outputTensor
      rank_, // rank
      "_reduce_scatter_base", // colName
      inputTensor.numel(), // inNelems
      tensor.numel(), // outNelems
      tensor.scalar_type(), // dtype
      std::vector<int64_t>(), // inSplitSizes
      std::vector<int64_t>(), // outSplitSizes
      globalRankStart, // globalRankStart
      globalRankStride, // globalRankStride
      this->getSize()); // worldSize

  // avoidRecordStreams_ note: collective() will stash inputs and outputs.
  // Note 2: for asyncOp = false, we don't want to record streams because we
  // know that the NCCL stream will join back to the "current" stream right
  // after this op. So we might just as well keep the stream ownership of the
  // input/output tensors unchanged. The benefit would be that the
  // allocation/free of the tensors would look deterministic to the "current"
  // stream so that the caching allocator can reuse memory pool for this stream
  // in a clever way. This setting is added for libraries like FSDP which uses
  // `reduce_scatter_tensor`.
  bool avoidRecordStreams = avoidRecordStreams_ || (!opts.asyncOp);

  return collective(
      inputTensor,
      outputTensor,
      [&](at::Tensor& input,
          at::Tensor& output,
          ncclComm_t comm,
          at::cuda::CUDAStream& stream) {
        if (!avoidRecordStreams) {
          c10::cuda::CUDACachingAllocator::recordStream(
              output.storage().data_ptr(), stream);
        }
        auto ncclDataType = getNcclDataType(input.scalar_type());
        auto ncclReduceOp =
            getNcclReduceOp(opts.reduceOp, input, ncclDataType, comm);
        return ncclReduceScatter(
            input.data_ptr(),
            output.data_ptr(),
            output.numel(),
            ncclDataType,
            ncclReduceOp,
            comm,
            stream.stream());
      },
      OpType::_REDUCE_SCATTER_BASE,
      "nccl:_reduce_scatter_base",
      avoidRecordStreams);
}

c10::intrusive_ptr<Work> ProcessGroupNCCL::reduce_scatter_tensor_coalesced(
    std::vector<at::Tensor>& outputs,
    std::vector<at::Tensor>& inputs,
    const ReduceScatterOptions& opts) {
  return collectiveCoalesced(
      inputs,
      outputs,
      [&](at::Tensor& input,
          at::Tensor& output,
          ncclComm_t comm,
          at::cuda::CUDAStream& stream) {
        if (!avoidRecordStreams_) {
          c10::cuda::CUDACachingAllocator::recordStream(
              output.storage().data_ptr(), stream);
        }
        auto ncclDataType = getNcclDataType(input.scalar_type());
        auto ncclReduceOp =
            getNcclReduceOp(opts.reduceOp, input, ncclDataType, comm);
        return ncclReduceScatter(
            input.data_ptr(),
            output.data_ptr(),
            output.numel(),
            ncclDataType,
            ncclReduceOp,
            comm,
            stream.stream());
      },
      OpType::COALESCED,
      "nccl:reduce_scatter_tensor_coalesced");
}

c10::intrusive_ptr<Work> ProcessGroupNCCL::barrier(const BarrierOptions& opts) {
  RECORD_PARAM_COMMS(
      static_cast<int>(
          this->getSequenceNumberForGroup() + 1), // seq + 1 to match collective
      static_cast<int>(uid_), // pg id
      rank_, // rank
      "barrier", // colName
      0, // inNelems
      0, // outNelems
      at::kByte, // dType
      std::vector<int64_t>(), // inSplitSizes
      std::vector<int64_t>(), // outSplitSizes
      globalRankStart, // globalRankStart
      globalRankStride, // globalRankStride
      this->getSize()); // worldSize

  std::vector<at::Device> devices;

  // Use user defined GPU device ids if provided
  if (!opts.device_ids.empty()) {
    for (auto device : opts.device_ids) {
      devices.emplace_back(at::DeviceType::CUDA, device);
    }
  } else if (usedDeviceIdxs_.empty()) {
    // This means there is not yet a NCCL collective being called
    // Here we have to use the best guesses and will use a single GPU to call
    // allreduce to achieve barrier.
    // In case the multiple processes fall into the same node, we use rank to
    // ensure that each process is on a different GPU
    auto numGPUs = at::cuda::getNumGPUs();
    int16_t deviceIdx = static_cast<int16_t>(rank_ % numGPUs);
    LOG(INFO)
        << logPrefix()
        << c10::str(
               " using GPU ",
               deviceIdx,
               " to perform barrier as devices used by this process are currently unknown. ",
               "This can potentially cause a hang if this rank to GPU mapping is incorrect.",
               "Specify device_ids in barrier() to force use of a particular device.");
    devices.emplace_back(guessDeviceForRank());
  } else {
    for (auto usedDeviceIdx : usedDeviceIdxs_) {
      devices.emplace_back(at::DeviceType::CUDA, usedDeviceIdx);
    }
  }

  // Use one device only
  auto device = devices.back();
  at::Tensor barrierTensor =
      at::empty({1}, at::TensorOptions().device(device).dtype(at::kByte));
  // All reduce to achieve the barrier
  auto work = allreduce_impl(barrierTensor);

  // Work will take over barrierTensors
  auto ncclWork = dynamic_cast<ProcessGroupNCCL::WorkNCCL*>(work.get());
  TORCH_CHECK(ncclWork);
  ncclWork->barrierTensor_ = std::move(barrierTensor);
  return work;
}

c10::intrusive_ptr<Work> ProcessGroupNCCL::alltoall_base(
    at::Tensor& outputTensor,
    at::Tensor& inputTensor,
    std::vector<int64_t>& outputSplitSizes,
    std::vector<int64_t>& inputSplitSizes,
    const AllToAllOptions& /* unused */) {
  check_gpu_single_tensor(outputTensor, true);
  check_gpu_single_tensor(inputTensor, true);
  if (outputSplitSizes.size() == 0 && inputSplitSizes.size() == 0) {
    RECORD_PARAM_COMMS_DATA(
        static_cast<int>(
            this->getSequenceNumberForGroup() +
            1), // seq + 1 to match collective
        static_cast<int>(uid_), // pg id
        inputTensor, // inputTensor
        outputTensor, // outputTensor
        rank_, // rank
        "all_to_all", // colName
        inputTensor.numel(), // inNelems
        outputTensor.numel(), // outNelems
        inputTensor.scalar_type(), // dType
        std::vector<int64_t>(), // inSplitSizes
        std::vector<int64_t>(), // outSplitSizes
        globalRankStart, // globalRankStart
        globalRankStride, // globalRankStride
        this->getSize()); // worldSize

    // avoidRecordStreams_ note: collective() will stash inputTensors and
    // outputTensors.
    return collective(
        inputTensor,
        outputTensor,
        [&](at::Tensor& input,
            at::Tensor& output,
            ncclComm_t comm,
            at::cuda::CUDAStream& stream) {
          // See [Sync Streams].
          if (!avoidRecordStreams_) {
            c10::cuda::CUDACachingAllocator::recordStream(
                output.storage().data_ptr(), stream);
          }
          torch::cuda::nccl::all2all_single_equal_split(
              input, output, this->getSize(), comm, stream);
          return ncclSuccess;
        },
        OpType::ALLTOALL_BASE,
        "nccl:all_to_all");
  } else {
    c10d::checkSplitSizes(inputSplitSizes, inputTensor, size_);
    c10d::checkSplitSizes(outputSplitSizes, outputTensor, size_);

    RECORD_PARAM_COMMS_DATA(
        static_cast<int>(
            this->getSequenceNumberForGroup() +
            1), // seq + 1 to match collective
        static_cast<int>(uid_), // pg id
        inputTensor, // inputTensor
        outputTensor, // outputTensor
        rank_, // rank
        "all_to_allv", // colName
        inputTensor.numel(), // inNelems
        outputTensor.numel(), // outNelems
        inputTensor.scalar_type(), // dType
        inputSplitSizes, // inSplitSizes
        outputSplitSizes, // outSplitSizes
        globalRankStart, // globalRankStart
        globalRankStride, // globalRankStride
        this->getSize()); // worldSize

    // avoidRecordStreams_ note: collective() will stash inputTensors and
    // outputTensors.
    return collective(
        inputTensor,
        outputTensor,
        [&](at::Tensor& input,
            at::Tensor& output,
            ncclComm_t comm,
            at::cuda::CUDAStream& stream) {
          std::vector<size_t> send_lengths(size_);
          std::vector<size_t> recv_lengths(size_);
          std::vector<size_t> send_offsets(size_);
          std::vector<size_t> recv_offsets(size_);
          c10d::computeLengthsAndOffsets(
              inputSplitSizes, input, &send_lengths, &send_offsets);
          c10d::computeLengthsAndOffsets(
              outputSplitSizes, output, &recv_lengths, &recv_offsets);
          // See [Sync Streams].
          if (!avoidRecordStreams_) {
            c10::cuda::CUDACachingAllocator::recordStream(
                output.storage().data_ptr(), stream);
          }
          torch::cuda::nccl::all2all_single_unequal_split(
              input.data_ptr(),
              send_lengths.data(),
              send_offsets.data(),
              output.data_ptr(),
              recv_lengths.data(),
              recv_offsets.data(),
              input.element_size(),
              input.scalar_type(),
              comm,
              stream);
          return ncclSuccess;
        },
        OpType::ALLTOALL_BASE,
        "nccl:all_to_all");
  }
}

c10::intrusive_ptr<Work> ProcessGroupNCCL::alltoall(
    std::vector<at::Tensor>& outputTensors,
    std::vector<at::Tensor>& inputTensors,
    const AllToAllOptions& /* unused */) {
  std::vector<int64_t> inSplitSizes;
  std::vector<int64_t> outSplitSizes;
  int64_t total_numel = 0;

  auto device = outputTensors[0].device();
  for (const auto r : c10::irange(outputTensors.size())) {
    check_gpu_single_tensor(outputTensors[r], true);
    check_gpu_single_tensor(inputTensors[r], true);
    TORCH_CHECK(
        device == outputTensors[r].device() &&
            device == inputTensors[r].device(),
        "Tensors must be on the same device")
    inSplitSizes.push_back(inputTensors[r].numel());
    outSplitSizes.push_back(outputTensors[r].numel());
    total_numel += inputTensors[r].numel();
  }

  RECORD_PARAM_COMMS_DATA(
      static_cast<int>(
          this->getSequenceNumberForGroup() + 1), // seq + 1 to match collective
      static_cast<int>(uid_), // pg id
      inputTensors, // inputTensors
      outputTensors, // outputTensors
      rank_, // rank
      "all_to_all", // colName
      total_numel, // inNelems
      total_numel, // outNelems
      inputTensors.front().scalar_type(), // dType
      inSplitSizes, // inSplitSizes
      outSplitSizes, // outSplitSizes
      globalRankStart, // globalRankStart
      globalRankStride, // globalRankStride
      this->getSize()); // worldSize

  return collective(
      inputTensors[0],
      outputTensors[0],
      [&](at::Tensor& /* unused */,
          at::Tensor& /* unused */,
          ncclComm_t comm,
          at::cuda::CUDAStream& stream) {
        torch::cuda::nccl::all2all(outputTensors, inputTensors, comm, stream);
        return ncclSuccess;
      },
      [&](at::cuda::CUDAStream&,
          c10::intrusive_ptr<ProcessGroupNCCL::WorkNCCL>& work) {
        if (avoidRecordStreams_) {
          // inputTensor0 and outputTensor0 are stashed redundantly by
          // collective(), but that's ok.
          auto& v = work->stashed_for_allocator_safety_;
          v->insert(v->end(), inputTensors.begin(), inputTensors.end());
          v->insert(v->end(), outputTensors.begin(), outputTensors.end());
        }
      },
      [](at::cuda::CUDAStream&,
         c10::intrusive_ptr<ProcessGroupNCCL::WorkNCCL>& work) {},
      OpType::ALLTOALL,
      "nccl:all_to_all");
}

c10::intrusive_ptr<Work> ProcessGroupNCCL::send(
    std::vector<at::Tensor>& tensors,
    int dstRank,
    int /* unused */) {
  TORCH_CHECK(tensors.size() == 1, MULTI_DEVICE_ERROR_MSG);
  // @lint-ignore CLANGTIDY
  auto tensor = tensors.back();
  check_gpu_single_tensor(tensor, true);

  RECORD_PARAM_COMMS_DATA(
      static_cast<int>(
          this->getSequenceNumberForGroup() + 1), // seq + 1 to match collective
      static_cast<int>(uid_), // pg id
      tensors, // inputTensors
      tensors, // outputTensors
      dstRank, // dst rank
      "send", // colName
      tensor.numel(), // inNelems
      tensor.numel(), // outNelems
      tensor.scalar_type(), // dType
      std::vector<int64_t>(), // inSplitSizes
      std::vector<int64_t>(), // outSplitSizes
      globalRankStart, // globalRankStart
      globalRankStride, // globalRankStride
      this->getSize()); // worldSize

  auto ret = pointToPoint(
      tensor,
      [&](at::Tensor& input,
          ncclComm_t comm,
          at::cuda::CUDAStream& stream,
          int dst) {
        torch::cuda::nccl::send(input, comm, stream, dst);
        return ncclSuccess;
      },
      dstRank,
      OpType::SEND,
      c10::str("nccl:send ", rank_, "->", dstRank).c_str());
  return ret;
}

c10::intrusive_ptr<Work> ProcessGroupNCCL::recv(
    std::vector<at::Tensor>& tensors,
    int srcRank,
    int /* unused */) {
  TORCH_CHECK(tensors.size() == 1, MULTI_DEVICE_ERROR_MSG);
  // @lint-ignore CLANGTIDY
  auto tensor = tensors.back();
  check_gpu_single_tensor(tensor, true);

  RECORD_PARAM_COMMS_DATA(
      static_cast<int>(
          this->getSequenceNumberForGroup() + 1), // seq + 1 to match collective
      static_cast<int>(uid_), // pg id
      tensors, // inputTensors
      tensors, // outputTensors
      srcRank, // src rank
      "recv", // colName
      tensor.numel(), // inNelems
      tensor.numel(), // outNelems
      tensor.scalar_type(), // dType
      std::vector<int64_t>(), // inSplitSizes
      std::vector<int64_t>(), // outSplitSizes
      globalRankStart, // globalRankStart
      globalRankStride, // globalRankStride
      this->getSize()); // worldSize

  auto ret = pointToPoint(
      tensor,
      [&](at::Tensor& output,
          ncclComm_t comm,
          at::cuda::CUDAStream& stream,
          int src) {
        torch::cuda::nccl::recv(output, comm, stream, src);
        return ncclSuccess;
      },
      srcRank,
      OpType::RECV,
      c10::str("nccl:recv ", rank_, "<-", srcRank).c_str());
  return ret;
}

void ProcessGroupNCCL::groupStart() {
  C10D_NCCL_CHECK(ncclGroupStart(), c10::nullopt);
  ++ncclActiveGroupCounter_;
}

void ProcessGroupNCCL::groupEnd() {
  C10D_NCCL_CHECK(ncclGroupEnd(), c10::nullopt);
  --ncclActiveGroupCounter_;
}

void ProcessGroupNCCL::groupEndNonblocking(std::shared_ptr<NCCLComm> comm) {
#ifndef NCCL_HAS_COMM_NONBLOCKING
  C10D_NCCL_CHECK(ncclGroupEnd(), c10::nullopt);
#else
  if (!nccl_use_nonblocking()) {
    C10D_NCCL_CHECK(ncclGroupEnd(), c10::nullopt);
  } else {
    C10D_NCCL_CHECK_TIMEOUT_GROUPEND(ncclGroupEnd(), comm, c10::nullopt);
  }
#endif
  --ncclActiveGroupCounter_;
}

c10::intrusive_ptr<Work> ProcessGroupNCCL::gather(
    std::vector<std::vector<at::Tensor>>& outputTensors,
    std::vector<at::Tensor>& inputTensors,
    const GatherOptions& opts) {
  static auto invalidArgument = [](const std::string& msg) {
    C10_THROW_ERROR(ValueError, "ProcessGroupNCCL::gather: " + msg);
  };

  assertRootRank(invalidArgument, opts.rootRank, size_);

  TORCH_CHECK(inputTensors.size() == 1, MULTI_DEVICE_ERROR_MSG);
  // @lint-ignore CLANGTIDY
  auto inputTensor = inputTensors.back();

  std::vector<at::Tensor> outputs;

  if (getRank() == opts.rootRank) {
    if (outputTensors.size() != 1) {
      std::stringstream ss;
      ss << "requires a single-element output list containing a list with "
         << getSize() << " tensors.";
      invalidArgument(ss.str());
    } else if (outputTensors[0].size() != static_cast<size_t>(getSize())) {
      std::stringstream ss;
      ss << "Incorrect output list size " << outputTensors[0].size()
         << ". Output list size should be " << getSize()
         << ", same as size of the process group.";
      invalidArgument(ss.str());
    }

    const auto& options = inputTensor.options();
    const auto& sizes = inputTensor.sizes();
    assertTypeAndSizesMatch(invalidArgument, outputTensors[0], options, sizes);
    outputs = outputTensors[0];
  } else {
    // if not in the root rank, initialize outputs as empty list
    if (outputTensors.size() != 0) {
      invalidArgument("requires empty output on non-root");
    }
    outputs = {};
    // append a empty tensor to the list, we don't use it but the
    // `collective` template function requires it to invoke its function
    outputs.emplace_back();
  }

  RECORD_PARAM_COMMS_DATA(
      static_cast<int>(
          this->getSequenceNumberForGroup() + 1), // seq + 1 to match collective
      static_cast<int>(uid_), // pg id
      inputTensors, // inputTensors
      outputTensors, // outputTensors
      opts.rootRank, // root rank
      "gather", // colName
      inputTensor.numel(), // inNelems
      inputTensor.numel() * this->getSize(), // outNelems
      inputTensor.scalar_type(), // dType
      std::vector<int64_t>(), // inSplitSizes
      std::vector<int64_t>(), // outSplitSize
      globalRankStart, // globalRankStart
      globalRankStride, // globalRankStride
      this->getSize()); // worldSize

  // avoidRecordStreams_ note: collective() will stash inputTensors and
  // outputs, which == outputTensors[0] on the root rank where it matters.
  return collective(
      inputTensor,
      outputs[0], // just to fit the collective interface
      [&](at::Tensor& /* unused */,
          at::Tensor& /* unused */,
          ncclComm_t comm,
          at::cuda::CUDAStream& stream) {
        const auto root = opts.rootRank;
        if (getRank() == root) {
          if (!avoidRecordStreams_) {
            for (auto output : outputs) {
              c10::cuda::CUDACachingAllocator::recordStream(
                  output.storage().data_ptr(), stream);
            }
          }
        }
        torch::cuda::nccl::gather(inputTensor, outputs, comm, stream, root);
        return ncclSuccess;
      },
      OpType::GATHER,
      "nccl:gather");
}

c10::intrusive_ptr<Work> ProcessGroupNCCL::scatter(
    std::vector<at::Tensor>& outputTensors,
    std::vector<std::vector<at::Tensor>>& inputTensors,
    const ScatterOptions& opts) {
  static auto invalidArgument = [](const std::string& msg) {
    C10_THROW_ERROR(ValueError, "ProcessGroupNCCL::scatter: " + msg);
  };

  assertRootRank(invalidArgument, opts.rootRank, size_);

  TORCH_CHECK(outputTensors.size() == 1, MULTI_DEVICE_ERROR_MSG);
  auto outputTensor = outputTensors.back();

  std::vector<at::Tensor> inputs;

  if (getRank() == opts.rootRank) {
    if (inputTensors.size() != 1) {
      std::stringstream ss;
      ss << "requires a single-element input list containing a list with "
         << getSize() << " tensors.";
      invalidArgument(ss.str());
    } else if (inputTensors[0].size() != static_cast<size_t>(getSize())) {
      std::stringstream ss;
      ss << "Incorrect input list size " << inputTensors[0].size()
         << ". Input list size should be " << getSize()
         << ", same as size of the process group.";
      invalidArgument(ss.str());
    }

    const auto& options = outputTensor.options();
    const auto& sizes = outputTensor.sizes();
    assertTypeAndSizesMatch(invalidArgument, inputTensors[0], options, sizes);
    inputs = inputTensors[0];
  } else {
    // if not in the root rank, initialize inputTensors as empty place holder
    // with an empty list
    if (inputTensors.size() != 0) {
      invalidArgument("requires empty input on non-root");
    }
    inputs = {};
    // append a empty tensor to the list, we don't use it but the
    // `collective` template function requires it to invoke its function
    inputs.emplace_back();
  }

  RECORD_PARAM_COMMS_DATA(
      static_cast<int>(
          this->getSequenceNumberForGroup() + 1), // seq + 1 to match collective
      static_cast<int>(uid_), // pg id
      inputTensors, // inputTensors
      outputTensors, // outputTensors
      opts.rootRank, // root rank
      "scatter", // colName
      outputTensor.numel() * this->getSize(), // inNelems
      outputTensor.numel(), // outNelems
      outputTensor.scalar_type(), // dType
      std::vector<int64_t>(), // inSplitSizes
      std::vector<int64_t>(), // outSplitSize
      globalRankStart, // globalRankStart
      globalRankStride, // globalRankStride
      this->getSize()); // worldSize

  // avoidRecordStreams_ note: collective() will stash outputTensors and
  // inputs, which == inputTensors[0] on the root rank where it matters.
  bool avoidRecordStreams = avoidRecordStreams_ || (!opts.asyncOp);

  return collective(
      outputTensor,
      inputs[0], // just to fit the collective interface
      [&](at::Tensor& /* unused */,
          at::Tensor& /* unused */,
          ncclComm_t comm,
          at::cuda::CUDAStream& stream) {
        const auto root = opts.rootRank;
        if (getRank() == root) {
          if (!avoidRecordStreams) {
            for (auto input : inputs) {
              c10::cuda::CUDACachingAllocator::recordStream(
                  input.storage().data_ptr(), stream);
            }
          }
        }
        torch::cuda::nccl::scatter(inputs, outputTensor, comm, stream, root);
        return ncclSuccess;
      },
      OpType::SCATTER,
      "nccl:scatter",
      avoidRecordStreams);
}

c10::intrusive_ptr<Work> ProcessGroupNCCL::recvAnysource(
    std::vector<at::Tensor>& /* unused */,
    int /* unused */) {
  C10_THROW_ERROR(
      NotImplementedError, "ProcessGroupNCCL does not support recvAnysource");
}

c10::intrusive_ptr<Work> ProcessGroupNCCL::_allgather_base(
    at::Tensor& output_tensor,
    at::Tensor& input_tensor,
    const AllgatherOptions& opts) {
  check_gpu_single_tensor(input_tensor);
  check_gpu_single_tensor(output_tensor);

  if (input_tensor.dtype() != output_tensor.dtype()) {
    C10_THROW_ERROR(
        TypeError, "output tensor must have the same type as input tensor");
  }

  if (input_tensor.numel() * size_ != output_tensor.numel()) {
    C10_THROW_ERROR(
        ValueError,
        "output tensor size must be equal to world_size times input tensor size");
  }

  RECORD_PARAM_COMMS_DATA(
      static_cast<int>(
          this->getSequenceNumberForGroup() + 1), // seq + 1 to match collective
      static_cast<int>(uid_), // pg id
      input_tensor, // inputTensors
      output_tensor, // outputTensors
      rank_, // rank
      "_allgather_base", // colName
      input_tensor.numel(), // inNelems
      output_tensor.numel(), // outNelems
      output_tensor.scalar_type(), // dType
      std::vector<int64_t>(), // inSplitSizes
      std::vector<int64_t>(), // outSplitSize
      globalRankStart, // globalRankStart
      globalRankStride, // globalRankStride
      this->getSize()); // worldSize

  // avoidRecordStreams_ note: collective() will stash inputs and outputs.
  // Note 2: for asyncOp = false, we don't want to record streams because we
  // know that the NCCL stream will join back to the "current" stream right
  // after this op. So we might just as well keep the stream ownership of the
  // input/output tensors unchanged. The benefit would be that the
  // allocation/free of the tensors would look deterministic to the "current"
  // stream so that the caching allocator can reuse memory pool for this stream
  // in a clever way. This setting is added for libraries like FSDP which uses
  // `all_gather_into_tensor`.
  bool avoidRecordStreams = avoidRecordStreams_ || (!opts.asyncOp);

  return collective(
      input_tensor,
      output_tensor,
      [&](at::Tensor& input,
          at::Tensor& output,
          ncclComm_t comm,
          at::cuda::CUDAStream& stream) {
        if (!avoidRecordStreams) {
          c10::cuda::CUDACachingAllocator::recordStream(
              output.storage().data_ptr(), stream);
        }
        return ncclAllGather(
            input.data_ptr(),
            output.data_ptr(),
            input.numel(),
            getNcclDataType(input.scalar_type()),
            comm,
            stream.stream());
      },
      OpType::_ALLGATHER_BASE,
      "nccl:_all_gather_base",
      avoidRecordStreams);
}

} // namespace c10d

#endif // USE_C10D_NCCL<|MERGE_RESOLUTION|>--- conflicted
+++ resolved
@@ -343,19 +343,11 @@
     ncclDumpMap[ncclUniqueIDStr] = ncclComm->ncclCommDump();
   }
   return NCCLTraceBuffer::get()->dump(ncclDumpMap);
-<<<<<<< HEAD
 }
 #else
 std::string dump_nccl_trace() {
   return NCCLTraceBuffer::get()->dump(c10::nullopt);
 }
-=======
-}
-#else
-std::string dump_nccl_trace() {
-  return NCCLTraceBuffer::get()->dump(c10::nullopt);
-}
->>>>>>> 5b900745
 #endif
 
 c10::optional<std::function<std::string()>>& get_cpp_trace_dumper() {
