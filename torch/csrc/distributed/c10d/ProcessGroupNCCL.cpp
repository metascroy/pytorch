--- conflicted
+++ resolved
@@ -2525,12 +2525,8 @@
   // First let NCCL streams wait for input tensors allocation streams
   syncStream(device, ncclEvents_[key], ncclStream);
 
-<<<<<<< HEAD
-  auto work = initWork(device, rank_, opType, profilingTitle, inputs, outputs);
-=======
   auto work = initWork(
-      device, rank_, opType, nullptr, inputs, outputs, /*record=*/true);
->>>>>>> ee94b929
+      device, rank_, opType, profilingTitle, inputs, outputs, /*record=*/true);
 
   // Store references to outputs to be used by WorkNCCL::result and operator<<.
   work->outputs_ = std::make_shared<std::vector<at::Tensor>>(outputs);
