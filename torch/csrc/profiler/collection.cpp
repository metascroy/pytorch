--- conflicted
+++ resolved
@@ -30,19 +30,8 @@
 using trace_ptr_t =
     std::unique_ptr<torch::profiler::impl::kineto::ActivityTraceWrapper>;
 
-RawTensorMetadata::RawTensorMetadata(const at::Tensor& t)
-<<<<<<< HEAD
-    : /*impl_=*/impl_(t.unsafeGetTensorImpl()),
-      /*data_=*/data_(t.has_storage() ? t.storage().data() : nullptr),
-      /*device_type_*/ device_type_(t.device().type()),
-      /*device_index_*/ device_index_(t.device().index()),
-      /*dtype_=*/dtype_(t.scalar_type()),
-      /*layout_=*/layout_(t.layout()),
-      /*dim_=*/dim_(t.sizes().size()),
-      weakref_(t.getIntrusivePtr()){};
-=======
-    : impl_{t.unsafeGetTensorImpl()},
-      data_{t.has_storage() ? t.storage().data() : nullptr},
+RawTensorMetadataBase::RawTensorMetadataBase(const at::Tensor& t)
+    : data_{t.has_storage() ? t.storage().data() : nullptr},
       device_type_{t.device().type()},
       device_index_{t.device().index()},
       dtype_{t.scalar_type()},
@@ -53,7 +42,6 @@
       "Cannot profile Tensors of size > uint32 max. Got dim: ",
       t.sizes().size());
 }
->>>>>>> 4ba6e698
 
 // ============================================================================
 // == PyTorch Ops =============================================================
