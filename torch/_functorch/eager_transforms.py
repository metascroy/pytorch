# mypy: ignore-errors

# Copyright (c) Facebook, Inc. and its affiliates.
# All rights reserved.
#
# This source code is licensed under the BSD-style license found in the
# LICENSE file in the root directory of this source tree.

from typing import Callable, Union, Tuple, List, Any, Optional
import torch
from functools import partial, wraps
import contextlib
from torch.utils._pytree import (
    tree_flatten,
    tree_unflatten,
    tree_map,
    tree_map_only,
    tree_map_,
    treespec_pprint,
)
from torch.utils import _pytree as pytree
from torch.fx.experimental import const_fold
from torch.fx.experimental.proxy_tensor import make_fx
import torch.autograd.forward_ad as fwAD
from torch._subclasses.functional_tensor import FunctionalTensor

from .vmap import doesnt_support_saved_tensors_hooks, get_chunk_sizes
from .apis import vmap

from torch._C._functorch import (
    _wrap_for_grad,
    _unwrap_for_grad,
    _grad_increment_nesting,
    _grad_decrement_nesting,
    _jvp_increment_nesting,
    _jvp_decrement_nesting,
    _wrap_functional_tensor,
    _unwrap_functional_tensor,
    _func_decrement_nesting,
    _func_increment_nesting,
    _assert_wrapped_functional,
    _propagate_functional_input_mutation,
    set_inplace_requires_grad_allowed,
    get_inplace_requires_grad_allowed,
)
from torch._functorch.utils import exposed_in, argnums_t


def lazy_dynamo_disable(func):
    import torch._dynamo
    return torch._dynamo.disable(func)

@contextlib.contextmanager
def enable_inplace_requires_grad(enabled):
    prev_state = get_inplace_requires_grad_allowed()
    set_inplace_requires_grad_allowed(enabled)
    try:
        yield
    finally:
        set_inplace_requires_grad_allowed(prev_state)


def _vjp_treespec_compare(primals_out, cotangents):
    # Revert this once #116264 gets fixed
    _, primals_out_spec = tree_flatten(primals_out)
    _, cotangents_spec = tree_flatten(cotangents)
    # Dynamo fails to trace operator.ne below. To bypass this limitation, this
    # function is not inlined.
    if primals_out_spec != cotangents_spec:
        raise RuntimeError(
            f'Expected pytree structure of cotangents to be the same '
            f'as pytree structure of outputs to the function. '
            f'cotangents: {treespec_pprint(cotangents_spec)}, '
            f'primal output: {treespec_pprint(primals_out_spec)}')


<<<<<<< HEAD
def _jvp_treespec_compare(primals, tangents):
    # Revert this once #116264 gets fixed
    _, primals_spec = tree_flatten(primals)
    _, tangents_spec = tree_flatten(tangents)
    if primals_spec != tangents_spec:
        raise RuntimeError(
            f'{jvp_str}: Expected primals and tangents to have the same python '
            f'structure. For example, if primals is a tuple of 3 tensors, '
            f'tangents also must be. Got primals with structure {primals_spec} '
            f'and tangents with structure {tangents_spec}')


def _tensor_requires_grad(x):
=======
def _set_tensor_requires_grad(x):
>>>>>>> 9251d425
    # avoid graph-break on x.requires_grad_()
    # https://github.com/pytorch/pytorch/pull/110053
    return x.requires_grad_()

def _create_differentiable(inps, level=None):
    def create_differentiable(x):
        if isinstance(x, torch.Tensor):
            with enable_inplace_requires_grad(True):
                return _set_tensor_requires_grad(x)
        raise ValueError(f'Thing passed to transform API must be Tensor, '
                         f'got {type(x)}')
    return tree_map(create_differentiable, inps)


def _undo_create_differentiable(inps, level=None):
    def unwrap_tensors(x):
        if isinstance(x, torch.Tensor):
            return _unwrap_for_grad(x, level)
        # TODO: Remove the following hack for namedtuples
        if isinstance(x, tuple):
            return tree_map(unwrap_tensors, tuple(x))

        raise RuntimeError(f"Expected tensors, got unsupported type {type(x)}")

    return tree_map(unwrap_tensors, inps)


def _is_differentiable(maybe_tensor):
    if not isinstance(maybe_tensor, torch.Tensor):
        return False
    return maybe_tensor.requires_grad


def _any_differentiable(tensor_or_tuple_of_tensors):
    flat_args, _ = tree_unflatten(tensor_or_tuple_of_tensors)
    return any(tuple(map(_is_differentiable, flat_args)))


def _wrap_tensor_for_grad(maybe_tensor, level):
    if not isinstance(maybe_tensor, torch.Tensor):
        return maybe_tensor
    return _wrap_for_grad(maybe_tensor, level)


def _wrap_all_tensors(tensor_pytree, level):
    return tree_map(partial(_wrap_tensor_for_grad, level=level), tensor_pytree)


def _as_tuple(val):
    if isinstance(val, tuple):
        return val
    return (val,)

# Version of autograd.grad that handles outputs that don't depend on inputs


def _autograd_grad(outputs, inputs, grad_outputs=None, retain_graph=False, create_graph=True):
    if grad_outputs is None:
        diff_outputs = tuple(out for out in outputs if out.requires_grad)
    else:
        result = tuple((out, go) for out, go in zip(outputs, grad_outputs) if out.requires_grad)
        if len(result) == 0:
            diff_outputs, grad_outputs = (), ()
        else:
            diff_outputs, grad_outputs = zip(*result)
    if len(diff_outputs) == 0:
        return tuple(torch.zeros_like(inp) for inp in inputs)
    grad_inputs = torch.autograd.grad(diff_outputs, inputs, grad_outputs,
                                      retain_graph=retain_graph,
                                      create_graph=create_graph,
                                      allow_unused=True)
    grad_inputs = tuple(torch.zeros_like(inp) if gi is None else gi
                        for gi, inp in zip(grad_inputs, inputs))
    return grad_inputs

# NOTE [grad and vjp interaction with no_grad]
#
# def f(x):
#   with torch.no_grad():
#     c = x ** 2
#   return x - c
#
# The thing to consider is if enable_grad is on/off before grad gets called.
#
# Case 1: enable_grad is on.
# grad(f)(x)
# In this case, `grad` should respect the inner torch.no_grad.
#
# Case 2: enable_grad is off
# with torch.no_grad():
#   grad(f)(x)
# In this case, `grad` should respect the inner torch.no_grad, but not the
# outer one. This is because `grad` is a "function transform": its result
# should not depend on the result of a context manager outside of `f`.
#
# This gives us the following desired behavior:
# - (nested) grad transforms must obey torch.no_grad inside them
# - (nested) grad transforms should not obey torch.no_grad outside them
#
# To achieve this behavior, upon entering grad/vjp:
# - we save the current ("previous") is_grad_enabled (*)
# - we unconditionally enable grad.
#
# Inside DynamicLayerBackFallback, when we're temporarily popping `grad` layer
# off the stack:
# - if grad_mode is disabled, then we do nothing. (there is a torch.no_grad
#   active, all subsequent grad transforms must obey it).
# - if grad_mode is enabled, and the previous is_grad_enabled (*) is False,
#   then we temporarily restore the previous `is_grad_enabled`. This is
#   because we're crossing the boundary from a `grad` outside the
#   no_grad to a `grad` inside the no_grad.
#
# NB: vjp has some interesting behavior because the vjp's callable can be called
# under a different grad_mode than the forward computation...
#
# NB: forward-mode AD: forward-mode AD doesn't respect torch.no_grad, but
# it respects c10::AutoFwGradMode. We've implemented the same logic for
# our jvp transform (it will have special handling if FwGradMode is disabled).


# How do we increment and decrement the nesting? I don't think we can.
@exposed_in("torch.func")
def vjp(func: Callable, *primals, has_aux: bool = False):
    """
    Standing for the vector-Jacobian product, returns a tuple containing the
    results of ``func`` applied to ``primals`` and a function that, when
    given ``cotangents``, computes the reverse-mode Jacobian of ``func`` with
    respect to ``primals`` times ``cotangents``.

    Args:
        func (Callable): A Python function that takes one or more arguments. Must
            return one or more Tensors.
        primals (Tensors): Positional arguments to ``func`` that must all be
            Tensors. The returned function will also be computing the
            derivative with respect to these arguments
        has_aux (bool): Flag indicating that ``func`` returns a
            ``(output, aux)`` tuple where the first element is the output of
            the function to be differentiated and the second element is
            other auxiliary objects that will not be differentiated.
            Default: False.

    Returns:
        Returns a ``(output, vjp_fn)`` tuple containing the output of ``func``
        applied to ``primals`` and a function that computes the vjp of
        ``func`` with respect to all ``primals`` using the cotangents passed
        to the returned function. If ``has_aux is True``, then instead returns a
        ``(output, vjp_fn, aux)`` tuple.
        The returned ``vjp_fn`` function will return a tuple of each VJP.

    When used in simple cases, :func:`vjp` behaves the same as :func:`grad`

        >>> x = torch.randn([5])
        >>> f = lambda x: x.sin().sum()
        >>> (_, vjpfunc) = torch.func.vjp(f, x)
        >>> grad = vjpfunc(torch.tensor(1.))[0]
        >>> assert torch.allclose(grad, torch.func.grad(f)(x))

    However, :func:`vjp` can support functions with multiple outputs by
    passing in the cotangents for each of the outputs

        >>> x = torch.randn([5])
        >>> f = lambda x: (x.sin(), x.cos())
        >>> (_, vjpfunc) = torch.func.vjp(f, x)
        >>> vjps = vjpfunc((torch.ones([5]), torch.ones([5])))
        >>> assert torch.allclose(vjps[0], x.cos() + -x.sin())

    :func:`vjp` can even support outputs being Python structs

        >>> x = torch.randn([5])
        >>> f = lambda x: {'first': x.sin(), 'second': x.cos()}
        >>> (_, vjpfunc) = torch.func.vjp(f, x)
        >>> cotangents = {'first': torch.ones([5]), 'second': torch.ones([5])}
        >>> vjps = vjpfunc(cotangents)
        >>> assert torch.allclose(vjps[0], x.cos() + -x.sin())

    The function returned by :func:`vjp` will compute the partials with
    respect to each of the ``primals``

        >>> x, y = torch.randn([5, 4]), torch.randn([4, 5])
        >>> (_, vjpfunc) = torch.func.vjp(torch.matmul, x, y)
        >>> cotangents = torch.randn([5, 5])
        >>> vjps = vjpfunc(cotangents)
        >>> assert len(vjps) == 2
        >>> assert torch.allclose(vjps[0], torch.matmul(cotangents, y.transpose(0, 1)))
        >>> assert torch.allclose(vjps[1], torch.matmul(x.transpose(0, 1), cotangents))

    ``primals`` are the positional arguments for ``f``. All kwargs use their
    default value

        >>> x = torch.randn([5])
        >>> def f(x, scale=4.):
        >>>   return x * scale
        >>>
        >>> (_, vjpfunc) = torch.func.vjp(f, x)
        >>> vjps = vjpfunc(torch.ones_like(x))
        >>> assert torch.allclose(vjps[0], torch.full(x.shape, 4.))

    .. note::
        Using PyTorch ``torch.no_grad`` together with ``vjp``.
        Case 1: Using ``torch.no_grad`` inside a function:

            >>> def f(x):
            >>>     with torch.no_grad():
            >>>         c = x ** 2
            >>>     return x - c

        In this case, ``vjp(f)(x)`` will respect the inner ``torch.no_grad``.

        Case 2: Using ``vjp`` inside ``torch.no_grad`` context manager:

            >>> # xdoctest: +SKIP(failing)
            >>> with torch.no_grad():
            >>>     vjp(f)(x)

        In this case, ``vjp`` will respect the inner ``torch.no_grad``, but not the
        outer one. This is because ``vjp`` is a "function transform": its result
        should not depend on the result of a context manager outside of ``f``.
    """
    return _vjp_with_argnums(func, *primals, has_aux=has_aux)


@contextlib.contextmanager
def grad_increment_nesting():
    try:
        grad_level = _grad_increment_nesting()
        yield grad_level
    finally:
        _grad_decrement_nesting()


@contextlib.contextmanager
def jvp_increment_nesting():
    try:
        jvp_level = _jvp_increment_nesting()
        yield jvp_level
    finally:
        _jvp_decrement_nesting()


@doesnt_support_saved_tensors_hooks
def _vjp_with_argnums(func: Callable, *primals, argnums: Optional[argnums_t] = None, has_aux: bool = False):
    # This is the same function as vjp but also accepts an argnums argument
    # All args are the same as vjp except for the added argument
    # argnums (Optional[int or tuple[int]]): Optional, specifies the argument(s) to compute gradients with respect to.
    #         If None, computes the gradients with respect to all inputs (used for vjp). Default: None
    #
    # WARN: Users should NOT call this function directly and should just be calling vjp.
    # It is only separated so that inputs passed to jacrev but not differentiated get the correct wrappers.
    #
    # NOTE: All error messages are produced as if vjp was being called, even if this was called by jacrev
    #
    # Returns the same two elements as :func:`vjp` but the function returned, vjp_fn, returns a tuple of VJPs
    # for only the primal elements given by argnums.
    with grad_increment_nesting() as level:
        # See NOTE [grad and vjp interaction with no_grad]
        with torch.enable_grad():
            primals = _wrap_all_tensors(primals, level)
            # Note for the reviewer: This is extremely odd but it passes the
            # assertion "len(self.block_stack) == 1" on symbolic_convert.py
            # The equivalent "if argnums is None" fails for some reason
            if not isinstance(argnums, int) and not argnums:
                diff_primals = _create_differentiable(primals, level)
            else:
                diff_primals = _slice_argnums(primals, argnums, as_tuple=False)
                tree_map_(partial(_create_differentiable, level=level), diff_primals)
            primals_out = func(*primals)

            if has_aux:
                if not (isinstance(primals_out, tuple) and len(primals_out) == 2):
                    raise RuntimeError(
                        "vjp(f, *primals): output of function f should be a tuple: (output, aux) "
                        "if has_aux is True"
                    )
                primals_out, aux = primals_out
                aux = _undo_create_differentiable(aux, level)

            flat_primals_out, primals_out_spec = tree_flatten(primals_out)
            assert_non_empty_tensor_output(flat_primals_out, 'vjp(f, *primals)')
            flat_diff_primals, primals_spec = tree_flatten(diff_primals)
            results = _undo_create_differentiable(primals_out, level)

            for primal_out in flat_primals_out:
                assert isinstance(primal_out, torch.Tensor)
                if primal_out.is_floating_point() or primal_out.is_complex():
                    continue
                raise RuntimeError("vjp(f, ...): All outputs of f must be "
                                   "floating-point or complex Tensors, got Tensor "
                                   f"with dtype {primal_out.dtype}")

        def wrapper(cotangents, retain_graph=True, create_graph=None):
            if create_graph is None:
                create_graph = torch.is_grad_enabled()
            flat_cotangents, cotangents_spec = tree_flatten(cotangents)
            _vjp_treespec_compare(primals_out, cotangents)
            result = _autograd_grad(flat_primals_out, flat_diff_primals, flat_cotangents,
                                    retain_graph=retain_graph, create_graph=create_graph)
            return tree_unflatten(result, primals_spec)

    if has_aux:
        return results, wrapper, aux
    else:
        return results, wrapper


def _safe_zero_index(x):
    assert len(x) == 1
    return x[0]

# jacrev and jacfwd don't support complex functions
# Helper function to throw appropriate error.
def error_if_complex(func_name, args, is_input):
    flat_args = pytree.tree_leaves(args)
    for idx, arg in enumerate(flat_args):
        if isinstance(arg, torch.Tensor) and arg.dtype.is_complex:
            input_or_output = ("inputs" if is_input else "outputs")
            err_msg = (f"{func_name}: Expected all {input_or_output} "
                       f"to be real but received complex tensor at flattened input idx: {idx}")
            raise RuntimeError(err_msg)

@exposed_in("torch.func")
def jacrev(func: Callable, argnums: Union[int, Tuple[int]] = 0, *, has_aux=False,
           chunk_size: Optional[int] = None,
           _preallocate_and_copy=False):
    """
    Computes the Jacobian of ``func`` with respect to the arg(s) at index
    ``argnum`` using reverse mode autodiff

    .. note::
        Using :attr:`chunk_size=1` is equivalent to computing the jacobian
        row-by-row with a for-loop i.e. the constraints of :func:`vmap` are
        not applicable.

    Args:
        func (function): A Python function that takes one or more arguments,
            one of which must be a Tensor, and returns one or more Tensors
        argnums (int or Tuple[int]): Optional, integer or tuple of integers,
            saying which arguments to get the Jacobian with respect to.
            Default: 0.
        has_aux (bool): Flag indicating that ``func`` returns a
            ``(output, aux)`` tuple where the first element is the output of
            the function to be differentiated and the second element is
            auxiliary objects that will not be differentiated.
            Default: False.
        chunk_size (None or int): If None (default), use the maximum chunk size
            (equivalent to doing a single vmap over vjp to compute the jacobian).
            If 1, then compute the jacobian row-by-row with a for-loop.
            If not None, then compute the jacobian :attr:`chunk_size` rows at a time
            (equivalent to doing multiple vmap over vjp). If you run into memory issues computing
            the jacobian, please try to specify a non-None chunk_size.

    Returns:
        Returns a function that takes in the same inputs as ``func`` and
        returns the Jacobian of ``func`` with respect to the arg(s) at
        ``argnums``. If ``has_aux is True``, then the returned function
        instead returns a ``(jacobian, aux)`` tuple where ``jacobian``
        is the Jacobian and ``aux`` is auxiliary objects returned by ``func``.

    A basic usage with a pointwise, unary operation will give a diagonal array
    as the Jacobian

        >>> from torch.func import jacrev
        >>> x = torch.randn(5)
        >>> jacobian = jacrev(torch.sin)(x)
        >>> expected = torch.diag(torch.cos(x))
        >>> assert torch.allclose(jacobian, expected)

    If you would like to compute the output of the function as well as the
    jacobian of the function, use the ``has_aux`` flag to return the output
    as an auxiliary object:

        >>> from torch.func import jacrev
        >>> x = torch.randn(5)
        >>>
        >>> def f(x):
        >>>   return x.sin()
        >>>
        >>> def g(x):
        >>>   result = f(x)
        >>>   return result, result
        >>>
        >>> jacobian_f, f_x = jacrev(g, has_aux=True)(x)
        >>> assert torch.allclose(f_x, f(x))

    :func:`jacrev` can be composed with vmap to produce batched
    Jacobians:

        >>> from torch.func import jacrev, vmap
        >>> x = torch.randn(64, 5)
        >>> jacobian = vmap(jacrev(torch.sin))(x)
        >>> assert jacobian.shape == (64, 5, 5)

    Additionally, :func:`jacrev` can be composed with itself to produce
    Hessians

        >>> from torch.func import jacrev
        >>> def f(x):
        >>>   return x.sin().sum()
        >>>
        >>> x = torch.randn(5)
        >>> hessian = jacrev(jacrev(f))(x)
        >>> assert torch.allclose(hessian, torch.diag(-x.sin()))

    By default, :func:`jacrev` computes the Jacobian with respect to the first
    input. However, it can compute the Jacboian with respect to a different
    argument by using ``argnums``:

        >>> from torch.func import jacrev
        >>> def f(x, y):
        >>>   return x + y ** 2
        >>>
        >>> x, y = torch.randn(5), torch.randn(5)
        >>> jacobian = jacrev(f, argnums=1)(x, y)
        >>> expected = torch.diag(2 * y)
        >>> assert torch.allclose(jacobian, expected)

    Additionally, passing a tuple to ``argnums`` will compute the Jacobian
    with respect to multiple arguments

        >>> from torch.func import jacrev
        >>> def f(x, y):
        >>>   return x + y ** 2
        >>>
        >>> x, y = torch.randn(5), torch.randn(5)
        >>> jacobian = jacrev(f, argnums=(0, 1))(x, y)
        >>> expectedX = torch.diag(torch.ones_like(x))
        >>> expectedY = torch.diag(2 * y)
        >>> assert torch.allclose(jacobian[0], expectedX)
        >>> assert torch.allclose(jacobian[1], expectedY)

    .. note::
        Using PyTorch ``torch.no_grad`` together with ``jacrev``.
        Case 1: Using ``torch.no_grad`` inside a function:

            >>> def f(x):
            >>>     with torch.no_grad():
            >>>         c = x ** 2
            >>>     return x - c

        In this case, ``jacrev(f)(x)`` will respect the inner ``torch.no_grad``.

        Case 2: Using ``jacrev`` inside ``torch.no_grad`` context manager:

            >>> with torch.no_grad():
            >>>     jacrev(f)(x)

        In this case, ``jacrev`` will respect the inner ``torch.no_grad``, but not the
        outer one. This is because ``jacrev`` is a "function transform": its result
        should not depend on the result of a context manager outside of ``f``.
    """
    if not (chunk_size is None or chunk_size > 0):
        raise ValueError("jacrev: `chunk_size` should be greater than 0.")

    @wraps(func)
    def wrapper_fn(*args):
        error_if_complex("jacrev", args, is_input=True)
        vjp_out = _vjp_with_argnums(func, *args, argnums=argnums, has_aux=has_aux)
        if has_aux:
            output, vjp_fn, aux = vjp_out
        else:
            output, vjp_fn = vjp_out

        # See NOTE: [Computing jacobian with vmap and vjp for multiple outputs]
        flat_output, output_spec = tree_flatten(output)

        error_if_complex("jacrev", flat_output, is_input=False)

        # NB: vjp already checks that all outputs are tensors
        # Step 1: Construct grad_outputs by splitting the standard basis
        flat_output_numels = tuple(out.numel() for out in flat_output)

        primals = _slice_argnums(args, argnums)
        flat_primals, primals_spec = tree_flatten(primals)

        def compute_jacobian_stacked():
            # Helper function to compute chunked Jacobian
            # The intermediate chunked calculation are only
            # scoped at this function level.
            chunked_results = []
            for flat_basis_chunk in _chunked_standard_basis_for_(flat_output,
                                                                 flat_output_numels,
                                                                 chunk_size=chunk_size):
                if chunk_size == 1:
                    # sanity check.
                    for t in flat_basis_chunk:
                        assert t.size(0) == 1

                    flat_basis_chunk = tree_map(lambda t: torch.squeeze(t, 0), flat_basis_chunk)

                basis = tree_unflatten(flat_basis_chunk, output_spec)

                if chunk_size == 1:
                    # Behaviour with `chunk_size=1` is same as `for-loop`
                    # i.e. user shouldn't deal with the limitations of vmap.
                    chunked_result = vjp_fn(basis)
                else:  # chunk_size is None or chunk_size != 1
                    chunked_result = vmap(vjp_fn)(basis)

                flat_results = pytree.tree_leaves(chunked_result)

                if chunk_size == 1:
                    flat_results = tree_map(lambda t: torch.unsqueeze(t, 0), flat_results)

                chunked_results.append(flat_results)

            if len(chunked_results) == 1:
                # Short-circuit if we used a single chunk
                return chunked_results[0]

            # Concatenate chunks.
            flat_results = []
            # Iterate and concat the jacobians of different
            # inputs.
            for idx in range(len(flat_primals)):
                r = tuple(r_[idx] for r_ in chunked_results)
                flat_results.append(torch.cat(r, 0))

            return flat_results

        def compute_jacobian_preallocate_and_copy():
            # Helper function to compute chunked Jacobian
            # The intermediate chunked calculation are only
            # scoped at this function level.
            out_vec_size = sum(flat_output_numels)

            # Don't pre-allocate if we have a single chunk.
            if not (chunk_size is None or chunk_size >= out_vec_size):
                stacked_results = [primal.new_zeros(out_vec_size, *primal.shape) for primal in flat_primals]

            for idx, flat_basis_chunk in enumerate(_chunked_standard_basis_for_(flat_output,
                                                                                flat_output_numels,
                                                                                chunk_size=chunk_size)):
                if chunk_size == 1:
                    # sanity check.
                    for t in flat_basis_chunk:
                        assert t.size(0) == 1

                    flat_basis_chunk = [torch.squeeze(t, 0) for t in flat_basis_chunk]

                basis = tree_unflatten(flat_basis_chunk, output_spec)

                if chunk_size == 1:
                    # Behaviour with `chunk_size=1` is same as `for-loop`
                    # i.e. user shouldn't deal with the limitations of vmap.
                    chunked_result = vjp_fn(basis)
                else:  # chunk_size is None or chunk_size != 1
                    chunked_result = vmap(vjp_fn)(basis)

                flat_results = pytree.tree_leaves(chunked_result)

                # Short-circuit if we have a single chunk.
                if chunk_size is None or chunk_size >= out_vec_size:
                    if chunk_size == 1:  # and out_vec_size == 1
                        # Since we squeezed the output dim
                        flat_results = tree_map(lambda t: torch.unsqueeze(t, 0), flat_results)
                    return flat_results

                for r, sr in zip(flat_results, stacked_results):
                    sr[idx * chunk_size: (idx + 1) * chunk_size].copy_(r)

            return stacked_results

        if _preallocate_and_copy:
            flat_jacobians_per_input = compute_jacobian_preallocate_and_copy()
        else:
            flat_jacobians_per_input = compute_jacobian_stacked()

        # Step 2: The returned jacobian is one big tensor per input. In this step,
        # we split each Tensor by output.
        flat_jacobians_per_input = [result.split(flat_output_numels, dim=0) for result in flat_jacobians_per_input]
        flat_input_flat_output = [
            tuple(split.view(out.shape + primal.shape)
                  for split, out in zip(splits, flat_output))
            for splits, primal in zip(flat_jacobians_per_input, flat_primals)
        ]

        # Step 3: Right now, `jacobian` is a List[List[Tensor]].
        # The outer List corresponds to the number of primals,
        # the inner List corresponds to the number of outputs.
        # We need to:
        # a. Exchange the order of the outer List and inner List
        # b. tree_unflatten the inner Lists (which correspond to the primals)
        # c. handle the argnums=int case
        # d. tree_unflatten the outer List (which corresponds to the outputs)
        flat_output_flat_input = tuple(zip(*flat_input_flat_output))

        flat_output_input = tuple(tree_unflatten(flat_input, primals_spec)
                                  for flat_input in flat_output_flat_input)

        if isinstance(argnums, int):
            flat_output_input = tuple(_safe_zero_index(flat_input)
                                      for flat_input in flat_output_input)
        output_input = tree_unflatten(flat_output_input, output_spec)
        if has_aux:
            return output_input, aux
        return output_input
    return wrapper_fn

# NOTE: [Computing jacobian with vmap and vjp for multiple outputs]
#
# Let's consider f(x) = (x**2, x.sum()) and let x = torch.randn(3).
# It turns out we can compute the jacobian of this function with a single
# call to autograd.grad by using vmap over the correct grad_outputs.
#
# Firstly, one way to compute the jacobian is to stack x**2 and x.sum()
# into a 4D vector. E.g., use g(x) = torch.stack([x**2, x.sum()])
#
# To get the first row of the jacobian, we call
# >>> autograd.grad(g(x), x, grad_outputs=torch.tensor([1, 0, 0, 0]))
# To get the 2nd row of the jacobian, we call
# >>> autograd.grad(g(x), x, grad_outputs=torch.tensor([0, 1, 0, 0]))
# and so on.
#
# Using vmap, we can vectorize all 4 of these computations into one by
# passing the standard basis for R^4 as the grad_output.
# vmap(partial(autograd.grad, g(x), x))(torch.eye(4)).
#
# Now, how do we compute the jacobian *without stacking the output*?
# We can just split the standard basis across the outputs. So to
# compute the jacobian of f(x), we'd use
# >>> autograd.grad(f(x), x, grad_outputs=_construct_standard_basis_for(...))
# The grad_outputs looks like the following:
# ( torch.tensor([[1, 0, 0],
#                 [0, 1, 0],
#                 [0, 0, 1],
#                 [0, 0, 0]]),
#   torch.tensor([[0],
#                 [0],
#                 [0],
#                 [1]]) )
#
# But we're not done yet!
# >>> vmap(partial(autograd.grad(f(x), x, grad_outputs=...)))
# returns a Tensor of shape [4, 3]. We have to remember to split the
# jacobian of shape [4, 3] into two:
# - one of shape [3, 3] for the first output
# - one of shape [   3] for the second output


def _chunked_standard_basis_for_(tensors, tensor_numels, chunk_size=None):
    # This function:
    # - constructs a N=sum(tensor_numels) standard basis. i.e. an NxN identity matrix.
    # - Splits the identity matrix into chunks with each chunk size determined by `tensor_numels`.
    # - Each chunk corresponds to one tensor. The chunk has the same dtype and
    #   device as the tensor
    #
    # For example, with tensor_numels = [1, 2, 1], this function returns:
    # ( tensor([[1],     tensor([[0, 0],      tensor([[0],
    #           [0],             [1, 0],              [0],
    #           [0],             [0, 1],              [0],
    #           [0]])  ,         [0, 0]])  ,          [1]])  )
    #
    # Precondition: tensor_numels == tuple(tensor.numel() for tensor in tensors)
    # Precondition: tensors always has at least one element.
    #
    # See NOTE: [Computing jacobian with vmap and grad for multiple tensors]
    # for context behind this function.
    # NOTE: Argument `chunk_size` is used to generate chunked basis instead of
    #       one huge basis matrix. `chunk_size` dictates the maximum size of the
    #       basis matrix along dim=0.
    assert len(tensors) == len(tensor_numels)
    assert len(tensors) > 0
    assert chunk_size is None or chunk_size > 0
    total_numel = sum(tensor_numels)
    if chunk_size and chunk_size < total_numel:
        chunk_numels = get_chunk_sizes(total_numel, chunk_size)
    else:  # chunk_size is None or chunk_size >= total_numel
        chunk_size = total_numel
        chunk_numels = [total_numel]

    diag_start_indices = (0, *torch.tensor(tensor_numels).cumsum(dim=0)[:-1].neg().unbind())

    for chunk_idx, total_numel in enumerate(chunk_numels):
        chunks = tuple(tensor.new_zeros(total_numel, tensor_numel)
                       for tensor, tensor_numel in zip(tensors, tensor_numels))

        for chunk, diag_start_idx in zip(chunks, diag_start_indices):
            chunk.diagonal(diag_start_idx + chunk_idx * chunk_size).fill_(1)
        chunks = tuple(chunk.view(total_numel, *tensor.shape)
                       for chunk, tensor in zip(chunks, tensors))
        yield chunks

def _construct_standard_basis_for(tensors, tensor_numels):
    for basis in _chunked_standard_basis_for_(tensors, tensor_numels, chunk_size=None):
        return basis


def _validate_and_wrap_argnum(argnum, num_args):
    if not isinstance(argnum, int):
        raise RuntimeError(f'argnum must be int, got: {type(argnum)}')
    if argnum >= 0 and argnum < num_args:
        return argnum
    if argnum < 0 and argnum >= -num_args:
        return argnum + num_args
    raise RuntimeError(f'Got argnum={argnum}, but only {num_args} positional inputs')


def _check_unique_non_empty(argnums):
    if isinstance(argnums, tuple):
        if len(argnums) == 0:
            raise RuntimeError("argnums must be non-empty")
        if len(set(argnums)) != len(argnums):
            raise RuntimeError(f"argnums elements must be unique, got {argnums}")


def _replace_args(old_args, new_args, argnums):
    if isinstance(argnums, int):
        if len(new_args) != 1:
            raise RuntimeError(f'new_args should be of size 1, was of size {len(new_args)}')
        return tuple(new_args[0] if i == argnums else old_args[i] for i in range(len(old_args)))
    if isinstance(argnums, tuple):
        if len(new_args) != len(argnums):
            raise RuntimeError(
                "new_args should have the same size as argnums. "
                f"Argnums size {len(argnums)}, new_args size {len(new_args)}")

        def get_right_elem(i):
            return new_args[argnums.index(i)] if i in argnums else old_args[i]

        return tuple(get_right_elem(i) for i in range(len(old_args)))
    raise RuntimeError(f'argnums must be int or Tuple[int, ...], got: {type(argnums)}')


def _validate_and_wrap_argnums(argnums, num_args):
    if isinstance(argnums, int):
        return _validate_and_wrap_argnum(argnums, num_args)
    if isinstance(argnums, tuple):
        return tuple(_validate_and_wrap_argnum(argnum, num_args) for argnum in argnums)
    raise AssertionError("Should never get here")


def _slice_argnums(args, argnums, as_tuple=True):
    if not isinstance(argnums, int) and not isinstance(argnums, tuple):
        raise RuntimeError(f'argnums must be int or Tuple[int, ...], got: {type(argnums)}')
    argnums = _validate_and_wrap_argnums(argnums, len(args))
    _check_unique_non_empty(argnums)
    if isinstance(argnums, int):
        if as_tuple:
            return (args[argnums],)
        else:
            return args[argnums]
    return tuple(args[i] for i in argnums)


@contextlib.contextmanager
def noop():
    yield


def assert_flat_tuple_of_tensors(elts: Any, api: str, argname: str) -> None:
    if not isinstance(elts, tuple):
        raise RuntimeError(
            f'{api}: Expected {argname} to be a tuple of Tensors, got {type(elts)}')
    for elt in elts:
        if isinstance(elt, torch.Tensor):
            continue
        raise RuntimeError(
            f'{api}: Expected {argname} to be a tuple of Tensors, got '
            f'a tuple with an element of type {type(elt)}')
    if len(elts) == 0:
        raise RuntimeError(
            f'{api}: Expected {argname} to be a non-empty tuple of Tensors.')


def assert_non_empty_tensor_output(output: List[Any], api: str) -> None:
    if (len(output) == 1 and output[0] is None) or len(output) < 1:
        raise RuntimeError(
            f'{api}: Expected f to be a function that has non-empty output (got output = {output})'
        )
    for o in output:
        if not isinstance(o, torch.Tensor):
            raise RuntimeError(
                f'{api}: expected f(*primals) to return only tensors'
                f', got unsupported type {type(o)}'
            )


def assert_output_is_tensor_or_tensors(output: Any, api: str) -> None:
    if isinstance(output, torch.Tensor):
        return
    if not isinstance(output, tuple):
        raise RuntimeError(
            f'{api}: Expected output of f to be a Tensor or Tensors, got '
            f'{type(output)}')
    if len(output) == 0:
        raise RuntimeError(
            f'{api}: Expected output of f to be a non-empty tuple of Tensors.')
    for out in output:
        if isinstance(out, torch.Tensor):
            continue
        raise RuntimeError(
            f'{api}: Expected output of f to be a Tensor or Tensors, got '
            f'{type(out)} as an output')


def assert_non_empty_list_of_tensors(output: List[torch.Tensor], api: str, argname: str) -> None:
    if len(output) == 0:
        raise RuntimeError(
            f'{api}: Expected {argname} to contain at least one Tensor.')
    for out in output:
        if isinstance(out, torch.Tensor):
            continue
        raise RuntimeError(
            f'{api}: Expected {argname} to only contain Tensors, got '
            f'{type(out)}')


jvp_str = 'jvp(f, primals, tangents)'


def safe_unpack_dual(dual, strict):
    if not isinstance(dual, torch.Tensor):
        raise RuntimeError(
            f'{jvp_str}: expected f(*args) to return only tensors'
            f', got unsupported type {type(dual)}'
        )

    primal, tangent = fwAD.unpack_dual(dual)
    if tangent is None:
        if strict:
            raise RuntimeError(
                'jvp(f, primals, tangents, strict=True): '
                'The output of f is independent of '
                'the inputs. This is not allowed with strict=True.')
        tangent = torch.zeros_like(primal)
    return primal, tangent


@exposed_in("torch.func")
def jvp(func: Callable, primals: Any, tangents: Any, *, strict: bool = False, has_aux: bool = False):
    """
    Standing for the Jacobian-vector product, returns a tuple containing
    the output of `func(*primals)` and the "Jacobian of ``func`` evaluated at
    ``primals``" times ``tangents``. This is also known as forward-mode autodiff.

    Args:
        func (function): A Python function that takes one or more arguments,
            one of which must be a Tensor, and returns one or more Tensors
        primals (Tensors): Positional arguments to ``func`` that must all be
            Tensors. The returned function will also be computing the
            derivative with respect to these arguments
        tangents (Tensors): The "vector" for which Jacobian-vector-product is
            computed. Must be the same structure and sizes as the inputs to
            ``func``.
        has_aux (bool): Flag indicating that ``func`` returns a
            ``(output, aux)`` tuple where the first element is the output of
            the function to be differentiated and the second element is
            other auxiliary objects that will not be differentiated.
            Default: False.

    Returns:
        Returns a ``(output, jvp_out)`` tuple containing the output of ``func``
        evaluated at ``primals`` and the Jacobian-vector product.
        If ``has_aux is True``, then instead returns a ``(output, jvp_out, aux)`` tuple.

    .. note::
        You may see this API error out with "forward-mode AD not implemented
        for operator X". If so, please file a bug report and we will prioritize it.

    jvp is useful when you wish to compute gradients of a function R^1 -> R^N

        >>> from torch.func import jvp
        >>> x = torch.randn([])
        >>> f = lambda x: x * torch.tensor([1., 2., 3])
        >>> value, grad = jvp(f, (x,), (torch.tensor(1.),))
        >>> assert torch.allclose(value, f(x))
        >>> assert torch.allclose(grad, torch.tensor([1., 2, 3]))

    :func:`jvp` can support functions with multiple inputs by passing in the
    tangents for each of the inputs

         >>> from torch.func import jvp
         >>> x = torch.randn(5)
         >>> y = torch.randn(5)
         >>> f = lambda x, y: (x * y)
         >>> _, output = jvp(f, (x, y), (torch.ones(5), torch.ones(5)))
         >>> assert torch.allclose(output, x + y)

    """

    return _jvp_with_argnums(func, primals, tangents, argnums=None, strict=strict, has_aux=has_aux)


@doesnt_support_saved_tensors_hooks
def _jvp_with_argnums(func: Callable, primals: Any, tangents: Any, argnums: Optional[argnums_t], *,
                      strict: bool = False, has_aux: bool):
    # This is the same function as jvp but also accepts an argnums argument
    # Most args are the same as jvp except for the added argument
    # argnums (Optional[int or tuple[int]]): Optional, specifies the argument(s) to compute gradients with respect to.
    #         If None, computes the gradients with respect to all inputs (used for jvp). Default: None
    # Because of this, tangents must be of length argnums and matches up to the corresponding primal whose index is
    # given by argnums
    #
    # WARN: Users should NOT call this function directly and should just be calling jvp.
    # It is only separated so that inputs passed to jacfwd but not differentiated get the correct wrappers.
    #
    # NOTE: All error messages are produced as if jvp was being called, even if this was called by jacfwd
    #
    # Returns the same two elements as :func:`jvp` but the returned tuple, ``jvp_out``, only has JVPs with respect to
    # the primals given by argnums
    if not isinstance(primals, tuple):
        raise RuntimeError(
            f'{jvp_str}: Expected primals to be a tuple. '
            f'E.g. it should be valid to call f(*primals).')
    diff_args = primals if argnums is None else _slice_argnums(primals, argnums)
    flat_primals, primals_spec = tree_flatten(diff_args)
    flat_tangents, tangents_spec = tree_flatten(tangents)
    _jvp_treespec_compare(diff_args, tangents)
    assert_non_empty_list_of_tensors(flat_primals, jvp_str, 'primals')
    assert_non_empty_list_of_tensors(flat_tangents, jvp_str, 'tangents')

    with jvp_increment_nesting() as level:
        with fwAD._set_fwd_grad_enabled(True):
            JVP_NESTING = torch._C._functorch.count_jvp_interpreters()
            ctx = fwAD.dual_level if JVP_NESTING == 1 else noop
            with ctx():
                flat_duals = tuple(fwAD.make_dual(p, t)
                                   for p, t in zip(flat_primals, flat_tangents))
                duals = tree_unflatten(flat_duals, primals_spec)
                # Note for the reviewer: This is extremely odd but it passes the
                # assertion "len(self.block_stack) == 1" on symbolic_convert.py
                # The equivalent "if argnums is not None" fails for some reason
                if isinstance(argnums, int):
                    primals = _wrap_all_tensors(primals, level)
                    duals = _replace_args(primals, duals, argnums)
                result_duals = func(*duals)
                if has_aux:
                    if not (isinstance(result_duals, tuple) and len(result_duals) == 2):
                        raise RuntimeError(
                            f"{jvp_str}: output of function f should be a tuple: (output, aux) "
                            "if has_aux is True"
                        )
                    result_duals, aux = result_duals
                    aux = _undo_create_differentiable(aux, level)

                result_duals, spec = tree_flatten(result_duals)
                assert_non_empty_tensor_output(result_duals, jvp_str)

                primals_out, tangents_out = \
                    zip(*[safe_unpack_dual(dual, strict) for dual in result_duals])
                primals_out = tree_map(
                    partial(_undo_create_differentiable, level=level), primals_out)
                tangents_out = tree_map(
                    partial(_undo_create_differentiable, level=level), tangents_out)

                primals_out_unflatten = tree_unflatten(primals_out, spec)
                tangents_out_unflatten = tree_unflatten(tangents_out, spec)
                if has_aux:
                    return primals_out_unflatten, tangents_out_unflatten, aux

                return primals_out_unflatten, tangents_out_unflatten


def safe_unflatten(tensor, dim, shape):
    if len(shape) == 0:
        assert tensor.shape[dim] == 1
        return tensor.squeeze(dim)
    return tensor.unflatten(dim, shape)


@exposed_in("torch.func")
def jacfwd(func: Callable, argnums: argnums_t = 0, has_aux: bool = False, *, randomness: str = "error"):
    """
    Computes the Jacobian of ``func`` with respect to the arg(s) at index
    ``argnum`` using forward-mode autodiff

    Args:
        func (function): A Python function that takes one or more arguments,
            one of which must be a Tensor, and returns one or more Tensors
        argnums (int or Tuple[int]): Optional, integer or tuple of integers,
            saying which arguments to get the Jacobian with respect to.
            Default: 0.
        has_aux (bool): Flag indicating that ``func`` returns a
            ``(output, aux)`` tuple where the first element is the output of
            the function to be differentiated and the second element is
            auxiliary objects that will not be differentiated.
            Default: False.
        randomness(str): Flag indicating what type of randomness to use.
            See :func:`vmap` for more detail. Allowed: "different", "same", "error".
            Default: "error"

    Returns:
        Returns a function that takes in the same inputs as ``func`` and
        returns the Jacobian of ``func`` with respect to the arg(s) at
        ``argnums``. If ``has_aux is True``, then the returned function
        instead returns a ``(jacobian, aux)`` tuple where ``jacobian``
        is the Jacobian and ``aux`` is auxiliary objects returned by ``func``.

    .. note::
        You may see this API error out with "forward-mode AD not implemented
        for operator X". If so, please file a bug report and we will prioritize it.
        An alternative is to use :func:`jacrev`, which has better operator coverage.

    A basic usage with a pointwise, unary operation will give a diagonal array
    as the Jacobian

        >>> from torch.func import jacfwd
        >>> x = torch.randn(5)
        >>> jacobian = jacfwd(torch.sin)(x)
        >>> expected = torch.diag(torch.cos(x))
        >>> assert torch.allclose(jacobian, expected)

    :func:`jacfwd` can be composed with vmap to produce batched
    Jacobians:

        >>> from torch.func import jacfwd, vmap
        >>> x = torch.randn(64, 5)
        >>> jacobian = vmap(jacfwd(torch.sin))(x)
        >>> assert jacobian.shape == (64, 5, 5)

    If you would like to compute the output of the function as well as the
    jacobian of the function, use the ``has_aux`` flag to return the output
    as an auxiliary object:

        >>> from torch.func import jacfwd
        >>> x = torch.randn(5)
        >>>
        >>> def f(x):
        >>>   return x.sin()
        >>>
        >>> def g(x):
        >>>   result = f(x)
        >>>   return result, result
        >>>
        >>> jacobian_f, f_x = jacfwd(g, has_aux=True)(x)
        >>> assert torch.allclose(f_x, f(x))

    Additionally, :func:`jacrev` can be composed with itself or :func:`jacrev`
    to produce Hessians

        >>> from torch.func import jacfwd, jacrev
        >>> def f(x):
        >>>   return x.sin().sum()
        >>>
        >>> x = torch.randn(5)
        >>> hessian = jacfwd(jacrev(f))(x)
        >>> assert torch.allclose(hessian, torch.diag(-x.sin()))

    By default, :func:`jacfwd` computes the Jacobian with respect to the first
    input. However, it can compute the Jacboian with respect to a different
    argument by using ``argnums``:

        >>> from torch.func import jacfwd
        >>> def f(x, y):
        >>>   return x + y ** 2
        >>>
        >>> x, y = torch.randn(5), torch.randn(5)
        >>> jacobian = jacfwd(f, argnums=1)(x, y)
        >>> expected = torch.diag(2 * y)
        >>> assert torch.allclose(jacobian, expected)

    Additionally, passing a tuple to ``argnums`` will compute the Jacobian
    with respect to multiple arguments

        >>> from torch.func import jacfwd
        >>> def f(x, y):
        >>>   return x + y ** 2
        >>>
        >>> x, y = torch.randn(5), torch.randn(5)
        >>> jacobian = jacfwd(f, argnums=(0, 1))(x, y)
        >>> expectedX = torch.diag(torch.ones_like(x))
        >>> expectedY = torch.diag(2 * y)
        >>> assert torch.allclose(jacobian[0], expectedX)
        >>> assert torch.allclose(jacobian[1], expectedY)

    """
    @wraps(func)
    def wrapper_fn(*args):
        error_if_complex("jacfwd", args, is_input=True)
        primals = args if argnums is None else _slice_argnums(args, argnums)
        flat_primals, primals_spec = tree_flatten(primals)
        flat_primals_numels = tuple(p.numel() for p in flat_primals)
        flat_basis = _construct_standard_basis_for(flat_primals, flat_primals_numels)
        basis = tree_unflatten(flat_basis, primals_spec)

        def push_jvp(basis):
            output = _jvp_with_argnums(func, args, basis, argnums=argnums, has_aux=has_aux)
            # output[0] is the output of `func(*args)`
            error_if_complex("jacfwd", output[0], is_input=False)
            if has_aux:
                _, jvp_out, aux = output
                return jvp_out, aux
            _, jvp_out = output
            return jvp_out

        results = vmap(push_jvp, randomness=randomness)(basis)
        if has_aux:
            results, aux = results
            # aux is in the standard basis format, e.g. NxN matrix
            # We need to fetch the first element as original `func` output
            flat_aux, aux_spec = tree_flatten(aux)
            flat_aux = [value[0] for value in flat_aux]
            aux = tree_unflatten(flat_aux, aux_spec)

        jac_outs, spec = tree_flatten(results)
        # Most probably below output check can never raise an error
        # as jvp should test the output before
        # assert_non_empty_output(jac_outs, 'jacfwd(f, ...)(*args)')

        jac_outs_ins = tuple(
            tuple(
                safe_unflatten(jac_out_in, -1, primal.shape)
                for primal, jac_out_in in
                zip(flat_primals, jac_out.movedim(0, -1).split(flat_primals_numels, dim=-1))
            )
            for jac_out in jac_outs
        )
        jac_outs_ins = tuple(tree_unflatten(jac_ins, primals_spec) for jac_ins in jac_outs_ins)

        if isinstance(argnums, int):
            jac_outs_ins = tuple(jac_ins[0] for jac_ins in jac_outs_ins)
        if has_aux:
            return tree_unflatten(jac_outs_ins, spec), aux
        return tree_unflatten(jac_outs_ins, spec)
    return wrapper_fn


@exposed_in("torch.func")
def hessian(func, argnums=0):
    """
    Computes the Hessian of ``func`` with respect to the arg(s) at index
    ``argnum`` via a forward-over-reverse strategy.

    The forward-over-reverse strategy (composing ``jacfwd(jacrev(func))``) is
    a good default for good performance. It is possible to compute Hessians
    through other compositions of :func:`jacfwd` and :func:`jacrev` like
    ``jacfwd(jacfwd(func))`` or ``jacrev(jacrev(func))``.

    Args:
        func (function): A Python function that takes one or more arguments,
            one of which must be a Tensor, and returns one or more Tensors
        argnums (int or Tuple[int]): Optional, integer or tuple of integers,
            saying which arguments to get the Hessian with respect to.
            Default: 0.

    Returns:
        Returns a function that takes in the same inputs as ``func`` and
        returns the Hessian of ``func`` with respect to the arg(s) at
        ``argnums``.

    .. note::
        You may see this API error out with "forward-mode AD not implemented
        for operator X". If so, please file a bug report and we will prioritize it.
        An alternative is to use ``jacrev(jacrev(func))``, which has better
        operator coverage.

    A basic usage with a R^N -> R^1 function gives a N x N Hessian:

        >>> from torch.func import hessian
        >>> def f(x):
        >>>   return x.sin().sum()
        >>>
        >>> x = torch.randn(5)
        >>> hess = hessian(f)(x)  # equivalent to jacfwd(jacrev(f))(x)
        >>> assert torch.allclose(hess, torch.diag(-x.sin()))

    """
    return jacfwd(jacrev(func, argnums), argnums)


@doesnt_support_saved_tensors_hooks
def grad_and_value_impl(func, argnums, has_aux, args, kwargs) -> Callable:
    with grad_increment_nesting() as level:
        output, aux, grad_input = None, None, None
        # See NOTE [grad and vjp interaction with no_grad]
        with torch.enable_grad():
            args = _wrap_all_tensors(args, level)
            kwargs = _wrap_all_tensors(kwargs, level)
            diff_args = _slice_argnums(args, argnums, as_tuple=False)
            tree_map_(partial(_create_differentiable, level=level), diff_args)

            output = func(*args, **kwargs)
            if has_aux:
                if not (isinstance(output, tuple) and len(output) == 2):
                    raise RuntimeError(
                        "grad_and_value(f)(*args): output of function f should be a tuple: (output, aux) "
                        "if has_aux is True"
                    )
                output, aux = output

            if not isinstance(output, torch.Tensor):
                raise RuntimeError('grad_and_value(f)(*args): Expected f(*args) '
                                   f'to return a Tensor, got {type(output)}')
            if output.dim() != 0:
                raise RuntimeError('grad_and_value(f)(*args): Expected f(*args) '
                                   'to return a scalar Tensor, got tensor with '
                                   f'{output.dim()} dims. Maybe you wanted to '
                                   'use the vjp or jacrev APIs instead?')

            flat_diff_args, spec = tree_flatten(diff_args)

            # NB: need create_graph so that backward pass isn't run in no_grad mode
            flat_outputs = _as_tuple(output)
            flat_grad_input = _autograd_grad(flat_outputs, flat_diff_args, create_graph=True)
            grad_input = tree_unflatten(flat_grad_input, spec)

            grad_input = _undo_create_differentiable(grad_input, level)
            output = _undo_create_differentiable(output, level)
            if has_aux:
                aux = _undo_create_differentiable(aux, level)

        if has_aux:
            return grad_input, (output, aux)
        return grad_input, output


def grad_impl(func: Callable, argnums: argnums_t, has_aux: bool, args, kwargs):
    results = grad_and_value_impl(func, argnums, has_aux, args, kwargs)
    if has_aux:
        grad, (_, aux) = results
        return grad, aux
    grad, _ = results
    return grad

def _maybe_wrap_functional_tensor(maybe_tensor, level, *, _python_functionalize: bool = False):
    if not isinstance(maybe_tensor, torch.Tensor):
        return maybe_tensor
    wrapped = _wrap_functional_tensor(maybe_tensor, level)
    _assert_wrapped_functional(maybe_tensor, wrapped)
    if _python_functionalize:
        out = FunctionalTensor(wrapped)
        torch._mirror_autograd_meta_to(maybe_tensor, out)
        return out
    return wrapped


def _wrap_all_tensors_to_functional(tensor_pytree, level, *, _python_functionalize: bool = False):
    return tree_map(partial(lambda x: _maybe_wrap_functional_tensor(
        x, level, _python_functionalize=_python_functionalize)), tensor_pytree)


def _maybe_unwrap_functional_tensor(maybe_tensor, *, reapply_views: bool):
    if not isinstance(maybe_tensor, torch.Tensor):
        return maybe_tensor
    if isinstance(maybe_tensor, FunctionalTensor):
        maybe_tensor = maybe_tensor.elem

    if not torch._is_functional_tensor(maybe_tensor):
        # If it's not a functional tensor, just return it.
        # This can happen if we functionalize a fn that returns a global,
        # which was never wrapped properly.
        return maybe_tensor
    # Sync any pending updates on the output tensor
    torch._sync(maybe_tensor)
    return _unwrap_functional_tensor(maybe_tensor, reapply_views)


def _unwrap_all_tensors_from_functional(tensor_pytree, *, reapply_views: bool):
    return tree_map(lambda t: _maybe_unwrap_functional_tensor(t, reapply_views=reapply_views), tensor_pytree)


@exposed_in("torch.func")
def functionalize(func: Callable, *, remove: str = 'mutations') -> Callable:
    """
    functionalize is a transform that can be used to remove (intermediate)
    mutations and aliasing from a function, while preserving the function's
    semantics.

    ``functionalize(func)`` returns a new function with the same semantics
    as ``func``, but with all intermediate mutations removed.
    Every inplace operation performed on an intermediate tensor:
    ``intermediate.foo_()``
    gets replaced by its out-of-place equivalent:
    ``intermediate_updated = intermediate.foo()``.

    functionalize is useful for shipping a pytorch program off to
    backends or compilers that aren't able to easily represent
    mutations or aliasing operators.

    Args:
        func (Callable): A Python function that takes one or more arguments.
        remove (str): An optional string argument, that takes on either
            the value 'mutations' or 'mutations_and_views'.
            If 'mutations' is passed in then all mutating operators
            will be replaced with their non-mutating equivalents.
            If 'mutations_and_views' is passed in, then additionally, all aliasing
            operators will be replaced with their non-aliasing equivalents.
            Default: 'mutations'.

    Returns:
        Returns a new "functionalized" function. It takes the same inputs as
        ``func``, and has the same behavior, but any mutations
        (and optionally aliasing) performed on intermediate tensors
        in the function will be removed.

    functionalize will also remove mutations (and views) that were performed on function inputs.
    However to preserve semantics, functionalize will "fix up" the mutations after
    the transform has finished running, by detecting if any tensor inputs "should have"
    been mutated, and copying the new data back to the inputs if necessary.


    Example::

        >>> # xdoctest: +SKIP
        >>> import torch
        >>> from torch.fx.experimental.proxy_tensor import make_fx
        >>> from torch.func import functionalize
        >>>
        >>> # A function that uses mutations and views, but only on intermediate tensors.
        >>> def f(a):
        ...     b = a + 1
        ...     c = b.view(-1)
        ...     c.add_(1)
        ...     return b
        ...
        >>> inpt = torch.randn(2)
        >>>
        >>> out1 = f(inpt)
        >>> out2 = functionalize(f)(inpt)
        >>>
        >>> # semantics are the same (outputs are equivalent)
        >>> print(torch.allclose(out1, out2))
        True
        >>>
        >>> f_traced = make_fx(f)(inpt)
        >>> f_no_mutations_traced = make_fx(functionalize(f))(inpt)
        >>> f_no_mutations_and_views_traced = make_fx(functionalize(f, remove='mutations_and_views'))(inpt)
        >>>
        >>> print(f_traced.code)



        def forward(self, a_1):
            add = torch.ops.aten.add(a_1, 1);  a_1 = None
            view = torch.ops.aten.view(add, [-1])
            add_ = torch.ops.aten.add_(view, 1);  view = None
            return add

        >>> print(f_no_mutations_traced.code)



        def forward(self, a_1):
            add = torch.ops.aten.add(a_1, 1);  a_1 = None
            view = torch.ops.aten.view(add, [-1]);  add = None
            add_1 = torch.ops.aten.add(view, 1);  view = None
            view_1 = torch.ops.aten.view(add_1, [2]);  add_1 = None
            return view_1

        >>> print(f_no_mutations_and_views_traced.code)



        def forward(self, a_1):
            add = torch.ops.aten.add(a_1, 1);  a_1 = None
            view_copy = torch.ops.aten.view_copy(add, [-1]);  add = None
            add_1 = torch.ops.aten.add(view_copy, 1);  view_copy = None
            view_copy_1 = torch.ops.aten.view_copy(add_1, [2]);  add_1 = None
            return view_copy_1


        >>> # A function that mutates its input tensor
        >>> def f(a):
        ...     b = a.view(-1)
        ...     b.add_(1)
        ...     return a
        ...
        >>> f_no_mutations_and_views_traced = make_fx(functionalize(f, remove='mutations_and_views'))(inpt)
        >>> #
        >>> # All mutations and views have been removed,
        >>> # but there is an extra copy_ in the graph to correctly apply the mutation to the input
        >>> # after the function has completed.
        >>> print(f_no_mutations_and_views_traced.code)



        def forward(self, a_1):
            view_copy = torch.ops.aten.view_copy(a_1, [-1])
            add = torch.ops.aten.add(view_copy, 1);  view_copy = None
            view_copy_1 = torch.ops.aten.view_copy(add, [2]);  add = None
            copy_ = torch.ops.aten.copy_(a_1, view_copy_1);  a_1 = None
            return view_copy_1


    There are a few "failure modes" for functionalize that are worth calling out:
      (1) Like other torch.func transforms, `functionalize()` doesn't work with functions
          that directly use `.backward()`. The same is true for torch.autograd.grad.
          If you want to use autograd, you can compute gradients directly
          with `functionalize(grad(f))`.
      (2) Like other torch.func transforms, `functionalize()` doesn't work with global state.
          If you call `functionalize(f)` on a function that takes views / mutations of
          non-local state, functionalization will simply no-op and pass the view/mutation
          calls directly to the backend.
          One way to work around this is is to ensure that any non-local state creation
          is wrapped into a larger function, which you then call functionalize on.
      (3) `resize_()` has some limitations: functionalize will only work on programs
          that use resize_()` as long as the tensor being resized is not a view.
      (4) `as_strided()` has some limitations: functionalize will not work on
          `as_strided()` calls that result in tensors with overlapping memory.


    Finally, a helpful mental model for understanding functionalization is that
    most user pytorch programs are writing with the public torch API.
    When executed, torch operators are generally decomposed into
    our internal C++ "ATen" API.
    The logic for functionalization happens entirely at the level of ATen.
    Functionalization knows how to take every aliasing operator in ATen,
    and map it to its non-aliasing equivalent
    (e.g. ``tensor.view({-1})`` -> ``at::view_copy(tensor, {-1})``),
    and how to take every mutating operator in ATen,
    and map it to its non-mutating equivalent
    (e.g. ``tensor.add_(1)`` -> ``at::add(tensor, -1)``),
    while tracking aliases and mutations out-of-line to know when to fix things up.
    Information about which ATen operators are aliasing or mutating all comes from
    https://github.com/pytorch/pytorch/blob/master/aten/src/ATen/native/native_functions.yaml.
    """
    if remove == 'mutations':
        reapply_views = True
    elif remove == 'mutations_and_views':
        reapply_views = False
    else:
        raise RuntimeError(
            f"functionalize(f, remove='mutations'): received invalid argument for remove={remove}."
            " Valid options are:\n"
            "     remove='mutations': all inplace and out= operators will be removed from the program, and replaced"
            " with their out-of-place equivalents.\n"
            "     remove='mutations_and_views': In addition to the above, all aliasing operators {view} will be"
            " replaced with their non-aliasing counterparts, {view}_copy.\n"
        )

    @doesnt_support_saved_tensors_hooks
    @wraps(func)
    def wrapped(*args, **kwargs):
        try:
            func_level = _func_increment_nesting(reapply_views)
            func_args = _wrap_all_tensors_to_functional(args, func_level)
            func_kwargs = _wrap_all_tensors_to_functional(kwargs, func_level)

            flattened_unwrapped_args = pytree.arg_tree_leaves(*args)
            flattened_wrapped_args = pytree.arg_tree_leaves(*func_args)
            flattened_unwrapped_kwargs = pytree.arg_tree_leaves(**kwargs)
            flattened_wrapped_kwargs = pytree.arg_tree_leaves(**func_kwargs)

            func_outputs = func(*func_args, **func_kwargs)
            outputs = _unwrap_all_tensors_from_functional(func_outputs, reapply_views=reapply_views)
            flat_outputs, func_out_spec = tree_flatten(outputs)

            for a in flattened_wrapped_args + flattened_wrapped_kwargs:
                if isinstance(a, torch.Tensor):
                    # Call sync_() on the inputs, to ensure that any pending mutations have been applied.
                    torch._sync(a)

            # And if any mutations were applied to the inputs, we need to propagate them back to the user.
            for unwrapped, wrapped in zip(flattened_unwrapped_args, flattened_wrapped_args):
                if isinstance(unwrapped, torch.Tensor) and isinstance(wrapped, torch.Tensor):
                    _propagate_functional_input_mutation(unwrapped, wrapped)
            for unwrapped, wrapped in zip(flattened_unwrapped_kwargs, flattened_wrapped_kwargs):
                if isinstance(unwrapped, torch.Tensor) and isinstance(wrapped, torch.Tensor):
                    _propagate_functional_input_mutation(unwrapped, wrapped)

            return outputs
        finally:
            _func_decrement_nesting()
    return wrapped

@exposed_in("torch.func")
def linearize(func: Callable, *primals) -> Tuple[Any, Callable]:
    '''
    Returns the value of ``func`` at ``primals`` and linear approximation
    at ``primals``.

    Args:
        func (Callable): A Python function that takes one or more arguments.
        primals (Tensors): Positional arguments to ``func`` that must all be
            Tensors. These are the values at which the function is linearly approximated.

    Returns:
        Returns a ``(output, jvp_fn)`` tuple containing the output of ``func``
        applied to ``primals`` and a function that computes the jvp of
        ``func`` evaluated at ``primals``.

    linearize is useful if jvp is to be computed multiple times at ``primals``. However,
    to achieve this, linearize saves intermediate computation and has higher memory requirements
    than directly applying `jvp`. So, if all the ``tangents`` are known, it maybe more efficient
    to compute vmap(jvp) instead of using linearize.

    .. note::
        linearize evaluates ``func`` twice. Please file an issue for an implementation
        with a single evaluation.

    Example::
        >>> import torch
        >>> from torch.func import linearize
        >>> def fn(x):
        ...     return x.sin()
        ...
        >>> output, jvp_fn = linearize(fn, torch.zeros(3, 3))
        >>> jvp_fn(torch.ones(3, 3))
        tensor([[1., 1., 1.],
                [1., 1., 1.],
                [1., 1., 1.]])
        >>>

    '''
    # Note: We evaluate `fn` twice.
    # Once for returning the output and other while
    # tracing the graph.
    # If this becomes a bottle-neck, we should update
    # make_fx such that it also returns the output.

    output = func(*primals)
    _, output_spec = tree_flatten(output)

    flat_primals, primals_argspec = tree_flatten(primals)

    # tangents for tracing
    flat_tangents = tuple(p.new_empty(()).expand_as(p) for p in flat_primals)

    # function to trace
    def trace_fn(flat_tangents):
        with fwAD.dual_level():
            flat_duals = tuple(fwAD.make_dual(p, t) for p, t in zip(flat_primals, flat_tangents))
            duals = tree_unflatten(flat_duals, primals_argspec)
            output = func(*duals)
            tangents = tree_map_only(torch.Tensor, lambda t: fwAD.unpack_dual(t)[1], output)

        return tangents

    jvp_graph = make_fx(trace_fn)(flat_tangents)
    const_folded_jvp_graph = const_fold.split_const_subgraphs(jvp_graph)

    # Hold only the meta-data regarding the primals.
    flat_primals_shape = tuple(p.shape for p in flat_primals)
    flat_primals_device = tuple(p.device for p in flat_primals)
    flat_primals_dtype = tuple(p.dtype for p in flat_primals)

    def forward_ad_checks(flat_tangents):
        for idx, t in enumerate(flat_tangents):
            if t.shape != flat_primals_shape[idx]:
                msg = (f"tangent:{idx} with shape {t.shape} in flattened "
                       f"pytree doesn't match the shape {flat_primals_shape[idx]} "
                       "of the corresponding primal.")
                raise RuntimeError(msg)

            if t.device != flat_primals_device[idx]:
                msg = (f"tangent:{idx} with device {t.device} in flattened "
                       f"pytree doesn't match the device {flat_primals_device[idx]} "
                       "of the corresponding primal.")
                raise RuntimeError(msg)

            if t.dtype != flat_primals_dtype[idx]:
                msg = (f"tangent:{idx} with dtype {t.dtype} in flattened "
                       f"pytree doesn't match the dtype {flat_primals_dtype[idx]} "
                       "of the corresponding primal.")
                raise RuntimeError(msg)

    # jvp_fn : callable to return
    #   It takes care of checking the argspec of tangents,
    #   calling the folded fx graph and unflattening fx graph output
    def jvp_fn(*tangents):
        flat_tangents, tangent_argspec = tree_flatten(tangents)
        if tangent_argspec != primals_argspec:
            raise RuntimeError(f"Expected the tangents {tangent_argspec} to have "
                               f"the same argspec as the primals {primals_argspec}")

        forward_ad_checks(flat_tangents)

        flat_output = const_folded_jvp_graph(*flat_tangents)
        # const folded graph can return flat output,
        # so transform output.
        return tree_unflatten(flat_output, output_spec)

    return output, jvp_fn<|MERGE_RESOLUTION|>--- conflicted
+++ resolved
@@ -74,7 +74,6 @@
             f'primal output: {treespec_pprint(primals_out_spec)}')
 
 
-<<<<<<< HEAD
 def _jvp_treespec_compare(primals, tangents):
     # Revert this once #116264 gets fixed
     _, primals_spec = tree_flatten(primals)
@@ -87,10 +86,7 @@
             f'and tangents with structure {tangents_spec}')
 
 
-def _tensor_requires_grad(x):
-=======
 def _set_tensor_requires_grad(x):
->>>>>>> 9251d425
     # avoid graph-break on x.requires_grad_()
     # https://github.com/pytorch/pytorch/pull/110053
     return x.requires_grad_()
