--- conflicted
+++ resolved
@@ -7,7 +7,7 @@
 import torch
 import torch.nn as nn
 from torch import _prims
-from torch._dynamo.utils import fake_mode_from_tensors
+from torch._dynamo.utils import detect_fake_mode
 from torch.fx.experimental.optimization import (
     matches_module_pattern,
     replace_node_module,
@@ -20,8 +20,8 @@
 
 from . import config
 from .fx_utils import matches_module_function_pattern
-
 from .mkldnn import mkldnn_fuse_fx
+from .utils import is_cpu_device
 
 log = logging.getLogger(__name__)
 
@@ -30,37 +30,18 @@
     def __torch_function__(self, func, types, args=(), kwargs=None):
         if not kwargs:
             kwargs = {}
-<<<<<<< HEAD
-        if func in replacements and not (
-            config.fallback_random
-            and replacements[func] in replacements_using_triton_random
-        ):
-            return replacements[func](*args, **kwargs)
-        return func(*args, **kwargs)
-=======
         return replace_fn(func)(*args, **kwargs)
->>>>>>> 28621208
 
 
 patch_functions = AutogradMonkeypatch
 
 
-def replace_fx(gm: torch.fx.GraphModule):
+def replace_fx(gm: torch.fx.GraphModule, example_inputs):
     # Sometimes patch_functions() misses things already in the graph
-<<<<<<< HEAD
-    for node in reversed(list(gm.graph.nodes)):
-        if node.op == "call_function" and node.target in replacements:
-            if (
-                config.fallback_random
-                and replacements[node.target] in replacements_using_triton_random
-            ):
-                continue
-=======
     changed = 0
 
     for node in reversed(list(gm.graph.nodes)):
         if node.op == "call_function" and replace_fn(node.target) is not node.target:
->>>>>>> 28621208
             with gm.graph.inserting_before(node):
                 node.replace_all_uses_with(
                     gm.graph.call_function(
@@ -77,13 +58,9 @@
 
 
 def fuse_fx(gm: torch.fx.GraphModule, example_inputs):
-    is_cpu = all(
-        example_input.device == torch.device("cpu")
-        for example_input in example_inputs
-        if isinstance(example_input, torch.Tensor)
-    )
-
-    fake_mode = fake_mode_from_tensors(example_inputs)
+    is_cpu = is_cpu_device(example_inputs)
+
+    fake_mode = detect_fake_mode(example_inputs)
 
     gm = sink_cat_after_pointwise(gm)
     if config.permute_fusion and not is_cpu:
@@ -306,21 +283,22 @@
 
         if user and is_pointwise_unary(user):
             with g.inserting_before(node):
-<<<<<<< HEAD
-=======
 
                 def cat_args(tensors, dim=0):
                     return tensors, dim
 
                 tensors, dim = cat_args(*node.args, **node.kwargs)
->>>>>>> 28621208
                 new_tensors = [
                     g.create_node(user.op, user.target, args=(arg,), kwargs=user.kwargs)
-                    for arg in node.args[0]
+                    for arg in tensors
                 ]
-                node.args = (new_tensors,) + node.args[1:]
+                new_cat = g.create_node(
+                    "call_function", torch.cat, args=(new_tensors, dim)
+                )
                 user.replace_all_uses_with(cat_or_view)
+                node.replace_all_uses_with(new_cat)
                 g.erase_node(user)
+                g.erase_node(node)
     g.lint()
     module.recompile()
     return module
@@ -591,12 +569,6 @@
     return philox_rand_like(x, seed, offset).to(kwargs.get("dtype", torch.float32))
 
 
-<<<<<<< HEAD
-replacements = {torch.nn.functional.dropout: lowmem_dropout, torch.rand_like: rand_like}
-# Keep track of any replacement functions that use triton random,
-# so they can be avoided when fallback_random is set
-replacements_using_triton_random = {lowmem_dropout, rand_like}
-=======
 def replace_fn(fn):
     """
     Perform any applicable replacements on `fn`
@@ -606,5 +578,4 @@
     if config.lowmem_dropout and fn is torch.nn.functional.dropout:
         return lowmem_dropout
     replacements = {torch.rand_like: rand_like}
-    return replacements.get(fn, fn)
->>>>>>> 28621208
+    return replacements.get(fn, fn)