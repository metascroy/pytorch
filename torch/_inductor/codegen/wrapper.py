import collections
import contextlib
import dataclasses
import functools
import inspect
import operator
import re
from itertools import count
from typing import (
    Any,
    Callable,
    Dict,
    Iterator,
    List,
    Optional,
    Set,
    Tuple,
    TYPE_CHECKING,
    Union,
)

import sympy
from sympy import Expr

import torch
import torch._ops
from torch._dynamo.utils import counters, dynamo_timed

from torch._inductor.codegen.multi_kernel import MultiKernelState
from torch.fx.experimental.symbolic_shapes import SymTypes
from torch.fx.node import _get_qualified_name
from torch.utils._sympy.singleton_int import SingletonInt

from .. import codecache, config, ir
from ..ir import ReinterpretView
from ..utils import (
    cache_on_self,
    get_benchmark_name,
    LineContext,
    sympy_product,
    sympy_str,
)
from ..virtualized import V
from .common import CodeGen, DeferredLine, IndentedBuffer, PythonPrinter
from .triton_utils import config_of, signature_to_meta

if TYPE_CHECKING:
    import triton

    from ..graph import GraphLowering


pexpr = PythonPrinter().doprint


ReuseKey = Tuple[torch.device, torch.dtype, str]


def buffer_reuse_key(node: ir.Buffer) -> ReuseKey:
    return (
        node.get_device(),
        node.get_dtype(),
        # NB: this is symbolic so that we don't try to reuse a buffer
        # for s0 for s1, just because they happen to share the same
        # size hint
        sympy_str(V.graph.sizevars.simplify(node.layout.storage_size())),
    )


def convert_arg_type(arg: torch.Argument) -> str:
    from .cpp import CONTAINER_PYTHON_TO_CPP, PYTHON_TO_CPP

    # use x.real_type instead of x.type so that we get ScalarType instead of int
    python_type = repr(arg.real_type)  # type: ignore[attr-defined]

    if python_type == "Tensor":
        # Conversions rules follow https://github.com/pytorch/pytorch/tree/main/aten/src/ATen/native#func
        if arg.alias_info is not None and arg.alias_info.is_write:
            return f"at::{python_type}&"
        else:
            return f"at::{python_type} const&"

    if python_type in PYTHON_TO_CPP:
        cpp_type = PYTHON_TO_CPP[python_type]
        return cpp_type

    # Convert args of container types e.g. Optional[*]
    for py_container, cpp_container in CONTAINER_PYTHON_TO_CPP.items():
        container_match = re.findall(py_container + r"\[([a-zA-Z_]+)]", python_type)
        if len(container_match) == 1:
            contained_type = container_match[0]
            assert (
                contained_type in PYTHON_TO_CPP
            ), f"unsupported {py_container} type in convert_arg_type: {contained_type}"
            cpp_contained_type = PYTHON_TO_CPP[contained_type]
            return f"{cpp_container}<{cpp_contained_type}>"

    raise AssertionError(f"unsupport python_type: {python_type}")


def convert_return_type(ret: torch.Argument) -> str:
    # use x.real_type instead of x.type so that we get ScalarType instead of int
    python_type = repr(ret.real_type)  # type: ignore[attr-defined]
    python_to_cpp = {
        "Tensor": "at::Tensor",
        "List[Tensor]": "std::vector<at::Tensor>",
    }

    cpp_type = python_to_cpp.get(python_type, None)
    assert cpp_type is not None, f"NYI return type: {python_type}"
    # An output aliasing an input is returned by reference only when it's a
    # Tensor, not when it's a Tensor[]. For example, aten.split.Tensor's output
    # aliases the input tensor, but the op returns a vector by value.
    if python_type == "Tensor" and ret.alias_info is not None:
        cpp_type += "&"
    return cpp_type


def get_cpp_op_schema(kernel: torch._ops.OpOverload) -> str:
    args = kernel._schema.arguments
    returns = kernel._schema.returns

    num_returns = len(returns)
    assert num_returns > 0, "must have at least one return value"

    if num_returns == 1:
        cpp_return_value = convert_return_type(returns[0])
    elif num_returns > 1:
        tuple_returns = ", ".join([convert_return_type(r) for r in returns])
        cpp_return_value = f"std::tuple<{tuple_returns}>"

    cpp_arg_type = [f"{convert_arg_type(arg)} {arg.name}" for arg in args]
    return f"{cpp_return_value}({', '.join(cpp_arg_type)})"  # type: ignore[possibly-undefined]


# TODO: Move to a well known place
TritonMetaParams = Dict[str, int]
TritonGrid = Union[
    Tuple[Union[int, sympy.Expr], ...], Callable[[TritonMetaParams], Tuple[int, ...]]
]


def user_defined_kernel_grid_fn_code(
    name: str,
    configs: List["triton.Config"],
    grids: List[TritonGrid],
    wrapper: Optional["WrapperCodeGen"] = None,
) -> Tuple[str, str]:
    output = IndentedBuffer()

    def _convert_to_sympy_expr(item: Union[int, sympy.Expr]) -> sympy.Expr:
        return item if isinstance(item, sympy.Expr) else sympy.Integer(item)

    def determine_grid(grid: TritonGrid):
        if wrapper is None or callable(grid):
            # return as-is when used in eager mode or when grid is callable
            return grid
        # Grid contains ints/Expr, so utilize wrapper's expr printer for codegen
        sympy_grid = tuple(_convert_to_sympy_expr(g) for g in grid)
        return wrapper.codegen_shape_tuple(sympy_grid)

    fn_name = f"grid_wrapper_for_{name}"
    output.writeline(f"def {fn_name}(meta):")
    with output.indent():
        if len(grids) == 1:
            grid = determine_grid(grids[0])
            output.writeline(f"return {grid}")
        else:
            assert len(grids) > 1
            assert len(grids) == len(configs)
            seen = set()
            for grid, c in zip(grids, configs):
                guards = [f"meta['{name}'] == {val}" for name, val in c.kwargs.items()]
                guards = " and ".join(guards)
                grid = determine_grid(grid)
                statement = f"if {guards}: return {grid}"
                if statement in seen:
                    continue
                seen.add(statement)
                output.writeline(statement)

    return fn_name, output.getvalue()


@dataclasses.dataclass
class SymbolicCallArg:
    inner: str
    # the original symbolic expression represented by inner
    inner_expr: sympy.Expr

    def __str__(self):
        return str(self.inner)


# Default thread stack sizes vary by platform:
# - Linux: 8 MB
# - macOS: 512 KB
# - Windows: 1 MB
# Just pick something comfortably smaller than the smallest for now.
MAX_STACK_ALLOCATION_SIZE = 1024 * 100


class MemoryPlanningState:
    def __init__(self):
        super().__init__()
        self.reuse_pool: Dict[
            ReuseKey, List[FreeIfNotReusedLine]
        ] = collections.defaultdict(list)
        self.total_allocated_buffer_size: int = 0

    def __contains__(self, key: ReuseKey) -> bool:
        return bool(self.reuse_pool.get(key, None))

    def pop(self, key: ReuseKey) -> "FreeIfNotReusedLine":
        item = self.reuse_pool[key].pop()
        assert not item.is_reused
        return item

    def push(self, key: ReuseKey, item: "FreeIfNotReusedLine") -> None:
        assert not item.is_reused
        self.reuse_pool[key].append(item)


class WrapperLine:
    pass


<<<<<<< HEAD
class EnterScopeLine(WrapperLine):
    def codegen(self, code: IndentedBuffer) -> None:
        code.do_indent()


class ExitScopeLine(WrapperLine):
    def codegen(self, code: IndentedBuffer) -> None:
        code.do_unindent()


@dataclasses.dataclass
=======
@dataclasses.dataclass
class EnterSubgraphLine(WrapperLine):
    wrapper: "WrapperCodeGen"
    graph: "GraphLowering"

    def codegen(self, code: IndentedBuffer) -> None:
        self.wrapper.push_codegened_graph(self.graph)
        code.do_indent()


@dataclasses.dataclass
class ExitSubgraphLine(WrapperLine):
    wrapper: "WrapperCodeGen"

    def codegen(self, code: IndentedBuffer) -> None:
        self.wrapper.pop_codegened_graph()
        code.do_unindent()


@dataclasses.dataclass
>>>>>>> 5b900745
class EnterDeviceContextManagerLine(WrapperLine):
    device_idx: int
    last_seen_device_guard_index: Optional[int]

    def codegen(self, code: IndentedBuffer) -> None:
        if V.graph.cpp_wrapper:
            code.writeline("\n")
            if V.graph.aot_mode:
                # In AOT mode, we have a stream provided as a param. A stream is
                # associated with a device, so we never expect the device to change.
                # CUDAStreamGuard sets the stream and the device.
                if self.last_seen_device_guard_index is None:
                    if config.abi_compatible:
                        code.writeline(
                            "AOTICudaStreamGuard stream_guard(stream, this->device_idx_);"
                        )
                    else:
                        code.writeline(
                            "at::cuda::CUDAStreamGuard stream_guard("
                            + "at::cuda::getStreamFromExternal(stream, this->device_idx_));"
                        )
                else:
                    assert (
                        self.last_seen_device_guard_index == self.device_idx
                    ), "AOTInductor only supports running on one CUDA device"
            else:
                if self.last_seen_device_guard_index is None:
                    code.writeline(
                        f"AOTICudaGuard device_guard({self.device_idx});"
                        if config.abi_compatible
                        else f"at::cuda::CUDAGuard device_guard({self.device_idx});"
                    )
                else:
                    code.writeline(f"device_guard.set_index({self.device_idx});")
        else:
            # Note _DeviceGuard has less overhead than device, but only accepts
            # integers
            code.writeline(f"with {V.graph.device_ops.device_guard(self.device_idx)}:")
            code.do_indent()
            code.writeline(V.graph.device_ops.set_device(self.device_idx))


class ExitDeviceContextManagerLine(WrapperLine):
    def codegen(self, code: IndentedBuffer) -> None:
        if not V.graph.cpp_wrapper:
            code.do_unindent()


@dataclasses.dataclass
class MemoryPlanningLine(WrapperLine):
    wrapper: "WrapperCodeGen"

    def plan(self, state: MemoryPlanningState) -> "MemoryPlanningLine":
        """First pass to find reuse"""
        return self

    def codegen(self, code: IndentedBuffer) -> None:
        """Second pass to output code"""
        pass

    def __str__(self) -> str:
        """
        Emits a string representation that fits on one line.
        """
        args: List[str] = []
        for field in dataclasses.fields(self):
            if field.name == "wrapper":
                continue
            val = getattr(self, field.name)
            args.append(
                f"{field.name}={val.get_name() if field.type is ir.Buffer else val}"
            )
        return f"{type(self).__name__}({', '.join(args)})"


@dataclasses.dataclass
class AllocateLine(MemoryPlanningLine):
    node: ir.Buffer

    def plan(self, state: MemoryPlanningState) -> MemoryPlanningLine:
        if self.node.get_name() in V.graph.removed_buffers:
            return NullLine(self.wrapper)

        # try to reuse a recently freed buffer
        key = buffer_reuse_key(self.node)
        if config.allow_buffer_reuse and key in state:
            free_line = state.pop(key)
            free_line.is_reused = True
            return ReuseLine(self.wrapper, free_line.node, self.node)

        if self.node.get_device().type == "cpu":
            static_shape = self.wrapper.static_shape_for_buffer_or_none(self.node)
            if static_shape is not None:
                state.total_allocated_buffer_size += int(
                    functools.reduce(operator.mul, static_shape, 1)
                )

        return self

    def codegen(self, code: IndentedBuffer) -> None:
        assert self.node.get_name() not in V.graph.removed_buffers
        line = self.wrapper.make_buffer_allocation(self.node)
        code.writeline(line)


@dataclasses.dataclass
class FreeIfNotReusedLine(MemoryPlanningLine):
    node: ir.Buffer
    is_reused: bool = False

    def plan(self, state: MemoryPlanningState) -> MemoryPlanningLine:
        if isinstance(self.node.layout, (ir.AliasedLayout, ir.MultiOutputLayout)):
            return self
        assert not self.is_reused
        if self.node.get_name() in V.graph.removed_buffers:
            return NullLine(self.wrapper)
        if config.allow_buffer_reuse:
            state.push(buffer_reuse_key(self.node), self)
        return self

    def codegen(self, code: IndentedBuffer) -> None:
        assert self.node.get_name() not in V.graph.removed_buffers
        if not self.is_reused:
            code.writeline(self.wrapper.make_buffer_free(self.node))


@dataclasses.dataclass
class ReuseLine(MemoryPlanningLine):
    node: ir.Buffer
    reused_as: ir.Buffer
    delete_old: bool = True

    def plan(self, state: MemoryPlanningState) -> MemoryPlanningLine:
        if self.node.get_name() in V.graph.removed_buffers:
            assert self.reused_as.get_name() in V.graph.removed_buffers
            return NullLine(self.wrapper)
        assert self.reused_as.get_name() not in V.graph.removed_buffers
        return self

    def codegen(self, code: IndentedBuffer) -> None:
        assert self.node.get_name() not in V.graph.removed_buffers
        assert self.reused_as.get_name() not in V.graph.removed_buffers
        code.writeline(
            self.wrapper.make_buffer_reuse(self.node, self.reused_as, self.delete_old)
        )


class NullLine(MemoryPlanningLine):
    pass


BufferName = str


class WrapperCodeGen(CodeGen):
    """
    Generate outer wrapper in Python that calls the kernels.
    """

    def __init__(self):
        super().__init__()
        self._names_iter: Iterator[int] = count()
        self.header = IndentedBuffer()
        self.prefix = IndentedBuffer()
        self.suffix = IndentedBuffer()
        self.wrapper_call = IndentedBuffer()
        # If the generated source code is exactly the same, reuse the
        # pre-existing kernel for it
        self.src_to_kernel: Dict[str, str] = {}
        self.kernel_numel_expr: Set[Tuple[str, "GraphLowering"]] = set()
        self.lines: List[Union[MemoryPlanningLine, LineContext]] = []
        self.declare = ""
        self.declare_maybe_reference = ""
        self.ending = ""
        self.open_bracket = "["
        self.closed_bracket = "]"
        self.comment = "#"
        self.namespace = ""
        self.none_str = "None"
        self.size = "size()"
        self.stride = "stride()"
        self.last_seen_device_guard_index: Optional[int] = None
        self.supports_intermediate_hooks = True
        self.expr_printer = pexpr
        self.user_defined_kernel_cache: Dict[Tuple[Any, ...], Tuple[str, Any]] = {}
        self.unbacked_symbol_decls: Set[str] = set()  # str of sympy.Symbol
        self.allow_stack_allocation: Optional[bool] = None
        self.stack_allocated_buffers: Dict[BufferName, ir.Buffer] = {}
        self.computed_sizes: Set[sympy.Symbol] = set()

        # this is used for tracking which GraphLowering instance---parent graph
        # or (nested) subgraph---is currently codegened; the primary use case is
        # including the graph instance into a cache key to avoid cross-graph
        # caching during lowering of nested subgraphs
        self.codegened_graph_stack = [V.graph]

        self.write_header()
        self.write_prefix()

        if not V.graph.aot_mode:
            for name, hashed in V.graph.constant_reprs.items():
                # include a hash so our code cache puts different constants into different files
                self.write_constant(name, hashed)

        self.allocated: Set[BufferName] = set()
        self.freed: Set[BufferName] = set()

        # maps from reusing buffer to reused buffer
        self.reuses: Dict[BufferName, BufferName] = dict()

        self.write_get_raw_stream = functools.lru_cache(None)(  # type: ignore[assignment]
            self.write_get_raw_stream
        )

        @functools.lru_cache(None)
        def add_import_once(line: str) -> None:
            self.header.writeline(line)

        self.add_import_once = add_import_once
        self._metas: Dict[str, str] = {}
        self.multi_kernel_state = MultiKernelState()

    def write_constant(self, name: str, hashed: str) -> None:
        self.header.writeline(f"{name} = None  # {hashed}")

    def write_header(self) -> None:
        self.header.splice(
            f"""
                from ctypes import c_void_p, c_long
                import torch
                import math
                import random
                import os
                import tempfile
                from math import inf, nan
                from torch._inductor.hooks import run_intermediate_hooks
                from torch._inductor.utils import maybe_profile
                from torch._inductor.codegen.memory_planning import _align as align

                from torch import device, empty_strided
                from {codecache.__name__} import AsyncCompile
                from torch._inductor.select_algorithm import extern_kernels
                from torch._inductor.codegen.multi_kernel import MultiKernelCall

                aten = torch.ops.aten
                inductor_ops = torch.ops.inductor
                assert_size_stride = torch._C._dynamo.guards.assert_size_stride
                empty_strided_cpu = torch._C._dynamo.guards._empty_strided_cpu
                empty_strided_cuda = torch._C._dynamo.guards._empty_strided_cuda
                alloc_from_pool = torch.ops.inductor._alloc_from_pool
                reinterpret_tensor = torch.ops.inductor._reinterpret_tensor
                async_compile = AsyncCompile()

            """
        )

    @cache_on_self
    def write_triton_header_once(self) -> None:
        self.header.splice(
            """
            import triton
            import triton.language as tl
            from torch._inductor.triton_heuristics import grid, split_scan_grid, start_graph, end_graph
            {}
            """.format(
                V.graph.device_ops.import_get_raw_stream_as("get_raw_stream")
            )
        )

    def add_meta_once(self, meta: TritonMetaParams) -> str:
        meta = repr(meta)
        if meta not in self._metas:
            var = f"meta{len(self._metas)}"
            self._metas[meta] = var
            self.header.writeline(f"{var} = {meta}")
        return self._metas[meta]

    @cache_on_self
    def get_output_refs(self) -> List[str]:
        return [x.codegen_reference(self.wrapper_call) for x in V.graph.graph_outputs]

    def mark_output_type(self) -> None:
        return

    def codegen_input_size_asserts(self) -> None:
        for name, buf in V.graph.graph_inputs.items():
            if isinstance(buf, sympy.Expr):
                continue

            # comparing strides for 0 size tensor is tricky. Ignore them for now.
            if sympy_product(buf.get_size()) == 0:
                continue
            size = self.codegen_shape_tuple(buf.get_size())
            stride = self.codegen_shape_tuple(buf.get_stride())
            self.prefix.writeline(f"assert_size_stride({name}, {size}, {stride})")

    def codegen_input_nan_asserts(self) -> None:
        self.prefix.writeline("# make sure graph inputs are not nan/inf")
        for name, buf in V.graph.graph_inputs.items():
            if isinstance(buf, sympy.Expr):
                continue

            line = f"assert not {name}.isnan().any().item()"
            self.prefix.writeline(line)
            line = f"assert not {name}.isinf().any().item()"
            self.prefix.writeline(line)

    def write_prefix(self) -> None:
        self.prefix.splice(
            """

            async_compile.wait(globals())
            del async_compile

            def call(args):
            """
        )
        with self.prefix.indent():
            if config.triton.debug_sync_graph:
                self.prefix.writeline(V.graph.device_ops.synchronize())
            if V.graph.graph_inputs:
                lhs = ", ".join(V.graph.graph_input_names)
                if len(V.graph.graph_input_names) == 1:
                    lhs += ","
                self.prefix.writeline(f"{lhs} = args")
                self.prefix.writeline("args.clear()")

            self.codegen_inputs(self.prefix, V.graph.graph_inputs)
            if config.size_asserts:
                self.codegen_input_size_asserts()
            if config.nan_asserts:
                self.codegen_input_nan_asserts()

    # this function (and below) takes a graph as input so
    # that stream caching happens per graph instance. this
    # is important for nested subgraph codegening.
    def write_get_raw_stream(self, device_idx: int, graph=None) -> str:
        self.write_triton_header_once()
        name = f"stream{device_idx}"
        self.writeline(f"{name} = get_raw_stream({device_idx})")
        return name

    def get_codegened_graph(self):
        return self.codegened_graph_stack[-1]

    def push_codegened_graph(self, graph):
        self.codegened_graph_stack.append(graph)

    def pop_codegened_graph(self):
        return self.codegened_graph_stack.pop()

    def next_kernel_suffix(self) -> str:
        return f"{next(self._names_iter)}"

    def codegen_device_guard_enter(self, device_idx: int) -> None:
        self.writeline(
            EnterDeviceContextManagerLine(device_idx, self.last_seen_device_guard_index)
        )
        self.last_seen_device_guard_index = device_idx

    def codegen_device_guard_exit(self) -> None:
        self.writeline(ExitDeviceContextManagerLine())

    def generate_return(self, output_refs: List[str]) -> None:
        if output_refs:
            self.wrapper_call.writeline("return (" + ", ".join(output_refs) + ", )")
        else:
            self.wrapper_call.writeline("return ()")

    def generate_before_suffix(self, result: IndentedBuffer) -> None:
        return

    def generate_end(self, result: IndentedBuffer) -> None:
        return

    def generate_fallback_kernel(self, fallback_kernel, args):
        self.generate_extern_kernel_alloc(fallback_kernel, args)

    def generate_extern_kernel_alloc(self, extern_kernel, args):
        output_name = extern_kernel.get_name()
        origin_node = extern_kernel.get_origin_node()
        kernel_name = extern_kernel.get_kernel_name()
        ending = self.ending
        if config.memory_planning and "view_as_complex" in kernel_name:
            # view operation fallbacks cause issues since inductor
            # doesn't know the memory is still needed and might reuse it.
            ending = f".clone(){ending}"
        self.writeline(
            f"{self.declare}{output_name} = {kernel_name}({', '.join(args)}){ending}"
        )
        if (
            self.supports_intermediate_hooks
            and config.generate_intermediate_hooks
            and origin_node is not None
        ):
            counters["inductor"]["intermediate_hooks"] += 1
            self.writeline(
                f"run_intermediate_hooks({origin_node.name!r}, {output_name})"
            )

    def generate_extern_kernel_out(self, output_view, codegen_reference, args, kernel):
        if output_view:
            args.append(f"out={output_view.codegen_reference()}")
        else:
            args.append(f"out={codegen_reference}")
        self.writeline(f"{kernel}({', '.join(args)})")

    def generate_user_defined_triton_kernel(
        self, kernel_name, grid, configs, args, triton_meta
    ):
        grid, code = user_defined_kernel_grid_fn_code(
            kernel_name, configs, grid, wrapper=self
        )
        # Must happen after free symbols are already codegened
        # Emit the grid wrapper function right before the call
        for line in code.split("\n"):
            self.writeline(line)

        stream_name = self.write_get_raw_stream(
            V.graph.scheduler.current_device.index, V.graph
        )
        self.writeline(
            f"{kernel_name}.run({', '.join(args)}, grid={grid}, stream={stream_name})"
        )

    def generate_scatter_fallback(
        self, output, inputs, kernel, python_kernel_name, src_is_tensor, reduce, kwargs
    ):
        line = f"{kernel}({','.join(map(str, inputs))}"
        if kernel == "aten.scatter_":
            if reduce:
                line += f", reduce={repr(reduce)}"
        else:
            line += ", ".join([""] + kwargs)
        line += f"){self.ending}"
        self.writeline(line)

    def generate_index_put_fallback(self, kernel, x, indices, values, accumulate):
        indices_str = f"{self.open_bracket}{', '.join(indices)}{self.closed_bracket}"
        args = [x, indices_str, values, accumulate]
        self.writeline(self.wrap_kernel_call(kernel, args))

    def generate_extern_kernel_alloc_and_find_schema_if_needed(
        self,
        name,
        kernel,
        codegen_args,
        cpp_op_schema,
        cpp_kernel_key,
        cpp_kernel_overload_name="",
        op_overload=None,
        raw_args=None,
        outputs=None,
    ):
        self.writeline(f"{name} = {kernel}({', '.join(codegen_args)})")

    def generate_inf_and_nan_checker(self, node):
        # TODO: Add check for python too.
        pass

    @dynamo_timed
    def generate(self, is_inference):
        if config.profile_bandwidth:
            self.write_triton_header_once()
        result = IndentedBuffer()
        result.splice(self.header)

        with contextlib.ExitStack() as stack:
            stack.enter_context(self.wrapper_call.indent())
            if config.profiler_mark_wrapper_call:
                self.generate_profiler_mark_wrapper_call(stack)
            if config.profile_bandwidth:
                self.generate_start_graph()

            # We disable planning during training because it presently increases peak memory consumption.
            if is_inference and config.memory_planning:
                self.memory_plan()
                # TODO: integrate memory planning & stack allocation?
                self.allow_stack_allocation = False
            else:
                self.memory_plan_reuse()

            if config.triton.store_cubin:
                self.generate_reset_kernel_saved_flags()

            for line in self.lines:
                if isinstance(line, WrapperLine):
                    line.codegen(self.wrapper_call)
                else:
                    self.wrapper_call.writeline(line)

            output_refs = self.get_output_refs()
            self.mark_output_type()
            if config.triton.debug_sync_graph:
                self.wrapper_call.writeline(V.graph.device_ops.synchronize())

            if config.profile_bandwidth:
                self.generate_end_graph()

            if config.triton.store_cubin:
                self.generate_save_uncompiled_kernels()

            self.generate_return(output_refs)

        self.finalize_prefix()
        result.splice(self.prefix)

        with result.indent():
            result.splice(self.wrapper_call)

        self.generate_before_suffix(result)
        result.splice(self.suffix)

        self.generate_end(result)

        self.add_benchmark_harness(result)

        return result.getvaluewithlinemap()

    def memory_plan(self):
        from .memory_planning import MemoryPlanner

        self.lines = MemoryPlanner(self).plan(self.lines)

    def memory_plan_reuse(self):
        out_names = V.graph.get_output_names()

        while (
            self.lines
            and isinstance(self.lines[-1], MemoryPlanningLine)
            # TODO: this seems legit, NullLine has no node
            and self.lines[-1].node.name not in out_names  # type: ignore[attr-defined]
        ):
            # these lines will be pointless
            self.lines.pop()

        # codegen allocations in two passes
        planning_states = [MemoryPlanningState()]
        past_planning_states = []
        for i in range(len(self.lines)):
            line = self.lines[i]
            if isinstance(line, MemoryPlanningLine):
                self.lines[i] = line.plan(planning_states[-1])
<<<<<<< HEAD
            elif isinstance(line, EnterScopeLine):
                planning_states.append(MemoryPlanningState())
            elif isinstance(line, ExitScopeLine):
=======
            elif isinstance(line, EnterSubgraphLine):
                planning_states.append(MemoryPlanningState())
            elif isinstance(line, ExitSubgraphLine):
>>>>>>> 5b900745
                past_planning_states.append(planning_states.pop())
        past_planning_states.append(planning_states.pop())
        assert len(planning_states) == 0

        # conservatively use the sum of all allocated buffer sizes
        # in potentially nested scopes as the total allocated size
        total_allocated_buffer_size = sum(
            s.total_allocated_buffer_size for s in past_planning_states
        )

        self.allow_stack_allocation = (
            self.allow_stack_allocation is not False
            and config.allow_stack_allocation
            and total_allocated_buffer_size <= MAX_STACK_ALLOCATION_SIZE
        )

    def codegen_input_size_var_decl(self, code: IndentedBuffer, name):
        code.writeline(f"{self.declare}{name}_size = {name}.{self.size}{self.ending}")

    def codegen_input_stride_var_decl(self, code: IndentedBuffer, name):
        code.writeline(
            f"{self.declare}{name}_stride = {name}.{self.stride}{self.ending}"
        )

    def codegen_inputs(
        self, code: IndentedBuffer, graph_inputs: Dict[str, ir.TensorBox]
    ):
        """Assign all symbolic shapes to locals"""

        @functools.lru_cache(None)
        def sizeof(name):
            self.codegen_input_size_var_decl(code, name)
            return f"{name}_size"

        @functools.lru_cache(None)
        def strideof(name):
            self.codegen_input_stride_var_decl(code, name)
            return f"{name}_stride"

        # Assign all symbolic shapes needed to local variables
        needed = V.graph.sizevars.free_symbols()

        def is_expr(x):
            return isinstance(x[1], sympy.Expr)

        graph_inputs_expr = list(filter(is_expr, graph_inputs.items()))
        graph_inputs_tensors = list(
            filter(lambda x: not is_expr(x), graph_inputs.items())
        )

        for name, shape in graph_inputs_expr:
            shape = V.graph.sizevars.simplify(shape)  # type: ignore[arg-type]
            if shape in needed:
                needed.remove(shape)  # type: ignore[arg-type]
                code.writeline(f"{self.declare}{shape} = {name}{self.ending}")

        for name, value in graph_inputs_tensors:
            shapes = value.get_size()
            for dim, shape in enumerate(shapes):
                shape = V.graph.sizevars.simplify(shape)  # type: ignore[arg-type]
                if shape in needed:
                    needed.remove(shape)  # type: ignore[arg-type]
                    code.writeline(
                        f"{self.declare}{shape} = {sizeof(name)}[{dim}]{self.ending}"
                    )

        for name, value in graph_inputs_tensors:
            shapes = value.get_stride()
            for dim, shape in enumerate(shapes):
                shape = V.graph.sizevars.simplify(shape)  # type: ignore[arg-type]
                if shape in needed:
                    needed.remove(shape)  # type: ignore[arg-type]
                    code.writeline(
                        f"{self.declare}{shape} = {strideof(name)}[{dim}]{self.ending}"
                    )

    def ensure_size_computed(self, sym: sympy.Symbol):
        if isinstance(sym, sympy.Symbol) and sym.name.startswith("ps"):
            if sym in self.computed_sizes:
                return
            self.computed_sizes.add(sym)
            expr = V.graph.sizevars.inv_precomputed_replacements[sym]
            self.writeline(
                f"{self.declare}{sym} = {self.expr_printer(expr)}{self.ending}"
            )

    def finalize_prefix(self):
        pass

    def codegen_python_sizevar(self, x: Expr) -> str:
        return pexpr(V.graph.sizevars.simplify(x))

    def codegen_sizevar(self, x: Expr) -> str:
        return self.codegen_python_sizevar(x)

    def codegen_tuple_access(self, basename: str, name: str, index: str) -> str:
        return f"{basename}[{index}]"

    def codegen_python_shape_tuple(self, shape: Tuple[Expr, ...]) -> str:
        parts = list(map(self.codegen_python_sizevar, shape))
        if len(parts) == 0:
            return "()"
        if len(parts) == 1:
            return f"({parts[0]}, )"
        return f"({', '.join(parts)})"

    def codegen_shape_tuple(self, shape: Tuple[Expr, ...]) -> str:
        return self.codegen_python_shape_tuple(shape)

    def codegen_alloc_from_pool(self, name, offset, dtype, shape, stride) -> str:
        return "alloc_from_pool({})".format(
            ", ".join(
                [
                    name,
                    pexpr(offset),  # bytes not numel
                    str(dtype),
                    self.codegen_shape_tuple(shape),
                    self.codegen_shape_tuple(stride),
                ]
            )
        )

    def codegen_reinterpret_view(self, data, size, stride, offset, writer) -> str:
        size = self.codegen_shape_tuple(size)
        stride = self.codegen_shape_tuple(stride)
        offset = self.codegen_sizevar(offset)
        return f"reinterpret_tensor({data.get_name()}, {size}, {stride}, {offset})"

    def codegen_device_copy(self, src, dst):
        self.writeline(f"{dst}.copy_({src})")

    def codegen_multi_output(self, name, value):
        self.writeline(f"{self.declare}{name} = {value}{self.ending}")

    def codegen_dynamic_scalar(self, node):
        (data,) = (t.codegen_reference() for t in node.inputs)
        if node.is_bool:
            self.writeline(f"{node.sym} = 1 if {data}.item() else 0")
        else:
            self.writeline(f"{node.sym} = {data}.item()")
        # No one should ever use this buffer, but for uniformity
        # define the variable and assign it None
        self.writeline(f"{node.get_name()} = None")

    def benchmark_compiled_module(self, output):
        def add_fake_input(name, shape, stride, device, dtype):
            output.writeline(
                f"{name} = rand_strided("
                f"{self.codegen_python_shape_tuple(shape)}, "
                f"{self.codegen_python_shape_tuple(stride)}, "
                f"device='{device}', dtype={dtype})"
            )

        def add_expr_input(name, val):
            output.writeline(f"{name} = {val}")

        output.writelines(
            ["", "", "def benchmark_compiled_module(times=10, repeat=10):"]
        )
        with output.indent():
            output.splice(
                """
                from torch._dynamo.testing import rand_strided
                from torch._inductor.utils import print_performance
                """,
                strip=True,
            )

            for name, value in V.graph.constants.items():
                # all the constants are global variables, that's why we need
                # these 'global var_name' lines
                output.writeline(f"global {name}")
                add_fake_input(
                    name, value.size(), value.stride(), value.device, value.dtype
                )

            for name, value in V.graph.graph_inputs.items():
                if isinstance(value, sympy.Symbol) and isinstance(
                    V.graph.sizevars.var_to_val.get(value, None), SingletonInt
                ):
                    # Inductor should only work with dense -> dense graph, and
                    # SingletonInts belong to metadata that should only live on
                    # the subclass.
                    continue
                if isinstance(value, sympy.Expr):  # Don't need to add symbolic
                    add_expr_input(name, V.graph.sizevars.size_hint(value))
                else:
                    shape = [V.graph.sizevars.size_hint(x) for x in value.get_size()]
                    stride = [V.graph.sizevars.size_hint(x) for x in value.get_stride()]
                    add_fake_input(
                        name, shape, stride, value.get_device(), value.get_dtype()
                    )

            call_str = f"call([{', '.join(V.graph.graph_inputs.keys())}])"
            output.writeline(f"fn = lambda: {call_str}")
            output.writeline("return print_performance(fn, times=times, repeat=repeat)")

    def add_benchmark_harness(self, output):
        """
        Append a benchmark harness to generated code for debugging
        """
        if not config.benchmark_harness:
            return

        self.benchmark_compiled_module(output)

        output.writelines(["", "", 'if __name__ == "__main__":'])
        with output.indent():
            output.writelines(
                [
                    "from torch._inductor.wrapper_benchmark import compiled_module_main",
                    f"compiled_module_main('{get_benchmark_name()}', benchmark_compiled_module)",
                ]
            )

    def define_kernel(
        self, name: str, kernel: str, metadata: Optional[str] = None, cuda=True
    ):
        metadata_comment = f"{metadata}\n" if metadata else ""
        self.header.splice(f"\n\n{metadata_comment}{name} = {kernel}")

    def define_user_defined_triton_kernel(self, kernel, configs, kwargs):
        from torch.utils._triton import patch_triton_dtype_repr

        patch_triton_dtype_repr()

        original_name = kernel.__name__

        from .common import KernelArgType, SizeArg, TensorArg

        signature: List[KernelArgType] = []
<<<<<<< HEAD
        constants = {}
        non_constant_indices = []
        equal_to_1_args: List[str] = []
=======
        constants: Dict[int, Any] = {}
        non_constant_indices = []
        equal_to_1_arg_idx: List[int] = []
>>>>>>> 5b900745
        for idx, key in enumerate(kernel.arg_names):
            if key not in kwargs:
                continue
            arg = kwargs[key]
            if idx in kernel.constexprs:
<<<<<<< HEAD
                constants[key] = arg
=======
                constants[idx] = arg
>>>>>>> 5b900745
            else:
                non_constant_indices.append(idx)
                if isinstance(arg, ir.Buffer):
                    signature.append(
                        TensorArg(
                            name=key,
                            buffer=arg.get_name(),
                            dtype=arg.get_dtype(),
                        )
                    )
                elif isinstance(arg, ir.ReinterpretView):
                    # for ReinterpretView we use the underlying
                    # buffer name and note the (possibly non-zero)
                    # offset relative to the underlying buffer
                    signature.append(
                        TensorArg(
                            name=key,
                            buffer=arg.data.get_name(),
                            dtype=arg.get_dtype(),
                            offset=arg.layout.offset,
                        )
                    )
                else:
                    signature.append(SizeArg(key, arg))
                    if arg is not None and V.graph.sizevars.statically_known_equals(arg, 1):  # type: ignore[arg-type]
<<<<<<< HEAD
                        equal_to_1_args.append(key)
=======
                        equal_to_1_arg_idx.append(idx)
>>>>>>> 5b900745
        index_dtype = "tl.int32"
        triton_meta = {
            "signature": signature_to_meta(
                signature,
                size_dtype=index_dtype,
                indices=non_constant_indices,
            ),
            "device": V.graph.scheduler.current_device.index,
            "device_type": V.graph.scheduler.current_device.type,
            # Triton compiler includes equal_to_1 args into constants even
            # when they are not constexpr. otherwise there may be a segfault
            # during launching the Inductor-compiled Triton kernel.
<<<<<<< HEAD
            # TODO(aakhundov): add None args to constnats, too. currently, this
=======
            # TODO(aakhundov): add None args to constants, too. currently, this
>>>>>>> 5b900745
            # causes CUDA errors in test_aot_inductor.test_triton_kernel_with_none_input.
            # https://github.com/pytorch/pytorch/issues/120478#issuecomment-1962822307
            # https://github.com/openai/triton/blob/231efe9ed2d200be0f69a07c298e4342b08efe3d/python/triton/runtime/jit.py#L384
            "constants": {
                **constants,
<<<<<<< HEAD
                **{arg: 1 for arg in equal_to_1_args},
=======
                **{idx: 1 for idx in equal_to_1_arg_idx},
>>>>>>> 5b900745
            },
            "configs": [
                config_of(
                    signature,
                    indices=non_constant_indices,
                )
            ],
        }

        # Distinguish between different functions using function id
        cache_key: List[Any] = [id(kernel.fn)]
        if len(configs) > 0:
            for arg in kwargs.values():
                # We need to key on non tensor arg only in autotune mode
                if not isinstance(arg, (ir.Buffer, ir.ReinterpretView)):
                    cache_key.append(arg)
        cache_key.append(str(triton_meta))
        cache_key = tuple(cache_key)

        if cache_key in self.user_defined_kernel_cache:
            return self.user_defined_kernel_cache[cache_key]

        name = f"{original_name}_{len(self.user_defined_kernel_cache)}"
        # Add to the cache for the next use
        self.user_defined_kernel_cache[cache_key] = (name, triton_meta)

        compile_wrapper = IndentedBuffer()
        compile_wrapper.writeline(f"async_compile.triton({original_name!r}, '''")

<<<<<<< HEAD
        compile_wrapper.splice(
            """
            import triton
            import triton.language as tl
            from torch._inductor.utils import instance_descriptor
            from torch._inductor.triton_heuristics import user_autotune
            """,
            strip=True,
        )

        from .triton import TritonKernel

        if TritonKernel.gen_attr_descriptor_import():
            compile_wrapper.splice(TritonKernel.gen_attr_descriptor_import())
        compile_wrapper.newline()

=======
        from .triton import gen_common_triton_imports

        compile_wrapper.splice(gen_common_triton_imports())

>>>>>>> 5b900745
        inductor_meta = {
            "kernel_name": name,
            "backend_hash": torch.utils._triton.triton_hash_with_backend(),
        }

        configs = [
            {
                "kwargs": config.kwargs,
                "num_warps": config.num_warps,
                "num_stages": config.num_stages,
            }
            for config in configs
        ]

        compile_wrapper.splice(
            f"""
            @triton_heuristics.user_autotune(
                configs={configs!r},
                inductor_meta={inductor_meta!r},
                triton_meta={triton_meta!r},
                filename=__file__,
                custom_kernel=True,
            )
            @triton.jit
            """
        )
        compile_wrapper.splice(kernel.src, strip=True)

        # Also include any possible kernel being called indirectly
        from triton import JITFunction

        symbols_included = {original_name}

        def traverse(cur_kernel):
            for symbol_name in cur_kernel.fn.__code__.co_names:
                if symbol_name in symbols_included:
                    continue
                if symbol_name in cur_kernel.fn.__globals__:
                    symbol = cur_kernel.fn.__globals__[symbol_name]
                    if isinstance(symbol, JITFunction):
                        compile_wrapper.newline()
                        compile_wrapper.writeline("@triton.jit")
                        compile_wrapper.splice(symbol.src, strip=True)
                        symbols_included.add(symbol_name)
                        traverse(symbol)
                    elif isinstance(symbol, (int, str, bool)):
                        compile_wrapper.newline()
                        compile_wrapper.writeline(f"{symbol_name} = {symbol!r}")
                        symbols_included.add(symbol_name)

        traverse(kernel)

        compile_wrapper.writeline(
            f"''', device_str='{V.graph.scheduler.current_device.type}')"
        )
        _, lineno = inspect.getsourcelines(kernel.fn)
        srcfile = inspect.getsourcefile(kernel.fn)
        metadata = f"# Original path: {srcfile}:{lineno}"
        self.define_kernel(
            name,
            compile_wrapper.getvalue(),
            metadata,
        )
        return name, triton_meta

    def generate_numel_expr(self, kernel_name: str, tree):
        expr = f"{kernel_name}_{tree.prefix}numel"
        if (expr, V.graph) not in self.kernel_numel_expr:
            # declare expr once in each graph (scope)
            self.kernel_numel_expr.add((expr, V.graph))
            self.writeline(
                f"{self.declare}{expr} = {self.expr_printer(tree.numel)}{self.ending}"
            )
        else:
            self.writeline(f"{expr} = {self.expr_printer(tree.numel)}{self.ending}")
        # We can get symbolic expressions here, like s0*64
        # It is fine to have them here, but we need to handle them correctly as their own type
        # This is tricky to do, so we wrap in a custom type, distinct from scalars, but also from sympy*
        # scalars as well.
        # This is handled in `generate_args_decl` which has a correct comment of: TODO: only works for
        # constant now, need type info. I agree, this needs type info, and while this is not true type info
        # it suffices as a type hint for the purposes of producing the correct code for this type.
        return SymbolicCallArg(expr, tree.numel)

    def generate_workspace_allocation(self, nbytes, device, zero_fill):
        line = self.make_allocation(
            "workspace", device, torch.uint8, shape=(nbytes,), stride=(1,)
        )
        self.writeline(line)
        if zero_fill:
            self.writeline(f"workspace.zero_(){self.ending}")

    def wrap_kernel_call(self, name, call_args):
        return f"{name}({', '.join(call_args)}){self.ending}"

    def generate_profiler_mark_wrapper_call(self, stack):
        self.wrapper_call.writeline("from torch.profiler import record_function")
        self.wrapper_call.writeline(
            f"with record_function('graph_{V.graph.graph_id}_inductor_wrapper_call'):"
        )
        stack.enter_context(self.wrapper_call.indent())

    def generate_start_graph(self):
        self.wrapper_call.writeline("start_graph()")

    def generate_end_graph(self):
        self.wrapper_call.writeline("end_graph()")

    def generate_reset_kernel_saved_flags(self):
        self.wrapper_call.splice(
            """
            for kernel in globals().values():
                if isinstance(kernel, torch._inductor.triton_heuristics.CachingAutotuner):
                    kernel.cuda_kernel_saved = False
            """
        )

    def generate_save_uncompiled_kernels(self):
        """
        Precompile and save the CUBINs of the Triton kernels that haven't
        been precompiled and saved as a side effect of running the generated
        JIT model (Python wrapper). This can happen when the model contains
        control flow: only one pass through the control flow operators covers
        the kernels that are saved, the remaining kernels are not launched,
        hence not saved. The main purpose of this codegen is to compile and
        save the Triton kernels outside the active control flow path for
        subsequent AOTInductor code generation and compilation.
        """
        self.wrapper_call.splice(
            """
            for kernel in globals().values():
                if isinstance(kernel, torch._inductor.triton_heuristics.CachingAutotuner):
                    if not kernel.cuda_kernel_saved:
                        if len(kernel.launchers) == 0:
                            kernel.precompile()
                        kernel.save_cuda_kernel(
                            grid=(0, 0, 0),   # use dummy grid
                            stream="stream",  # use dummy stream
                            launcher=kernel.launchers[0],
                        )
            """
        )

    def generate_default_grid(self, name: str, grid_args: List[Any]):
        return grid_args

    def generate_kernel_call(
        self,
        name,
        call_args,
        grid=None,
        device_index=None,
        cuda=True,
        triton=True,
        arg_types=None,
        grid_fn: str = "grid",
        triton_meta=None,
    ):
        """
        Generates kernel call code.

        cuda: Defines whether the backend is GPU. Otherwise the backend is CPU.

        triton: Defines whether the GPU backend uses Triton for codegen.
                Otherwise it uses the CUDA language for codegen.
                Only valid when cuda == True.
        """
        if cuda:
            call_args_str = ", ".join(pexpr(item) for item in call_args)
            stream_name = self.write_get_raw_stream(
                V.graph.scheduler.current_device.index, V.graph
            )
            if triton:
                grid_str = ", ".join(pexpr(item) for item in grid)
                grid_str = f"{grid_fn}({grid_str})"
                self.writeline(
                    f"{name}.run({call_args_str}, grid={grid_str}, stream={stream_name})"
                )
            else:
                stream_ptr = f"c_void_p({stream_name})"
                self.writeline(f"{name}.{name}({call_args_str}, {stream_ptr})")
        else:
            self.writeline(self.wrap_kernel_call(name, call_args))

    def writeline(self, line):
        self.lines.append(line)

    def enter_context(self, ctx):
        self.lines.append(LineContext(ctx))

    def val_to_cpp_arg_str(self, type_, val, is_legacy_abi) -> str:
        raise NotImplementedError()

    def val_to_arg_str(self, s):
        from torch.utils._triton import dtype_to_string, has_triton

        if has_triton():
            import triton

        if isinstance(s, SymTypes):
            return pexpr(sympy.expand(repr(s)))
        elif isinstance(s, sympy.Expr):
            return pexpr(s)
        elif isinstance(s, (tuple, list)):

            @dataclasses.dataclass
            class Shim:
                ref: Any

                def __repr__(self):
                    return self.ref

            return repr(type(s)(Shim(self.val_to_arg_str(a)) for a in s))
        elif isinstance(s, torch._ops.OpOverload):
            return _get_qualified_name(s)
        elif isinstance(s, (ir.Buffer, ReinterpretView)):
            return s.codegen_reference()
        elif has_triton() and isinstance(s, triton.language.dtype):  # type: ignore[possibly-undefined]
            return dtype_to_string(s)
        else:
            return repr(s)

    # The following methods are for memory management
    def make_buffer_allocation(self, buffer):
        device = buffer.get_device()
        dtype = buffer.get_dtype()
        shape = tuple(buffer.get_size())
        stride = tuple(buffer.get_stride())
        return self.make_allocation(buffer.get_name(), device, dtype, shape, stride)

    def make_allocation(self, name, device, dtype, shape, stride):
        if device.type in ("cpu", "cuda"):
            # optimized path for faster allocations, saving ~2us versus the stuff below
            return (
                f"{name} = empty_strided_{device.type}("
                f"{self.codegen_shape_tuple(shape)}, "
                f"{self.codegen_shape_tuple(stride)}, "
                f"{dtype})"
            )
        # all other devices:
        return (
            f"{name} = empty_strided("
            f"{self.codegen_shape_tuple(shape)}, "
            f"{self.codegen_shape_tuple(stride)}, "
            f"device='{device.type}', dtype={dtype})"
        )

    def make_tensor_alias(self, new_name, old_name, comment=""):
        return f"{self.declare}{new_name} = {old_name}{self.ending}  {self.comment} {comment}"

    def make_buffer_free(self, buffer):
        return f"del {buffer.get_name()}"

    def make_free_by_names(self, names_to_del: List[str]):
        return f"del {', '.join(name for name in names_to_del)}"

    def codegen_exact_buffer_reuse(self, old_name: str, new_name: str, del_line: str):
        return f"{self.declare_maybe_reference}{new_name} = {old_name}{del_line}{self.ending}  {self.comment} reuse"

    def make_buffer_reuse(self, old, new, delete_old: bool):
        assert old.get_dtype() == new.get_dtype()
        old_name = old.get_name()
        new_name = new.get_name()
        del_line = ";"
        if old_name not in V.graph.get_output_names() and delete_old:
            del_line = f"; {self.make_buffer_free(old)}"

        if old.get_size() == new.get_size() and old.get_stride() == new.get_stride():
            if old_name in self.stack_allocated_buffers:
                self.stack_allocated_buffers[new_name] = new
            return self.codegen_exact_buffer_reuse(old_name, new_name, del_line)

        reinterpret_view = self.codegen_reinterpret_view(
            old, new.get_size(), new.get_stride(), 0, self.wrapper_call
        )
        if reinterpret_view in self.stack_allocated_buffers:
            self.stack_allocated_buffers[new_name] = new
        return f"{self.declare_maybe_reference}{new_name} = {reinterpret_view}{del_line}  {self.comment} reuse"

    def codegen_deferred_allocation(self, name, layout):
        self.writeline(
            DeferredLine(
                name,
                f"{self.declare_maybe_reference}{name} = {layout.view.codegen_reference()}{self.ending}  "
                f"{self.comment} alias",
            )
        )

    def codegen_allocation(self, buffer):
        assert (
            buffer.get_workspace_size() == 0
        ), "Only support zero workspace size for now!"

        name = buffer.get_name()

        if name in V.graph.removed_buffers or name in self.allocated:
            return
        self.allocated.add(name)
        if isinstance(
            buffer,
            (ir.ExternKernelAlloc, ir.MultiOutput),
        ):
            return

        layout = buffer.get_layout()
        if isinstance(layout, ir.MutationLayout):
            return
        if isinstance(layout, ir.AliasedLayout):
            assert isinstance(
                layout.view, ir.ReinterpretView
            ), f"unexpected {type(layout.view)}: {layout.view}"
            self.codegen_allocation(layout.view.data)
            self.codegen_deferred_allocation(name, layout)
            return

        self.writeline(AllocateLine(self, buffer))

    def codegen_free(self, buffer):
        assert (
            buffer.get_workspace_size() == 0
        ), "Only support zero workspace size for now!"

        name = buffer.get_name()

        # can be freed but not reused
        if isinstance(buffer, ir.InputBuffer):
            self.writeline(self.make_buffer_free(buffer))
            return

        if not self.can_reuse(buffer):
            return
        self.freed.add(name)

        self.writeline(FreeIfNotReusedLine(self, buffer))

    def can_reuse(self, input_buffer, output_buffer=None):
        name = input_buffer.get_name()
        if (
            name in V.graph.removed_buffers
            or name in V.graph.graph_inputs
            or name in V.graph.constants
            or name in V.graph.never_reuse_buffers
            or name in self.freed
        ):
            return False

        return True

    def did_reuse(self, buffer, reused_buffer):
        # Check whether a given buffer was reused by a possible reuser in the wrapper codegen
        # Can be consulted from inside ir codegen, e.g. to determine whether a copy is needed
        return (
            buffer.get_name() in self.reuses
            and self.reuses[buffer.get_name()] == reused_buffer.get_name()
        )

    def codegen_inplace_reuse(self, input_buffer, output_buffer):
        assert buffer_reuse_key(input_buffer) == buffer_reuse_key(output_buffer)
        self.codegen_allocation(input_buffer)
        self.freed.add(input_buffer.get_name())
        self.allocated.add(output_buffer.get_name())
        self.reuses[output_buffer.get_name()] = input_buffer.get_name()
        self.writeline(ReuseLine(self, input_buffer, output_buffer))

    def codegen_unbacked_symbol_decl(self, symbol):
        name = str(symbol)
        if name in self.unbacked_symbol_decls:
            return name
        else:
            # When in CppWrapperCpu, we should only generate the declaration once
            self.unbacked_symbol_decls.add(name)
            return self.declare + name

<<<<<<< HEAD
    def codegen_subgraph(self, subgraph, outer_inputs, outer_outputs):
        self.writeline(f"# subgraph: {subgraph.name}")
        for inner_input, outer_input in zip(subgraph.graph.graph_inputs, outer_inputs):
            self.writeline(f"{self.declare}{inner_input} = {outer_input}{self.ending}")
        parent_graph = V.graph
        with V.set_graph_handler(subgraph.graph):
            subgraph.graph.codegen_subgraph(
                parent_graph=parent_graph,
            )
=======
    def codegen_subgraph_prefix(self, subgraph, outer_inputs, outer_outputs):
        for inner_input, outer_input in zip(subgraph.graph.graph_inputs, outer_inputs):
            self.writeline(f"{self.declare}{inner_input} = {outer_input}{self.ending}")

    def codegen_subgraph_suffix(self, subgraph, outer_inputs, outer_outputs):
>>>>>>> 5b900745
        for inner_output, outer_output in zip(
            subgraph.graph.graph_outputs, outer_outputs
        ):
            self.writeline(
<<<<<<< HEAD
                f"{self.declare}{outer_output} = {inner_output.codegen_reference()}{self.ending}"
            )

=======
                f"{outer_output} = {inner_output.codegen_reference()}{self.ending}"
            )

    def codegen_subgraph(self, subgraph, outer_inputs, outer_outputs):
        try:
            self.push_codegened_graph(subgraph.graph)
            self.writeline(f"{self.comment} subgraph: {subgraph.name}")
            self.codegen_subgraph_prefix(subgraph, outer_inputs, outer_outputs)
            parent_graph = V.graph
            with V.set_graph_handler(subgraph.graph):
                subgraph.graph.codegen_subgraph(
                    parent_graph=parent_graph,
                )
            self.codegen_subgraph_suffix(subgraph, outer_inputs, outer_outputs)
        finally:
            self.pop_codegened_graph()

>>>>>>> 5b900745
    def codegen_conditional(self, conditional):
        name = conditional.get_name()
        outer_inputs = [buf.codegen_reference() for buf in conditional.operands]
        outer_outputs = [f"{name}[{i}]" for i in range(len(conditional.outputs))]

<<<<<<< HEAD
        # predefine the list of outer outputs before entering the conditional
        # TODO(aakhundov): make this work for C++ wrapper codegen (and ABI mode)
        self.writeline(f"{name} = [None] * {len(conditional.outputs)}")
        self.writeline(f"if {conditional.predicate.codegen_reference()}.item():")
        self.writeline(EnterScopeLine())
        self.codegen_subgraph(conditional.true_subgraph, outer_inputs, outer_outputs)
        self.writeline(ExitScopeLine())
        self.writeline("else:")
        self.writeline(EnterScopeLine())
        self.codegen_subgraph(conditional.false_subgraph, outer_inputs, outer_outputs)
        self.writeline(ExitScopeLine())
=======
        self.writeline(f"{name} = [None] * {len(conditional.outputs)}")
        self.writeline(f"if {conditional.predicate.codegen_reference()}.item():")
        self.writeline(EnterSubgraphLine(self, conditional.true_subgraph.graph))
        self.codegen_subgraph(conditional.true_subgraph, outer_inputs, outer_outputs)
        self.writeline(ExitSubgraphLine(self))
        self.writeline("else:")
        self.writeline(EnterSubgraphLine(self, conditional.false_subgraph.graph))
        self.codegen_subgraph(conditional.false_subgraph, outer_inputs, outer_outputs)
        self.writeline(ExitSubgraphLine(self))
>>>>>>> 5b900745

    @staticmethod
    def statically_known_int_or_none(x):
        try:
            val = V.graph._shape_env._maybe_evaluate_static(x)
            return int(x)
        except Exception:
            return None

    @staticmethod
    def statically_known_list_of_ints_or_none(lst):
        result = []
        for x in lst:
            num = WrapperCodeGen.statically_known_int_or_none(x)
            if num is None:
                return None
            result.append(num)
        return result

    @staticmethod
    def is_statically_known_list_of_ints(lst):
        return WrapperCodeGen.statically_known_list_of_ints_or_none(lst) is not None

    @staticmethod
    def static_shape_for_buffer_or_none(buffer):
        return WrapperCodeGen.statically_known_list_of_ints_or_none(buffer.get_size())

    @staticmethod
    def can_prove_buffer_has_static_shape(buffer):
        return WrapperCodeGen.static_shape_for_buffer_or_none(buffer) is not None<|MERGE_RESOLUTION|>--- conflicted
+++ resolved
@@ -225,19 +225,6 @@
     pass
 
 
-<<<<<<< HEAD
-class EnterScopeLine(WrapperLine):
-    def codegen(self, code: IndentedBuffer) -> None:
-        code.do_indent()
-
-
-class ExitScopeLine(WrapperLine):
-    def codegen(self, code: IndentedBuffer) -> None:
-        code.do_unindent()
-
-
-@dataclasses.dataclass
-=======
 @dataclasses.dataclass
 class EnterSubgraphLine(WrapperLine):
     wrapper: "WrapperCodeGen"
@@ -258,7 +245,6 @@
 
 
 @dataclasses.dataclass
->>>>>>> 5b900745
 class EnterDeviceContextManagerLine(WrapperLine):
     device_idx: int
     last_seen_device_guard_index: Optional[int]
@@ -802,15 +788,9 @@
             line = self.lines[i]
             if isinstance(line, MemoryPlanningLine):
                 self.lines[i] = line.plan(planning_states[-1])
-<<<<<<< HEAD
-            elif isinstance(line, EnterScopeLine):
-                planning_states.append(MemoryPlanningState())
-            elif isinstance(line, ExitScopeLine):
-=======
             elif isinstance(line, EnterSubgraphLine):
                 planning_states.append(MemoryPlanningState())
             elif isinstance(line, ExitSubgraphLine):
->>>>>>> 5b900745
                 past_planning_states.append(planning_states.pop())
         past_planning_states.append(planning_states.pop())
         assert len(planning_states) == 0
@@ -1042,25 +1022,15 @@
         from .common import KernelArgType, SizeArg, TensorArg
 
         signature: List[KernelArgType] = []
-<<<<<<< HEAD
-        constants = {}
-        non_constant_indices = []
-        equal_to_1_args: List[str] = []
-=======
         constants: Dict[int, Any] = {}
         non_constant_indices = []
         equal_to_1_arg_idx: List[int] = []
->>>>>>> 5b900745
         for idx, key in enumerate(kernel.arg_names):
             if key not in kwargs:
                 continue
             arg = kwargs[key]
             if idx in kernel.constexprs:
-<<<<<<< HEAD
-                constants[key] = arg
-=======
                 constants[idx] = arg
->>>>>>> 5b900745
             else:
                 non_constant_indices.append(idx)
                 if isinstance(arg, ir.Buffer):
@@ -1086,11 +1056,7 @@
                 else:
                     signature.append(SizeArg(key, arg))
                     if arg is not None and V.graph.sizevars.statically_known_equals(arg, 1):  # type: ignore[arg-type]
-<<<<<<< HEAD
-                        equal_to_1_args.append(key)
-=======
                         equal_to_1_arg_idx.append(idx)
->>>>>>> 5b900745
         index_dtype = "tl.int32"
         triton_meta = {
             "signature": signature_to_meta(
@@ -1103,21 +1069,13 @@
             # Triton compiler includes equal_to_1 args into constants even
             # when they are not constexpr. otherwise there may be a segfault
             # during launching the Inductor-compiled Triton kernel.
-<<<<<<< HEAD
-            # TODO(aakhundov): add None args to constnats, too. currently, this
-=======
             # TODO(aakhundov): add None args to constants, too. currently, this
->>>>>>> 5b900745
             # causes CUDA errors in test_aot_inductor.test_triton_kernel_with_none_input.
             # https://github.com/pytorch/pytorch/issues/120478#issuecomment-1962822307
             # https://github.com/openai/triton/blob/231efe9ed2d200be0f69a07c298e4342b08efe3d/python/triton/runtime/jit.py#L384
             "constants": {
                 **constants,
-<<<<<<< HEAD
-                **{arg: 1 for arg in equal_to_1_args},
-=======
                 **{idx: 1 for idx in equal_to_1_arg_idx},
->>>>>>> 5b900745
             },
             "configs": [
                 config_of(
@@ -1147,29 +1105,10 @@
         compile_wrapper = IndentedBuffer()
         compile_wrapper.writeline(f"async_compile.triton({original_name!r}, '''")
 
-<<<<<<< HEAD
-        compile_wrapper.splice(
-            """
-            import triton
-            import triton.language as tl
-            from torch._inductor.utils import instance_descriptor
-            from torch._inductor.triton_heuristics import user_autotune
-            """,
-            strip=True,
-        )
-
-        from .triton import TritonKernel
-
-        if TritonKernel.gen_attr_descriptor_import():
-            compile_wrapper.splice(TritonKernel.gen_attr_descriptor_import())
-        compile_wrapper.newline()
-
-=======
         from .triton import gen_common_triton_imports
 
         compile_wrapper.splice(gen_common_triton_imports())
 
->>>>>>> 5b900745
         inductor_meta = {
             "kernel_name": name,
             "backend_hash": torch.utils._triton.triton_hash_with_backend(),
@@ -1543,32 +1482,15 @@
             self.unbacked_symbol_decls.add(name)
             return self.declare + name
 
-<<<<<<< HEAD
-    def codegen_subgraph(self, subgraph, outer_inputs, outer_outputs):
-        self.writeline(f"# subgraph: {subgraph.name}")
-        for inner_input, outer_input in zip(subgraph.graph.graph_inputs, outer_inputs):
-            self.writeline(f"{self.declare}{inner_input} = {outer_input}{self.ending}")
-        parent_graph = V.graph
-        with V.set_graph_handler(subgraph.graph):
-            subgraph.graph.codegen_subgraph(
-                parent_graph=parent_graph,
-            )
-=======
     def codegen_subgraph_prefix(self, subgraph, outer_inputs, outer_outputs):
         for inner_input, outer_input in zip(subgraph.graph.graph_inputs, outer_inputs):
             self.writeline(f"{self.declare}{inner_input} = {outer_input}{self.ending}")
 
     def codegen_subgraph_suffix(self, subgraph, outer_inputs, outer_outputs):
->>>>>>> 5b900745
         for inner_output, outer_output in zip(
             subgraph.graph.graph_outputs, outer_outputs
         ):
             self.writeline(
-<<<<<<< HEAD
-                f"{self.declare}{outer_output} = {inner_output.codegen_reference()}{self.ending}"
-            )
-
-=======
                 f"{outer_output} = {inner_output.codegen_reference()}{self.ending}"
             )
 
@@ -1586,25 +1508,11 @@
         finally:
             self.pop_codegened_graph()
 
->>>>>>> 5b900745
     def codegen_conditional(self, conditional):
         name = conditional.get_name()
         outer_inputs = [buf.codegen_reference() for buf in conditional.operands]
         outer_outputs = [f"{name}[{i}]" for i in range(len(conditional.outputs))]
 
-<<<<<<< HEAD
-        # predefine the list of outer outputs before entering the conditional
-        # TODO(aakhundov): make this work for C++ wrapper codegen (and ABI mode)
-        self.writeline(f"{name} = [None] * {len(conditional.outputs)}")
-        self.writeline(f"if {conditional.predicate.codegen_reference()}.item():")
-        self.writeline(EnterScopeLine())
-        self.codegen_subgraph(conditional.true_subgraph, outer_inputs, outer_outputs)
-        self.writeline(ExitScopeLine())
-        self.writeline("else:")
-        self.writeline(EnterScopeLine())
-        self.codegen_subgraph(conditional.false_subgraph, outer_inputs, outer_outputs)
-        self.writeline(ExitScopeLine())
-=======
         self.writeline(f"{name} = [None] * {len(conditional.outputs)}")
         self.writeline(f"if {conditional.predicate.codegen_reference()}.item():")
         self.writeline(EnterSubgraphLine(self, conditional.true_subgraph.graph))
@@ -1614,7 +1522,6 @@
         self.writeline(EnterSubgraphLine(self, conditional.false_subgraph.graph))
         self.codegen_subgraph(conditional.false_subgraph, outer_inputs, outer_outputs)
         self.writeline(ExitSubgraphLine(self))
->>>>>>> 5b900745
 
     @staticmethod
     def statically_known_int_or_none(x):
