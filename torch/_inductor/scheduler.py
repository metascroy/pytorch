--- conflicted
+++ resolved
@@ -373,14 +373,10 @@
                             ),
                         )
                         and not (
-<<<<<<< HEAD
-                            len(input_node.node.get_inputs_that_alias_output()) > 0
-=======
                             isinstance(
                                 input_node.node, (ir.FallbackKernel, ir.MultiOutput)
                             )
                             and len(input_node.node.get_inputs_that_alias_output()) > 0
->>>>>>> c3d551aa
                         )
                         and buffer_reuse_key(input_node.node)
                         == buffer_reuse_key(self.node)
