import itertools
import logging
import operator
import os
import re
import sys
import time
from collections import defaultdict
from contextlib import contextmanager
from typing import Any, Callable, DefaultDict, Dict, List, Optional, Set, Tuple, Union

import sympy

import torch
import torch._logging
import torch.fx
from torch._decomp import get_decompositions
from torch._dynamo.utils import defake, dynamo_timed
from torch._logging import LazyString, trace_structured
from torch._subclasses.fake_tensor import FakeTensor
from torch.fx.experimental._backward_state import BackwardState
from torch.fx.experimental.sym_node import magic_methods, method_to_operator
from torch.fx.experimental.symbolic_shapes import (
    free_unbacked_symbols,
    has_free_symbols,
    ShapeEnv,
    SymTypes,
)
from torch.utils._mode_utils import no_dispatch

from . import config, ir
from .codegen.common import (
    DeviceOpOverrides,
    get_device_op_overrides,
    get_scheduling_for_device,
    get_wrapper_codegen_for_device,
    register_backend_for_device,
)
from .codegen.cpp_wrapper_cpu import CppWrapperCpu
from .codegen.cpp_wrapper_cuda import CppWrapperCuda
from .codegen.wrapper import WrapperCodeGen
from .exc import (
    CppWrapperCodeGenError,
    LoweringException,
    MissingOperatorWithDecomp,
    MissingOperatorWithoutDecomp,
)
from .ir import (
    Constant,
    FixedLayout,
    InputBuffer,
    Pointwise,
    Reduction,
    StorageBox,
    TensorBox,
)
from .lowering import (
    constrain_to_fx_strides,
    FALLBACK_ALLOW_LIST,
    fallback_handler,
    fallback_node_due_to_unsupported_type,
    layout_constraints,
    lowerings,
    make_fallback,
    needs_realized_inputs,
    unsupported_output_tensor,
)
from .sizevars import SizeVarAllocator
from .utils import convert_shape_to_inductor, gather_origins, get_sympy_Expr_dtype
from .virtualized import V

log = logging.getLogger(__name__)
perf_hint_log = torch._logging.getArtifactLogger(__name__, "perf_hints")
output_code_log = torch._logging.getArtifactLogger(__name__, "output_code")


if config.is_fbcode():
    from torch._inductor.fb.utils import log_module_code
else:

    def log_module_code(*args, **kwargs):
        pass


def supported_dtype_of_cpp_wrapper(dtype, cuda):
    supported_dtype = {
        torch.float32,
        torch.float64,
        torch.int64,
        torch.int32,
        torch.int16,
        torch.int8,
        torch.uint8,
        torch.bool,
        torch.bfloat16,
        torch.complex32,
        torch.complex64,
        torch.complex128,
        torch.float16,
    }
    if cuda:
        supported_dtype.add(torch.float8_e4m3fn)
        supported_dtype.add(torch.float8_e5m2)
        supported_dtype.add(torch.float8_e4m3fnuz)
        supported_dtype.add(torch.float8_e5m2fnuz)

    return dtype in supported_dtype


def may_get_constant_buffer_dtype(constant_buffer):
    assert isinstance(
        constant_buffer, (sympy.Symbol, sympy.Expr, sympy.core.numbers.Integer)
    ), "get_constant_buffer_dtype only supports input of sympy.Symbol, sympy.Expr or sympy.core.numbers.Integer"
    if isinstance(constant_buffer, sympy.core.numbers.Integer):
        return torch.int64

    if isinstance(constant_buffer, sympy.Expr):
        return get_sympy_Expr_dtype(constant_buffer)

    if constant_buffer.is_integer:
        return torch.int64
    elif constant_buffer.is_float:
        return torch.float32
    else:
        return None


def is_magic_method(op):
    magic_ops = {method_to_operator(m) for m in magic_methods}
    return op in magic_ops


def getattr_recursive(obj, target):
    target_atoms = target.split(".")
    attr_itr = obj
    for i, atom in enumerate(target_atoms):
        if not hasattr(attr_itr, atom):
            raise RuntimeError(
                f"Node referenced nonexistent target {'.'.join(target_atoms[:i])}"
            )
        attr_itr = getattr(attr_itr, atom)
    return attr_itr


class GraphLowering(torch.fx.Interpreter):
    graph_outputs: List[ir.IRNode]

    def symbolic_sizes_strides(self, ex: torch.Tensor):
        """
        Support dynamic shapes and dynamic strides by assigning variables
        to each dimension.  We duck-shape tensors, so if two tensors
        have the same size they get assigned the same symbolic variable.
        """
        if self.reuse_shape_env:
            return convert_shape_to_inductor(ex.size()), convert_shape_to_inductor(
                ex.stride()
            )
        else:
            from torch._dynamo.source import ConstantSource

            # TODO: this should not be needed once #93059 lands
            # https://github.com/pytorch/pytorch/pull/94031#discussion_r1096044816
            # TODO: make a dedicated UnknownSource for this?
            # NB: This is using the legacy default behavior from
            # create_symbolic_sizes_strides_storage_offset but we hope we can
            # just delete this entirely
            source = ConstantSource(
                f"__inductor_unknown_tensor_{len(self._shape_env.var_to_val)}"
            )
            (
                size,
                stride,
                _,
            ) = self._shape_env.create_symbolic_sizes_strides_storage_offset(
                ex,
                source,
            )

        size = [i.node.expr if isinstance(i, torch.SymInt) else i for i in size]
        stride = [i.node.expr if isinstance(i, torch.SymInt) else i for i in stride]
        return size, stride

    def static_sizes_strides(self, ex: torch.Tensor):
        """
        Primarily used to weights
        """
        size = [sympy.Integer(i) for i in ex.size()]
        stride = [sympy.Integer(i) for i in ex.stride()]
        return size, stride

    def init_backend_registration(self):
        if get_scheduling_for_device("cpu") is None:
            from .codegen.cpp import CppScheduling

            register_backend_for_device(
                "cpu", CppScheduling, WrapperCodeGen, CppWrapperCpu
            )

        if get_scheduling_for_device("cuda") is None:
            from .codegen.cuda_combined_scheduling import CUDACombinedScheduling

            # CUDACombinedScheduling combines Triton and CUDA C++ scheduling for CUDA devices via delegation
            register_backend_for_device(
                "cuda", CUDACombinedScheduling, WrapperCodeGen, CppWrapperCuda
            )

    def __init__(
        self,
        gm: torch.fx.GraphModule,
        example_inputs: Optional[List[torch.Tensor]] = None,
        shape_env=None,
        num_static_inputs=None,
        graph_id=None,
        cpp_wrapper=False,
        aot_mode=False,
        user_visible_outputs=frozenset(),
        layout_opt=None,
        extern_node_serializer=None,
        is_inference=False,
        is_const_graph=False,
        const_output_index=None,
        const_code=None,
        const_module=None,
        name=None,
    ):
        super().__init__(gm)

        self.example_inputs = example_inputs
        self.layout_opt = (
            layout_opt
            if layout_opt is not None
            else self.decide_layout_opt(gm, is_inference=is_inference)
        )
        self.num_channels_last_conv = 0
        self.is_inference = is_inference
        self.is_const_graph = is_const_graph
        self.const_code = const_code
        self.const_module = const_module

        self.extra_traceback = False  # we do our own error wrapping
        if shape_env is None:
            shape_env = ShapeEnv()
            self.reuse_shape_env = False
        else:
            self._shape_env = shape_env
            self.reuse_shape_env = True
        self._shape_env = shape_env
        self.sizevars = SizeVarAllocator(shape_env)
        self.graph_input_names: List[str] = []
        self.graph_inputs: Dict[str, TensorBox] = {}
        self.graph_inputs_original: Dict[str, InputBuffer] = {}
        self.device_types: Set[str] = (
            const_module.device_types if const_module else set()
        )
        self.device_idxs: Set[int] = const_module.device_idxs if const_module else set()
        self.cuda = False
        self.buffers: List[ir.Buffer] = []
        self.const_output_index: Dict[str, int] = (
            const_output_index if const_output_index else {}
        )
        self.folded_constants: Set[str] = (
            set(const_output_index.keys()) if const_output_index else set()
        )
        self.constants: Dict[str, torch.Tensor] = (
            const_module.constants if const_module else {}
        )
        self.constant_reprs: Dict[str, str] = {}
        self.removed_buffers: Set[str] = set()
        self.removed_inplace_buffers: Set[str] = set()
        self.mutated_buffers: Set[str] = set()
        self.never_reuse_buffers: Set[str] = set()
        self.inplaced_to_remove: Set[str] = set()
        self.device_ops: DeviceOpOverrides = None  # type: ignore[assignment]
        self.wrapper_code: WrapperCodeGen = None  # type: ignore[assignment]
        # See `ProxyExecutor Design Note` in ir.py for more details
        self.extern_kernel_nodes: List[ir.ExternKernelNode] = []
        self.extern_node_serializer: Optional[
            Callable[[List[ir.ExternKernelNode]], Any]
        ] = extern_node_serializer
        self.current_node: torch.fx.Node = None  # type: ignore[assignment]
        self.num_static_inputs = num_static_inputs
        self.lists: Dict[str, List[str]] = {}
        self.mutated_inputs: Set[str] = set()
        self.mutated_input_idxs: List[int] = []
        self.name_to_buffer: Dict[str, ir.Buffer] = {}
        self.name_to_users: DefaultDict[str, List[ir.IRNode]] = defaultdict(list)
        self.creation_time = time.time()
        self.name = name
        self.cpp_wrapper = cpp_wrapper

        # record multi_kernel choice for cpp_wrapper so the second pass knows
        # which sub-kernel is picked. Copy cpp_wrapper to another variable
        # since cpp_wrapper flag is set to false for the first pass of codegen.
        self.record_multi_kernel_choice = cpp_wrapper
        self.multi_kernel_to_choice: Dict[str, int] = {}

        self.aot_mode = aot_mode
        self.graph_id = graph_id
        self.scheduler: "torch._inductor.scheduler.Scheduler" = None  # type: ignore[assignment]
        self.nodes_prefer_channels_last = (
            self.find_nodes_prefer_channels_last() if self.layout_opt else set()
        )
        self._warned_fallback = {"aten.convolution_backward"}
        self.user_visible_outputs = user_visible_outputs
        self.cache_key: str = ""  # This is the cache key for the compiled artifact
        self.cache_path: str = ""  # This is the path in the filesystem where the compiled artifact is stored
        self.cache_linemap: List[
            Tuple[int, str]
        ] = (
            []
        )  # This is the linemap used by the profiler to mark custom compiled kernels getting run
        # Used if lowering encounters cases where cudagraphs are not supported
        self.disable_cudagraphs_reason: Optional[str] = None

        # only keeping one node per device for stack trace purposes
        self.device_node_mapping: Dict[torch.device, torch.fx.Node] = {}
        self.orig_gm: torch.fx.GraphModule = gm.__copy__()
        self.dynamo_flat_name_to_original_fqn = self.module.meta.get(
            "dynamo_flat_name_to_original_fqn", {}
        )
        self.allocated_constant_name = (
            const_module.allocated_constant_name if const_module is not None else {}
        )
        self.init_backend_registration()

        self.effectful_ops: Dict[Any, ir.Buffer] = {}

    @staticmethod
    def decide_layout_opt(gm, *, is_inference) -> bool:
        """
        Decide if we should enable layout optimization for this graph based on
        heuristics.
        """
        if not config.layout_optimization:
            return False

        if config.force_layout_optimization:
            return True

        conv_nodes = [
            n for n in gm.graph.nodes if n.target == torch.ops.aten.convolution.default
        ]
        nconv = len(conv_nodes)

        if nconv == 0:
            return False

        # For cpu backend and mkldnn enabled, we always use channels_last for better performance.
        if (
            torch.backends.mkldnn.enabled
            and torch.backends.mkldnn.is_available()
            and all(
                n.args[idx].meta["val"].device == torch.device("cpu")
                for n in conv_nodes
                for idx in [0, 1]
            )
        ):
            return True

        # Following models are skipped due to this:
        # jx_nest_base
        # volo_d1_224
        if len(list(gm.graph.nodes)) >= 300 * nconv:
            log.debug("Skipped layout opt because only a few conv")
            return False

        if any(
            has_free_symbols(n.args[idx].meta["val"])
            for n in conv_nodes
            for idx in [0, 1]
        ):
            log.debug(
                "See perf regression with dynamic shape. Follow up in https://github.com/pytorch/pytorch/issues/102670"
            )
            return False

        def is_grouped(n):
            return n.args[-1] > 1 and n.args[1].meta["val"].size(1) > 1

        def is_in_out_channel(n):
            return (
                n.args[1].meta["val"].size(0) * 2 <= n.args[1].meta["val"].size(1)
                and n.args[1].meta["val"].size(2) > 1
            )

        def is_small_channel(n):
            return (
                n.args[1].meta["val"].size(0) <= 64
                and n.args[1].meta["val"].size(1) <= 64
            )

        # only grouped convolutions benchmarked as slower in conv samples for inference only
        if is_inference:
            from torch.utils.flop_counter import FlopCounterMode

            flop_counts: Dict[str, float] = defaultdict(float)
            for node in conv_nodes:
                success, args, kwargs = torch._inductor.fx_utils.get_fake_args_kwargs(
                    node
                )

                if success:
                    with FlopCounterMode(display=False) as flop_counter_mode:
                        with V.fake_mode:
                            node.target(*args, **kwargs)

                    counted_flops = flop_counter_mode.get_total_flops()
                    if is_grouped(node):
                        node_type = "grouped"
                    elif is_small_channel(node):
                        node_type = "small"
                    elif is_in_out_channel(node):
                        node_type = "in_out"
                    else:
                        node_type = "default"

                    flop_counts[node_type] += counted_flops
                else:
                    log.debug("Conv inputs meta not found")

            # average benchmarked channels last speedup / slowdown, < 1 is speedup.
            # taken from the set of convolution inputs in benchmarks/dynamo/microbenchmarks/operator_inp_logs/torchbench_train/
            # To regenerate these numbers follow https://gist.github.com/eellison/55d7a6ed6f39829d68ac56f95f4df5bb
            GROUPED_MULTIPLIER = 1.358
            DEFAULT_MULTIPLIER = 0.823
            IN_OUT_MULTIPLIER = 0.725
            SMALL_MULTIPLIER = 0.783

            total_flops = sum(flop_counts.values())
            # TODO - get different values per hardware
            weighted_flops = (
                flop_counts["grouped"] * GROUPED_MULTIPLIER
                + flop_counts["small"] * SMALL_MULTIPLIER
                + flop_counts["in_out"] * IN_OUT_MULTIPLIER
                + flop_counts["default"] * DEFAULT_MULTIPLIER
            )
            do_layout_opt = weighted_flops <= total_flops
            if not do_layout_opt:
                log.debug(
                    "Skipped layout opt in inference because weighted flops indicate slowdown, default: %d, channels last: %d",
                    total_flops,
                    weighted_flops,
                )
            return do_layout_opt

        # Channels last layout can dramatically hurt grouped conv perf. E.g.
        # Conv with arguments like
        #   {"input_shape": [32, 224, 112, 112], "weight_shape": [224, 112, 3, 3],
        #    "stride": [2, 2], "padding": [1, 1], "groups": 2}
        # slows down 31x using channels last..

        # But a lot of timm models use depthwise separable convolution which will
        # result in grouped convolution with in-channel size == 1.
        # For those grouped convolution, channels last still helps a lot.
        # E.g.
        # Conv with arguments
        #   {"input_shape": [128, 58, 56, 56], "weight_shape": [58, 1, 3, 3],
        #    "stride": [2, 2], "padding": [1, 1], "groups": 58}
        # get 1.86x speedup with channels last layout.
        #
        # The following heuristics skip using channels-last if the model contains
        # grouped convolution with in-channels > 1.
        if any(map(is_grouped, conv_nodes)):
            log.debug(
                "Skip layout opt because found grouped convolution with >1 in_channels!"
            )
            return False

        # For some models that contain convolution with larger in-channel than out-channel, applying
        # channels last hurts performance.
        # Following models are skipped due to this:
        # - pytorch_unet
        # - phlippe_densenet (slightly worse)
        # - Background_Matting (1.22x -> 0.821x)
        # - pytorch_CycleGAN_and_pix2pix (1.597x -> 1.294x)
        if any(map(is_in_out_channel, conv_nodes)):
            log.debug(
                "Skip layout opt because some convolutions have smaller out_channel"
            )
            return False

        # Following models are skipped due to this:
        # - functorch_maml_omniglot
        if all(map(is_small_channel, conv_nodes)):
            log.debug("Skip layout opt because all convolution channels are too small")
            return False

        return True

    def qualify_name(self, name: str) -> str:
        """Prepend the given name with the graph name if any."""
        if self.name is not None:
            return f"{self.name}_{name}"
        return name

    def make_subgraph(
        self,
        gm: torch.fx.GraphModule,
        example_inputs: List[torch.Tensor],
        subgraph_name: str,
    ) -> "GraphLowering":
        """
        Make a subgraph of the current graph with all inherited
        parts, except the graph module (`gm`) and `example_inputs`.
        The subgraphs are lowered separately, but intended to be
        inlined in the parent graph's codegening. Hence the need
        for maintaining the same `shape_env` and other properties.
        The subgraph name is qualified by the parent graph's name.
        """
        return GraphLowering(
            gm=gm,
            example_inputs=example_inputs,
            shape_env=self._shape_env,
            cpp_wrapper=self.cpp_wrapper,
            aot_mode=self.aot_mode,
            extern_node_serializer=self.extern_node_serializer,
            is_inference=self.is_inference,
            name=self.qualify_name(subgraph_name),
        )

    def find_nodes_prefer_channels_last(self):
        """
        The rule to decide if an node prefer channels last is simple.
        1. if it's input/output of a convolution
        2. if one of its user prefers channels last

        We have rule 1 because cudnn runs a faster convolution kernel for channels last inputs;
        Rule 2 is also important. It makes sure that indirect inputs to convolution also prefers
        channels last.

        Consider the scenario: conv -> batch-norm -> relu -> conv
        Without rule 2, batch-norm output may use a contiguous layout. That will cause 2 extra copies:
        1. the output of batch-norm should be channels last initially since its input is a conv's output.
           Forcing the batch-norm's output to be contiguous results in the first copy
        2. The second conv's input is initially contiguous. This layout is propagated from the batch-norm's output.
           We need convert it to channels last layout which results in the second copy.
        With rule 2, we makes sure all the tensors in the chain uses channels last layout. So both copies
        can be saved.
        """
        output_set = set()
        for n in reversed(self.module.graph.nodes):
            if n.target == torch.ops.aten.convolution.default:
                output_set.add(n)
                continue

            for user in n.users:
                if user in output_set:
                    output_set.add(n)
                    break

        # need a second pass to add downstream nodes of those channel last nodes to the sets.
        # This pass is especially needed to avoid mix-layout kernel inputs in backward pass.
        #
        # Let's say a conv-batchnorm 's output is passed to relu whose output is in turn returned
        # from the fwd graph. Without this second pass, we will force relu's output to be contiguous.
        # Then in the kernel in backward pass, the contiguous output of relu may be mix with other channels last
        # tensors and passed to a kernel.
        #
        # This pass improve yolov3 training speedup from 1.116x (worse than disabling layout optimization speedup 1.196x) to 1.457x.
        # It also improves dla102 training speedup from 1.240x (worse than disabling layout optimization speedup 1.523x) to 1.835x .
        # This also helps the following models:
        # - res2net101_26w_4s
        # - res2net50_14w_8s
        # - sebotnet33ts_256
        for n in self.module.graph.nodes:
            if n in output_set:
                for child in n.users:
                    output_set.add(child)

        return output_set

    def warn_fallback(self, name):
        if name not in self._warned_fallback:
            self._warned_fallback.add(name)
            perf_hint_log.info("Using FallbackKernel: %s", name)

    def add_device_info(self, device: torch.device):
        self.device_types.add(device.type)
        if device.index is not None:
            self.device_idxs.add(device.index)
        if V.graph.current_node and device not in self.device_node_mapping:
            self.device_node_mapping[device] = V.graph.current_node

    @property
    def fake_mode(self):
        return V.fake_mode

    def get_buffer(self, buffer_name: str):
        if buffer_name in self.name_to_buffer:
            return self.name_to_buffer[buffer_name]
        if buffer_name in self.graph_inputs:
            return self.graph_inputs[buffer_name]
        return None

    def get_dtype(self, buffer_name: str):
        if buffer_name in self.constants:
            return self.constants[buffer_name].dtype
        if buffer_name in self.name_to_buffer:
            return self.name_to_buffer[buffer_name].get_dtype()
        if buffer_name in self.graph_inputs:
            return self.graph_inputs[buffer_name].get_dtype()
        m = re.match(r"(as_strided|reinterpret_tensor)\(([a-zA-Z0-9_]+),", buffer_name)
        if m:
            return self.get_dtype(m.group(1))
        raise KeyError(f"could not find {buffer_name}")

    def get_numel(self, buffer_name: str):
        from .ir import MultiOutputLayout

        if buffer_name in self.constants:
            return self.constants[buffer_name].numel()
        if buffer_name in self.name_to_buffer:
            buf = self.name_to_buffer[buffer_name]
            if isinstance(getattr(buf, "layout", None), MultiOutputLayout):
                return 1
            return buf.get_numel()
        if buffer_name in self.graph_inputs:
            return self.graph_inputs[buffer_name].get_numel()
        raise KeyError(f"could not find {buffer_name}")

    @dynamo_timed
    def run(self, *args):
        return super().run(*args)

    def register_buffer(self, buffer: ir.Buffer):
        name = self.qualify_name(f"buf{len(self.buffers)}")
        self.buffers.append(buffer)
        self.name_to_buffer[name] = buffer
        # Skip empty CPU tensor so that CUDA graphs can succeed, see https://github.com/pytorch/pytorch/pull/114144
        if (
            not (isinstance(buffer, ir.ComputedBuffer) and buffer.is_zero_elements())
            and buffer.get_device() is not None
        ):
            self.add_device_info(buffer.get_device())
        return name

    def register_list(self, buffer_names: List[str]):
        name = self.qualify_name("list_" + "_".join(buffer_names))
        self.lists[name] = buffer_names
        return name

    def register_users_of(self, node_output):
        def register(value):
            if isinstance(value, (list, tuple)):
                for x in value:
                    register(x)
            if isinstance(value, ir.IRNode):
                if (
                    not hasattr(value, "data")
                    or not isinstance(value.data, ir.IRNode)
                    or not (
                        hasattr(value.data, "data")
                        and isinstance(value.data.data, ir.IRNode)
                    )
                ):
                    return

                for read_name in value.get_read_names():
                    self.name_to_users[read_name].append(value)

        register(node_output)

    def mark_buffer_mutated(self, name: str):
        """
        When a buffer is mutated we need to make sure all the reads to
        the old version are realized before the mutation happens.
        """
        assert isinstance(name, str)
        self.mutated_buffers.add(name)

        if name not in self.name_to_users:
            return

        for user in self.name_to_users[name]:
            user.realize()

    def add_tensor_constant(self, data, name=None):
        def allocate(name):
            if not config.aot_inductor.use_runtime_constant_folding:
                for constant_name, value in self.constants.items():
                    if (
                        not data.is_mkldnn
                        and data.size() == value.size()
                        and data.stride() == value.stride()
                        and data.dtype == value.dtype
                        and data.device == value.device
                        and torch.eq(data, value).all()
                    ):
                        return constant_name

            if name is None:
                name = f"constant{len(self.constants)}"
            if name[0].isdigit():
                name = f"constant_{name}"
            name = self.qualify_name(name)
            # We may generate a var name for each constant in the codegen.
            # Let's only keep sane characters.
            prefix = re.sub(r"[^a-zA-Z0-9_]", "_", name)
            name = prefix
            cnt = 0
            while name in self.constants:
                name = f"{prefix}_{cnt}"
                cnt += 1
            self.constants[name] = data
            self.constant_reprs[name] = (
                f"{data.device!r} {data.dtype!r} "
                f"{tuple(data.size())!r} {tuple(data.stride())!r} "
                f"{hash(data):x}"
            )
            return name

        new_name = allocate(name)
        self.allocated_constant_name[new_name] = name

        return TensorBox.create(
            ir.ConstantBuffer(
                new_name,
                FixedLayout(data.device, data.dtype, *self.static_sizes_strides(data)),
            )
        )

    def constant_name(self, name: str, device_override: Optional[torch.device]):
        """
        We AOT copy constants to the devices they are needed on.
        If device_override doesn't match the constant's device, then
        copy it and return a different name.
        """
        if self.constants[name].device == device_override or device_override is None:
            return name
        alt_name = f"{name}_{device_override.type}{device_override.index or 0}"
        if alt_name not in self.constants:
            self.constants[alt_name] = self.constants[name].to(device_override)
        return alt_name

    def placeholder(self, target: str, args, kwargs):
        example = super().placeholder(target, args, kwargs)
        self.graph_input_names.append(target)
        if isinstance(example, SymTypes):
            expr = example.node.expr
            self.graph_inputs[target] = expr
            return expr
        elif isinstance(example, (int, bool, float)):
            expr = sympy.sympify(example)
            self.graph_inputs[target] = expr
            return expr
        if isinstance(example, BackwardState):
            # Ignored arg, must be unused
            # Alternately we could filter this out in AotAutograd
            return None
        assert isinstance(example, torch.Tensor), example
        # todo(chilli): We can remove the last check once we turn buffers into
        # static shape tensors. That's a hack to workaround Inductor believing
        # the buffer should be static but us passing in a fake tensor with
        # symbolic shapes.
        if not example._has_symbolic_sizes_strides:
            # the first N inputs are weights
            sizes, strides = self.static_sizes_strides(example)
        else:
            sizes, strides = self.symbolic_sizes_strides(example)
        # TODO(jansel): handle input aliasing
        target = self.qualify_name(target)
        tensor = TensorBox.create(
            InputBuffer(
                target,
                FixedLayout(example.device, example.dtype, sizes, strides),
            )
        )
        self.graph_inputs[target] = tensor
        self.graph_inputs_original[target] = tensor.data.data
        self.add_device_info(example.device)
        return tensor

    def call_function(self, target, args, kwargs):
        if target is operator.getitem and isinstance(args[0], (list, tuple, dict)):
            return super().call_function(target, args, kwargs)

        if hasattr(target, "_inductor_lowering_function"):
            # passthrough lowerings from .pattern_matcher
            return target(*args, **kwargs)

        def get_custom_op_layout_constraints(target, args, kwargs):
            # Custom operations that require preserving stride order
            # which run through implicit fallback must constrain their
            # arguments' fx strides
            layout_constraint = None
            if torch._C.Tag.needs_fixed_stride_order in target.tags:
                # We have to set the current args because call_function will immediately
                # evaluate this lowering after creating the fallback, without evaluating
                # the layout constraint
                args, kwargs = constrain_to_fx_strides(
                    self.current_node, *args, **kwargs
                )
                # Also register the layout constraint so when the fallback
                # is used again, we can constrain the args to the same layout
                layout_constraint = constrain_to_fx_strides
            return layout_constraint, args, kwargs

        if target not in lowerings:
            assert isinstance(
                target, torch._ops.OpOverload
            ), f"{target} is not an OpOverload"
            base_name = target.name().split(".")[0]
            if base_name in FALLBACK_ALLOW_LIST:
                make_fallback(target)
            elif config.implicit_fallbacks:
                layout_constraint, args, kwargs = get_custom_op_layout_constraints(
                    target, args, kwargs
                )
                error = (
                    MissingOperatorWithDecomp
                    if get_decompositions([target])
                    else MissingOperatorWithoutDecomp
                )
                log.info(
                    "Creating implicit fallback for:\n%s",
                    error.operator_str(target, args, kwargs),
                )
                make_fallback(target, layout_constraint)

            elif get_decompositions([target]):
                # There isn't a good way to dynamically patch this in
                # since AOT Autograd already ran.  The error message tells
                # the user how to fix it.
                raise MissingOperatorWithDecomp(target, args, kwargs)
            else:
                raise MissingOperatorWithoutDecomp(target, args, kwargs)

        try:
            log.debug("  via %s", lowerings[target])
            out = lowerings[target](*args, **kwargs)
            return out
        except Exception as e:
            raise LoweringException(e, target, args, kwargs).with_traceback(
                e.__traceback__
            ) from None

    @staticmethod
    def can_inline_constant(t: torch.Tensor) -> bool:
        """
        True if this is a small constant attr that will be inlined.
        """
        return len(t.shape) == 1 and t.shape[0] <= 8

    def get_attr(self, target, args, kwargs):
        # this is a constant
        value = getattr_recursive(self.module, target)

        if isinstance(value, torch.fx.GraphModule):
            return ir.Subgraph(name=target, graph_module=value)

        if (
            config.aot_inductor.use_runtime_constant_folding
            or config.always_keep_tensor_constants
            or unsupported_output_tensor(value)
        ):
            return self.add_tensor_constant(value, target)

        with no_dispatch():
            if value.shape == ():
                return Constant(value.item(), value.dtype, value.device)
            if self.can_inline_constant(value):
                # tensor lowering has constant inlining logic
                from .lowering import tensor

                return tensor(value.tolist(), dtype=value.dtype, device=value.device)

        return self.add_tensor_constant(value, target)

    def call_module(self, target, args, kwargs):
        raise AssertionError()

    def call_method(self, target, args, kwargs):
        raise AssertionError()

    def output(self, target, args, kwargs):
        result = super().output(target, args, kwargs)
<<<<<<< HEAD

=======
        if not isinstance(result, (tuple, list)):
            # nested subgraphs can have singleton outputs
            result = (result,)
        assert isinstance(result, (tuple, list)), type(result)
>>>>>>> c288fcce
        assert all(
            isinstance(
                x,
                (
                    TensorBox,
                    ir.Constant,
                    type(None),
                    ir.ConstantBuffer,
                    sympy.Expr,
                    sympy.logic.boolalg.Boolean,
                    int,
                    ir.EffectfulKernel,
                ),
            )
            for x in result
        ), result

        fx_node_args = V.graph.current_node.args[0]  # type: ignore[arg-type]
        if not isinstance(fx_node_args, (tuple, list)):
            # nested subgraphs can have singleton outputs
            fx_node_args = (fx_node_args,)
        result = [ir.ExternKernel.realize_input(x) for x in result]
        result_correct_strides = []

        assert len(fx_node_args) == len(result)
        for r, fx_node in zip(result, fx_node_args):
            if not isinstance(r, (ir.TensorBox, ir.BaseView)):
                result_correct_strides.append(r)
            else:
                # AOT Autograd tries to detect stride divergence of inductor from output metadata.
                # Here, we try to avoid spurious divergence by matching insignificant strides such as
                result_correct_strides.append(
                    self.match_insignificant_strides(r, fx_node.meta["val"].stride())
                )

        self.graph_outputs = result_correct_strides
        value: ir.IRNode
        for name, value in self.graph_inputs.items():
            assert isinstance(
                value, (TensorBox, sympy.Expr)
            ), f"Unsupported inductor graph input type: {type(value)}"
            if not isinstance(value, TensorBox):
                continue
            value.realize()
            assert isinstance(value, TensorBox)
            value = value.data
            assert isinstance(value, ir.StorageBox)
            value_storage_box = value
            value = value.data
            if not isinstance(value, InputBuffer) or value.get_name() != name:
                # one of our inputs was mutated, need to turn that into a copy
                ir.MutationLayoutSHOULDREMOVE.realize_into(
                    value, self.graph_inputs_original[name]
                )
                # replace output with mutated input
                try:
                    ind = self.graph_outputs.index(value_storage_box)
                    self.graph_outputs[ind] = self.graph_inputs_original[name]
                except ValueError:
                    pass

        self.finalize()
        log.debug(
            "Force channels last inputs for %d conv for the current graph with id %d",
            self.num_channels_last_conv,
            self.graph_id if self.graph_id is not None else -1,
        )

    def finalize(self):
        for buf in self.buffers:
            buf.decide_layout()

    @contextmanager
    def set_current_node(self, node: torch.fx.Node):
        old = self.current_node
        try:
            self.current_node = node
            yield
        finally:
            self.current_node = old

    def match_insignificant_strides(
        self,
        tensor,
        meta_strides_inp: Tuple[Union[int, torch.SymInt], ...],
    ) -> ir.TensorBox:
        # should have already been realized
        assert torch._inductor.ir.is_storage_and_layout(tensor)

        meta_strides = [
            s.node.expr if isinstance(s, torch.SymInt) else s for s in meta_strides_inp
        ]

        if all(
            self.sizevars.statically_known_equals(s1, s2)
            for s1, s2 in zip(meta_strides, tensor.get_stride())
        ):
            return tensor

        def significant_strides_equal(shape, meta_strides, tensor_strides):
            for dim, s1, s2 in zip(shape, meta_strides, tensor_strides):
                if self.sizevars.statically_known_leq(dim, 1):  # type: ignore[arg-type]
                    continue

                if not self.sizevars.statically_known_equals(s1, s2):
                    return False

            return True

        if not significant_strides_equal(
            tensor.get_size(), meta_strides, tensor.get_stride()
        ):
            return tensor

        storage, old_layout = torch._inductor.ir.as_storage_and_layout(tensor)
        new_stride = list(old_layout.stride)
        for i, s in enumerate(tensor.get_size()):
            if self.sizevars.statically_known_leq(s, 1):  # type: ignore[arg-type]
                new_stride[i] = meta_strides[i]

        new_layout = torch._inductor.ir.FixedLayout(
            old_layout.device,
            old_layout.dtype,
            old_layout.size,
            new_stride,
            old_layout.offset,
        )
        return ir.TensorBox(torch._inductor.ir.ReinterpretView(storage, new_layout))

    def run_node(self, n: torch.fx.Node):
        def debug(msg):
            log.debug("lowering %s %s", LazyString(n.format_node), msg)

        origins = {n}
        if n.op == "call_function":
            args, kwargs = self.fetch_args_kwargs_from_env(n)
            origins |= gather_origins(args, kwargs)
        with ir.IRNode.current_origins(origins), self.set_current_node(
            n
        ), V.set_current_node(n):
            if (
                n.op == "call_function"
                and n.target is not operator.getitem
                and fallback_node_due_to_unsupported_type(n)
            ):
                debug("fallback_handler")
                result = fallback_handler(n.target, add_to_fallback_set=False)(
                    *args, **kwargs  # type: ignore[possibly-undefined]
                )
            elif n.op == "call_function" and n.target in layout_constraints:
                debug("layout_constraints")
                args, kwargs = layout_constraints[n.target](n, *args, **kwargs)  # type: ignore[index]
                result = self.call_function(n.target, args, kwargs)
            elif is_magic_method(n.target):
                # TODO: this is sus, it probably should be handled in the
                # lowerings themselves similarly to sym_size/sym-stride
                debug("is_magic_method")
                if isinstance(n.meta["val"], torch.SymInt):
                    result = n.meta["val"].node.expr
                else:
                    result = super().run_node(n)
            else:
                debug("")
                result = super().run_node(n)

            # require the same stride order for dense outputs,
            # 1. user-land view() will not throw because inductor
            # output different strides than eager
            # long term the solution is to make view() always succeed
            # with infallible strides.
            # 2: as_strided ops, we need make sure its input has same size/stride with
            # eager model to align with eager behavior.
            as_strided_ops = [
                torch.ops.aten.as_strided.default,
                torch.ops.aten.as_strided_.default,
                torch.ops.aten.as_strided_scatter.default,
            ]
            is_output = any(user.op == "output" for user in n.users)
            is_input_for_as_strided = any(
                user.target in as_strided_ops for user in n.users
            )
            if (
                is_output
                and isinstance(result, TensorBox)
                and isinstance(result.data, ir.BaseView)
            ):
                # Realize so that outputs are correctly aliased
                result.realize()

            if (is_output or is_input_for_as_strided) and isinstance(
                n.meta["val"], torch.Tensor
            ):
                strides = n.meta["val"].stride()
                dense = torch._prims_common.is_non_overlapping_and_dense(n.meta["val"])
                unbacked_symbols_in_strides = len(free_unbacked_symbols(strides)) > 0
                # requiring a stride order for a non-dense output wouldn't
                # recreate the same strides, and would fail with view, defer for now.
                if not unbacked_symbols_in_strides and dense and len(strides):
                    stride_order = ir.get_stride_order(strides)
                    if (
                        len(result.get_size()) == 4
                        and n in self.nodes_prefer_channels_last
                        and n.name not in self.user_visible_outputs
                        and not is_input_for_as_strided
                    ):
                        stride_order = ir.NHWC_STRIDE_ORDER
                    result = ir.ExternKernel.require_stride_order(result, stride_order)

            # Realize if (1) any user need inputs realized, or (2) there is
            # already too many reads and rematerializing can be bad.
            num_users = len(set(n.users))
            if num_users > 1 and isinstance(result, TensorBox):
                for user in n.users:
                    if user.target in needs_realized_inputs:
                        result.realize_hint()
                        # This inclusion is somewhat controversial (from
                        # discussion between Horace, Natalia, and Elias).
                        # Currently, it's not very clear why this is helpful.
                        # The general idea here is that even though a node may
                        # have FlexibleLayout, we still often *treat* it as if
                        # it was contiguous. This appears to sometimes result in
                        # suboptimal behavior.
                        #
                        # When we do a better job selecting layout, we should
                        # revisit this.
                        need_fixed_layout = [
                            torch.ops.aten.convolution_backward.default,
                            torch.ops.aten.mm.default,
                            torch.ops.aten._int_mm.default,
                        ]
                        if not self.layout_opt:
                            need_fixed_layout.append(torch.ops.aten.convolution.default)
                        if torch._C._has_mkldnn:
                            need_fixed_layout += [
                                torch.ops.mkldnn._convolution_pointwise.default,
                                torch.ops.mkldnn._convolution_pointwise.binary,
                                torch.ops.mkldnn._convolution_pointwise_.binary,
                                torch.ops.mkldnn._convolution_transpose_pointwise.default,
                                torch.ops.mkldnn._linear_pointwise.default,
                                torch.ops.mkldnn._linear_pointwise.binary,
                                torch.ops.aten.mkldnn_rnn_layer.default,
                                torch.ops.onednn.qconv2d_pointwise.default,
                                torch.ops.onednn.qconv2d_pointwise.binary,
                                torch.ops.onednn.qlinear_pointwise.default,
                                torch.ops.onednn.qlinear_pointwise.tensor,
                            ]
                            if torch._C.has_mkl:
                                need_fixed_layout += [torch.ops.mkl._mkl_linear.default]
                        if user.target in need_fixed_layout:
                            result = ir.ExternKernel.require_stride_order(
                                result, ir.get_stride_order(n.meta["val"].stride())
                            )
                    if user.op == "output":
                        if isinstance(result.data.data, (Pointwise, Reduction)):
                            result.realize()

                # TODO(jansel): introduce a store vs inline choice
                result.mark_reuse(len(n.users))

            # Realize if the IRNode already has accumulated lots of reads
            if isinstance(result, TensorBox) and result.has_exceeded_max_reads():
                # Prevent excessive accumulation in a computed buffer, when
                # there are multiple branches each with small number of memory
                # reads, but they converge to a user.
                result.realize_hint()

            # Realize if a Pointwise has too much stuff to be inlined.
            # As this may cause RecursionError during Inductor's evaluation.
            if isinstance(result, TensorBox) and isinstance(result.data, StorageBox):
                curr = result.data.data
                if isinstance(curr, Pointwise):
                    # Use inner fn as a rough proxy. Good enough.
                    if curr.has_large_inner_fn():
                        result.realize()

        # This is not complete, but it doesn't have to be: origin_node
        # tracking is best effort.  The logic here critically relies on direct
        # TensorBox -> StorageBox denoting a non-view; we don't bother trying
        # to get views to work.  Feel free to add any extra cases as needed.
        #
        # Note: we can't YOLO tree_map over this result, because if there are
        # buffers or a view involved, we might not be able to validly assign
        # the origin_node here.
        if isinstance(result, TensorBox) and isinstance(result.data, ir.StorageBox):
            if isinstance(result.data.data, ir.Loops):
                result.data.data.origin_node = n
            elif isinstance(result.data.data, ir.Buffer):
                result.data.data.origin_node = n
                if isinstance(result.data.data, ir.ComputedBuffer) and isinstance(
                    result.data.data.data, ir.Loops
                ):
                    result.data.data.data.origin_node = n
                # Not really multi-output, can straightforwardly recurse in
                elif (
                    isinstance(result.data.data, ir.MultiOutput)
                    and not result.data.data.indices
                ):
                    if isinstance(result.data.data.inputs[0], ir.Buffer):
                        result.data.data.inputs[0].origin_node = n

        self.register_users_of(result)

        return result

    def validate_can_generate_cpp_wrapper(self):
        if config.disable_cpp_codegen:
            raise CppWrapperCodeGenError("C++ codegen is disabled")

        if sys.platform not in ["linux", "darwin"]:
            raise CppWrapperCodeGenError(f"Unsupported platform {sys.platform}")

        for value in self.graph_inputs.values():
            dtype = None
            if isinstance(value, TensorBox):
                dtype = value.get_dtype()
            elif isinstance(
                value, (sympy.Symbol, sympy.Expr, sympy.core.numbers.Integer)
            ):
                dtype = may_get_constant_buffer_dtype(value)

            if not supported_dtype_of_cpp_wrapper(dtype, self.cuda):
                raise CppWrapperCodeGenError(f"Unsupported input dtype {dtype}")

    def init_wrapper_code(self):
        self.cuda = "cuda" in self.device_types
        if self.cpp_wrapper:
            self.validate_can_generate_cpp_wrapper()

        device_types = self.device_types.copy()
        device_types.discard("cpu")
        # TODO(Eikan): Only support mixing cpu and other device now.
        assert len(device_types) <= 1, "Does not support mixing {}".format(
            "+".join(device_types)
        )
        only_cpu = len(device_types) == 0
        device_type = "cpu" if only_cpu else device_types.pop()

        self.device_ops = get_device_op_overrides(device_type)
        wrapper_code_gen_cls = get_wrapper_codegen_for_device(
            device_type, self.cpp_wrapper
        )
        assert wrapper_code_gen_cls is not None, f"Device {device_type} not supported"
        self.wrapper_code = wrapper_code_gen_cls()

        if self.const_module:
            # If we have const module, we could reuse the kernels
            # This could avoid duplication and save time on doing recompilation (if Triton.)
            self.wrapper_code._names_iter = self.const_module.wrapper_code._names_iter
            self.wrapper_code.src_to_kernel = (
                self.const_module.wrapper_code.src_to_kernel
            )

    def codegen_with_cpp_wrapper(self):
        """
        For CPU, the cpp wrapper codegen is done in one pass.
        For GPU, the cpp wrapper codegen is done in two steps: JIT-compile the model with python
        wrapper code and run it to generate autotuned kernel binaries in the first pass; and then
        generate cpp wrapper code and compile it to a dynamic library in the second pass.
        """
        if "cuda" in self.device_types:
            # first pass
            self.cpp_wrapper = False
            compiled = self.compile_to_module().call

            def materialize(x):
                if isinstance(x, (torch.SymInt, torch.SymFloat)):
                    # Need concrete value to run dynamic shapes and tune the result
                    return x.node.hint
                elif isinstance(x, FakeTensor):
                    return defake(x)
                else:
                    assert isinstance(
                        x, torch.Tensor
                    ), "Unknown type when creating real inputs" + str(type(x))
                    return x

            if tracing_context := torch._guards.TracingContext.try_get():
                if tracing_context.output_strides:
                    tracing_context.output_strides.clear()

                params_flat = [
                    param
                    for param in tracing_context.params_flat  # type: ignore[union-attr]
                    if param is not None
                ]
                real_inputs = [
                    materialize(x) for x in itertools.chain(params_flat, V.real_inputs)
                ]
            else:
                real_inputs = [materialize(x) for x in V.real_inputs]

            with torch.utils._python_dispatch._disable_current_modes():
                assert self.example_inputs is not None
                compiled(real_inputs)
            del real_inputs

            # second pass
            # TODO: reuse self.scheduler from the first pass to speed up the second pass
            self.cpp_wrapper = True
            self.removed_buffers.clear()
            self.inplaced_to_remove.clear()
            return self.codegen()
        else:
            # cpu
            return self.codegen()

    def codegen(self):
        from .scheduler import Scheduler

        self.init_wrapper_code()

        self.scheduler = Scheduler(self.buffers)
        V.debug.draw_orig_fx_graph(self.orig_gm, self.scheduler.nodes)

        self.wrapper_code.push_codegened_graph(self)
        self.scheduler.codegen()
        result = self.wrapper_code.generate(self.is_inference)
        self.wrapper_code.pop_codegened_graph()
        return result

    def codegen_subgraph(self, parent_graph):
        """
        This is a more compact version of the `codegen()` above
        where we codegen this graph as a subgraph of some parent
        graph. The parent graph is passed as an argument: the
        intention is to inline codegening of the subgraph in
        the parent graph's wrapper code (including the generated
        kerenls). The wrapper code is not finalized (via `.generate()`
        call), as this will be done in the parent graph's `codegen()`.
        """
        from .scheduler import Scheduler

        self.wrapper_code = parent_graph.wrapper_code
        self.device_ops = parent_graph.device_ops
        self.cpp_wrapper = parent_graph.cpp_wrapper

        self.scheduler = Scheduler(self.buffers)
        self.scheduler.codegen()

    def count_bytes(self):
        from .scheduler import Scheduler

        scheduler = Scheduler(self.buffers)

        total_bytes = 0
        node_counts = []
        node_runtimes = []
        for node in scheduler.nodes:
            num_bytes = node.get_read_write_buffers_sizes()
            total_bytes += num_bytes
            node_counts.append((node, num_bytes // 4))
            node_runtimes.append((node, node.get_estimated_runtime()))
        return total_bytes, node_counts, node_runtimes

    @dynamo_timed(phase_name="code_gen")
    def compile_to_module(self):
        from .codecache import PyCodeCache

        code, linemap = (
            self.codegen_with_cpp_wrapper() if self.cpp_wrapper else self.codegen()
        )
        linemap = [(line_no, node.stack_trace) for line_no, node in linemap]
        key, path = PyCodeCache.write(code)
        mod = PyCodeCache.load_by_key_path(
            key, path, linemap=linemap, attrs=self.constants
        )
        self.cache_key = key
        self.cache_path = path
        self.cache_linemap = linemap

        # Logged twice as per https://github.com/pytorch/pytorch/pull/99038#discussion_r1167826029
        # TODO. Revisit this once the logging API is more mature
        assert mod.__file__ is not None

        log_module_code(mod.__file__)
        log.debug("Output code written to: %s", mod.__file__)
        output_code_log.debug("Output code: \n%s", code)
        trace_structured(
            "inductor_output_code",
            lambda: {"filename": mod.__file__},
            payload_fn=lambda: code,
        )
        output_code_log.info("Output code written to: %s", mod.__file__)
        if config.benchmark_kernel:
            print(f"Compiled module path: {mod.__file__}", file=sys.stderr)
        V.debug.output_code(mod.__file__)
        V.debug.copy(os.path.splitext(mod.__file__)[0] + ".debug")
        return mod

    def compile_to_fn(self):
        if self.aot_mode:
            from .codecache import AotCodeCompiler

            assert self.cpp_wrapper, "AOT mode only supports C++ wrapper"
            code, linemap = self.codegen_with_cpp_wrapper()
            output_code_log.debug("Output code: \n%s", code)

            serialized_extern_kernel_nodes = None
            if (
                config.is_fbcode()
                and self.extern_kernel_nodes
                and self.extern_node_serializer
            ):
                serialized_extern_kernel_nodes = self.extern_node_serializer(
                    self.extern_kernel_nodes
                )
                output_code_log.debug(
                    "Serialized Extern Kernel Nodes: \n%s",
                    serialized_extern_kernel_nodes,
                )

            # Directly return the file path with the compiled code
            return AotCodeCompiler.compile(
                self, code, serialized_extern_kernel_nodes, cuda=self.cuda
            )
        else:
            return self.compile_to_module().call

    def get_output_names(self):
        return [
            node.get_name()
            for node in self.graph_outputs
            if not isinstance(node, ir.NoneAsConstantBuffer)
            and not isinstance(node, ir.ShapeAsConstantBuffer)
        ]

    def is_unspec_arg(self, name: str):
        # dynamo wraps unspec variable as 0d CPU tensor,
        # need to convert to scalar during codegen (triton only)
        return (
            name in self.graph_inputs.keys()
            and self.graph_inputs[name].get_numel() == 1
            and self.graph_inputs[name].get_device().type == "cpu"
        )<|MERGE_RESOLUTION|>--- conflicted
+++ resolved
@@ -734,7 +734,6 @@
 
     def placeholder(self, target: str, args, kwargs):
         example = super().placeholder(target, args, kwargs)
-        self.graph_input_names.append(target)
         if isinstance(example, SymTypes):
             expr = example.node.expr
             self.graph_inputs[target] = expr
@@ -765,6 +764,12 @@
                 FixedLayout(example.device, example.dtype, sizes, strides),
             )
         )
+
+        if self.is_token():
+            # HACK? Do not add tokens to the input of the inductor generated callable.
+            return tensor
+
+        self.graph_input_names.append(target)
         self.graph_inputs[target] = tensor
         self.graph_inputs_original[target] = tensor.data.data
         self.add_device_info(example.device)
@@ -874,14 +879,13 @@
 
     def output(self, target, args, kwargs):
         result = super().output(target, args, kwargs)
-<<<<<<< HEAD
-
-=======
         if not isinstance(result, (tuple, list)):
             # nested subgraphs can have singleton outputs
             result = (result,)
         assert isinstance(result, (tuple, list)), type(result)
->>>>>>> c288fcce
+
+        num_tokens = len([x for x in result if isinstance(x, ir.EffectfulKernel)])
+
         assert all(
             isinstance(
                 x,
@@ -917,7 +921,9 @@
                     self.match_insignificant_strides(r, fx_node.meta["val"].stride())
                 )
 
-        self.graph_outputs = result_correct_strides
+        # HACK? Remove the tokens from the outputs
+        self.graph_outputs = result_correct_strides[num_tokens:]
+
         value: ir.IRNode
         for name, value in self.graph_inputs.items():
             assert isinstance(
@@ -1415,4 +1421,11 @@
             name in self.graph_inputs.keys()
             and self.graph_inputs[name].get_numel() == 1
             and self.graph_inputs[name].get_device().type == "cpu"
-        )+        )
+
+    def is_token(self):
+        for user in self.current_node.users:
+            if user.target.__name__ == "with_effects":
+                if user.args[0] == self.current_node:
+                    return True
+        return False