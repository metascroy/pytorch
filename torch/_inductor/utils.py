--- conflicted
+++ resolved
@@ -1363,9 +1363,6 @@
 def is_wait(node):
     from . import ir
 
-<<<<<<< HEAD
-    return isinstance(node, ir.Wait) or type(node) == ir._WaitKernel
-=======
     return isinstance(node, ir.Wait) or type(node) == ir._WaitKernel
 
 
@@ -1428,5 +1425,4 @@
         return orig_define_kernel(wrapper, name, kernel_code, metadata, *args, **kwargs)
 
     with unittest.mock.patch.object(WrapperCodeGen, "define_kernel", new_define_kernel):
-        yield
->>>>>>> 38d9bb5a
+        yield