--- conflicted
+++ resolved
@@ -142,11 +142,6 @@
     is 'traceable' with torch.compile.
     In order for a tensor subclass to support TorchDispatchMode-style tracing in PT2,
     It must implement two magic methods: __tensor_flatten__ and __tensor_unflatten__.
-<<<<<<< HEAD
-    It is also expected to obey some restrictions around traceability and aliasing.
-
-    Expected signatures:
-=======
     It is also expected to obey some restrictions around traceability and aliasing:
         * The subclass's __torch_dispatch__() implementation should desugar into pytorch
             dispatcher operations that can be traced into a graph.
@@ -155,38 +150,26 @@
             and output aliasing.
 
     Expected magic method signatures:
->>>>>>> d78fe039
         attrs, ctx = t.__tensor_flatten__()
             attrs: list of attribute name strings for inner tensors
             ctx: dict containing any other subclass-specific metadata needed for unflattening
 
-<<<<<<< HEAD
-        t = MySubClass.__tensor_unflatten__(inner_tensors, ctx, outer_size)
-=======
         t = MySubClass.__tensor_unflatten__(inner_tensors, ctx, outer_size, outer_stride)
->>>>>>> d78fe039
             inner_tensors: dict mapping attribute name -> tensor for each inner tensor
             ctx: dict with subclass metadata in the form that __tensor_flatten__() produces
             outer_size: expected (possibly symbolic) size that the returned subclass
                 instance should have. Note that this arg is useful for certain subclasses
                 that require the shape info to be constructed. In most cases, this arg can be
                 safely ignored.
-<<<<<<< HEAD
-=======
             outer_stride: expected (possibly symbolic) stride that the returned subclass
                 instance should have. Note that this arg is useful for certain subclasses
                 that require the stride info to be constructed. In most cases, this arg can be
                 safely ignored.
->>>>>>> d78fe039
     """
     is_subclass = isinstance(t, torch.Tensor) and type(t) != torch.Tensor
     return is_subclass and hasattr(t, "__tensor_flatten__") and hasattr(t, "__tensor_unflatten__")
 
-<<<<<<< HEAD
-def transform_subclass(t, callback, outer_size):
-=======
 def transform_subclass(t, callback, outer_size=None, outer_stride=None):
->>>>>>> d78fe039
     """
     Given a traceable, wrapper tensor subclass ``t`` that implements
     ``__torch_dispatch__`` and holds some inner tensors,
@@ -207,27 +190,19 @@
     transformed_tensors_dict = {}
     for attr in attrs:
         transformed_tensors_dict[attr] = callback(attr, getattr(t, attr))
-<<<<<<< HEAD
-    sub = type(t).__tensor_unflatten__(transformed_tensors_dict, ctx, outer_size)
-=======
     sub = type(t).__tensor_unflatten__(
         transformed_tensors_dict, ctx, outer_size, outer_stride
     )
->>>>>>> d78fe039
 
     # NB: Purposefully guard here to simplify the inner / outer symbols.
     # Using sym_eq() for symbolic comparison can result in an expression that's too
     # difficult to guard on, so we use == here.
     assert sub.shape == outer_size, \
         f"Expected return value from {type(t)}__tensor_unflatten__() to have " \
-<<<<<<< HEAD
-        f"shape equal to outer_size={outer_size}, but got: {sub.shape}"
-=======
         f"shape equal to {outer_size}, but got: {sub.shape}"
     assert sub.stride() == outer_stride, \
         f"Expected return value from {type(t)}__tensor_unflatten__() to have " \
         f"stride equal to {outer_stride}, but got: {sub.stride()}"
->>>>>>> d78fe039
 
     return sub
 
