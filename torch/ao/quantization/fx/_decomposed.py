--- conflicted
+++ resolved
@@ -3,13 +3,7 @@
 import torch
 from torch._refs import _unsqueeze_multiple
 from torch.ao.quantization.utils import determine_qparams, validate_qmin_qmax
-<<<<<<< HEAD
-from typing import Tuple
-from torch._refs import _unsqueeze_multiple
-
-=======
 from torch.library import impl, Library
->>>>>>> 19d27a13
 
 # Note: decomposed means decomposed quantized tensor, using decomposed so that the
 # name is not too long
@@ -582,11 +576,7 @@
         out_dtype = torch.float32
     assert axis < input.dim(), f"Expecting axis to be < {input.dim()}"
     _quant_min_max_bounds_check(quant_min, quant_max, dtype)
-<<<<<<< HEAD
-    return torch.empty_like(input, dtype=torch.float32)
-=======
     return torch.empty_like(input, dtype=out_dtype)
->>>>>>> 19d27a13
 
 quantized_decomposed_lib.define(
     "fake_quant_per_channel(Tensor input, Tensor scales, Tensor zero_points, int axis, "
@@ -596,11 +586,7 @@
     @staticmethod
     def forward(ctx, input, scales, zero_points, axis, quant_min, quant_max):
         with torch._C._AutoDispatchBelowAutograd():
-<<<<<<< HEAD
-            if input.dtype == torch.bfloat16:
-=======
             if input.dtype in [torch.float16, torch.bfloat16]:
->>>>>>> 19d27a13
                 input = input.to(torch.float32)
             if scales.dtype != torch.float32:
                 scales = scales.to(torch.float32)
