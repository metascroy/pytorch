--- conflicted
+++ resolved
@@ -273,28 +273,20 @@
             stride=outer_stride,
         )
 
-<<<<<<< HEAD
-    __torch_function__ = torch._C._disabled_torch_function_impl
-
     def __coerce_tangent_metadata__(self):
         if not any(isinstance(p, _Partial) for p in self.placements):
             return self
         placements = [
             Replicate() if isinstance(p, _Partial) else p for p in self.placements
         ]
-        return self.redistribute(
-            device_mesh=self.device_mesh, placements=placements, force_wait=True
-        )
+        return self.redistribute(device_mesh=self.device_mesh, placements=placements)
 
     def __coerce_same_metadata_as_tangent__(self, metadata_tensor):
         return self.redistribute(
             device_mesh=self.device_mesh,
             placements=metadata_tensor.placements,
-            force_wait=True,
-        )
-
-=======
->>>>>>> 7678be46
+        )
+
     @classmethod
     # pyre-fixme[3]: Return type must be annotated.
     # pyre-fixme[2]: Parameter must be annotated.
@@ -422,12 +414,8 @@
         self,
         device_mesh: Optional[DeviceMesh] = None,
         placements: Optional[Sequence[Placement]] = None,
-<<<<<<< HEAD
-        force_wait: bool = False,
-=======
         *,
         async_op: bool = False,
->>>>>>> 7678be46
     ) -> "DTensor":
         """
         `redistribute` performs necessary collective operations that redistribute the current
@@ -474,11 +462,7 @@
         placements = tuple(placements)
 
         # pyre-fixme[16]: `Redistribute` has no attribute `apply`.
-<<<<<<< HEAD
-        return Redistribute.apply(self, device_mesh, placements, force_wait)
-=======
         return Redistribute.apply(self, device_mesh, placements, async_op)
->>>>>>> 7678be46
 
     def full_tensor(
         self, *, grad_placements: Optional[Sequence[Placement]] = None
