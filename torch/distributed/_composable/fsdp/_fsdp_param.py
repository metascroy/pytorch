--- conflicted
+++ resolved
@@ -248,12 +248,7 @@
             self.sharded_post_forward_size
         )
 
-<<<<<<< HEAD
-    @torch.no_grad()
     def init_all_gather_outputs(
-=======
-    def init_all_gather_output(
->>>>>>> f1d03f23
         self,
         all_gather_input_numels: List[int],
         all_gather_input_dtypes: List[torch.dtype],
