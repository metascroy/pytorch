from dataclasses import dataclass, field
from enum import auto, Enum
from typing import Any, cast, List, Optional, Tuple

import torch
import torch.nn as nn

from torch._prims_common import make_contiguous_strides_for
from torch.distributed._functional_collectives import AsyncCollectiveTensor
from torch.distributed._tensor import DTensor, Placement, Replicate, Shard
from torch.distributed._tensor.device_mesh import _mesh_resources
from torch.distributed._tensor.placement_types import DTensorSpec
from ._fsdp_api import MixedPrecisionPolicy
from ._fsdp_common import (
    _chunk_with_empty,
    _from_local_no_grad,
    _get_dim0_chunked_size,
    _raise_assert_with_print,
    _to_dtype_if_needed,
    FSDPMeshInfo,
    HSDPMeshInfo,
)

"""
[Note: FSDP tensors]
FSDP considers the following tensors:
- Original parameter: parameter passed to :class:`FSDPParam`, i.e. the one
  on the module when applying FSDP
- Sharded parameter: sharding the original parameter on dim-0 as a DTensor
  over the main mesh
- All-gather inputs: the ``torch.Tensor`` or ``Tensor`` s passed to all-gather,
  derived from the sharded parameter
- All-gather output: the ``torch.Tensor`` or ``Tensor`` s resulting from
  all-gathering the all-gather inputs
- Unsharded parameter: parameter used for forward/backward computation, derived
  from the all-gather output; autograd leaf

We define these tensors to describe the general framework that can accomodate
extensions, where:
- all-gather-inputs = pre-all-gather-transform(sharded-parameter)
- unsharded-parameter = post-all-gather-transform(all-gather-outputs)

For the default ``torch.Tensor`` case, there is only one all-gather input, and
it shares the same underlying tensor data as the sharded parameter, meaning
that they can be thought of as the same tensors. The same applies for the
all-gather output and unsharded parameter. For non-``torch.Tensor`` extensions,
these equivalences may no longer hold due to the pre/post-all-gather
transforms, and some may have multiple all-gather inputs/outputs (e.g.
quantized data and scales).

[Note: FSDP and autograd]
FSDP dynamically frees and allocates the unsharded parameter. Since autograd
can pack a reference to it or a view to save for backward, we use storage
resizing to implement the freeing/allocation since that preserves the aliasing.
This implies that we construct the unsharded parameter object once and write to
it in-place thereafter. For the default ``torch.Tensor` original parameter
case, the all-gather output and unsharded parameter share the same
data, so we use storage resizing on the all-gather output.
"""


class ShardedState(Enum):
    """
    - ``SHARDED``: The sharded parameter is registered to the module. It is the
      only contributor to parameter memory.
    - ``SHARDED_POST_FORWARD``: The unsharded parameter is resharded to a
      smaller world size. Since this data should not be used for computation,
      we do not register it to the module. Users should reshard the module
      before any in-place modifications. Both it and the sharded parameter
      contribute to parameter memory.
    - ``UNSHARDED``: The unsharded parameter is registered to the module. Both
      it and the sharded parameter contribute to parameter memory.
    """

    SHARDED = auto()
    SHARDED_POST_FORWARD = auto()
    UNSHARDED = auto()


@dataclass
class ParamModuleInfo:
    """
    For a parameter, this stores the module and the parameter name to be able
    to do a parameter swap via ``setattr(module, param_name, ...)`` or to get
    the parameter via ``getattr(module, param_name)``. We additionally save
    shared modules and shared parameter names to update them accordingly.
    """

    # Parameter names are unprefixed, e.g. "weight", not "lin.weight"
    module: nn.Module
    param_name: str
    shared_modules: List[nn.Module] = field(default_factory=list)
    shared_param_names: List[str] = field(default_factory=list)


class FSDPParam:
    """
    This class manages a parameter with FSDP or FSDP variants applied,
    implementing dim-0 per-parameter sharding.
    """

    orig_dtype: torch.dtype
    param_dtype: Optional[torch.dtype]
    reduce_dtype: Optional[torch.dtype]
    _orig_size: torch.Size  # ND
    _contiguous_orig_stride: Tuple[int, ...]
    sharded_size: torch.Size  # ND
    contiguous_sharded_stride: Tuple[int, ...]
    sharded_post_forward_size: torch.Size  # ND
    contiguous_sharded_post_forward_stride: Tuple[int, ...]
    _sharded_param_data: torch.Tensor  # 1D
    sharded_param: nn.Parameter  # ND
    _sharded_post_forward_param_data: Optional[torch.Tensor]  # 1D
    _sharded_post_forward_param: Optional[nn.Parameter]  # ND
    _unsharded_param: nn.Parameter  # ND
    _global_placements: Tuple[Placement, ...]
    _global_size: torch.Size
    _global_stride: Tuple[int, ...]
    # DTensor attributes (only defined for DTensor `param`):
    _tp_spec: DTensorSpec
    # All-gather extension attributes
    _use_all_gather_extensions: bool
    _all_gather_metadata: Optional[Any]
    _unsharded_inner_tensors: List[torch.Tensor]

    def __init__(
        self,
        param: nn.Parameter,
        module_info: ParamModuleInfo,
        mesh_info: FSDPMeshInfo,
        post_forward_mesh_info: Optional[FSDPMeshInfo],
        device: torch.device,
        mp_policy: MixedPrecisionPolicy,
    ):
        self._module_info: ParamModuleInfo = module_info
        self.mesh_info = mesh_info
        self.post_forward_mesh_info = post_forward_mesh_info
        self.device = device
        self._init_dtype_attrs(param, mp_policy)
        self._init_sharded_param(param, device)
        if self.post_forward_mesh_info:
            self._init_sharded_post_forward_param_metadata(param)
        self._init_extensions()
        self.all_gather_outputs: List[torch.Tensor] = []
        self._param_fqn: Optional[str] = None  # prefixed from root module

    def _init_dtype_attrs(self, param: nn.Parameter, mp_policy: MixedPrecisionPolicy):
        param_dtype, reduce_dtype = (mp_policy.param_dtype, mp_policy.reduce_dtype)
        self.orig_dtype = param.dtype
        # Clamp `param_dtype` to `None` if no casting is required
        if param_dtype == self.orig_dtype:
            param_dtype = None
        self.param_dtype = param_dtype
        self.reduce_dtype = reduce_dtype
        # None indicates that the mixed precision is not enabled

    @torch.no_grad()
    def _init_sharded_param(self, param: nn.Parameter, device: torch.device):
        if param.device != device:
            raise AssertionError(
                f"Expects the parameter to already be moved to device {device} but got {param.device}"
            )
        # TODO: Replace the sharded DTensor parameter construction logic with
        # `distribute_tensor` after https://github.com/pytorch/pytorch/issues/116101
        # TODO: Simplify the following sharded parameter padding logic after
        # https://github.com/pytorch/pytorch/issues/113045
        self.is_dtensor = isinstance(param, DTensor)
        if self.is_dtensor:
            self._tp_spec = cast(DTensor, param)._spec
            if (
                self.mesh_info.shard_mesh_dim != 0
                or self.mesh_info.replicate_mesh_dim is not None
            ):
                raise NotImplementedError("Using TP with HSDP is not supported")
            dp_mesh, tp_mesh = (self.mesh_info.mesh, self._tp_spec.mesh)
            dp_global_mesh = _mesh_resources.get_parent_mesh(dp_mesh)
            tp_global_mesh = _mesh_resources.get_parent_mesh(tp_mesh)
            if dp_global_mesh != tp_global_mesh or (
                dp_global_mesh is None or tp_global_mesh is None
            ):
                raise AssertionError(
                    "FSDP requires the DP and TP mesh to have the same parent mesh but got: \n"
                    f"DP's global mesh: {dp_global_mesh}\nTP's global mesh: {tp_global_mesh}"
                )
            self._global_mesh = dp_global_mesh
            if len(self._tp_spec.placements) != 1:
                raise NotImplementedError(
                    f"FSDP only supports 1D TP, not {self._tp_spec.placements}"
                )
            global_placements: List[Placement] = [Replicate(), Replicate()]
            global_dp_mesh_dim = _mesh_resources.get_parent_mesh_dim(dp_mesh)
            global_tp_mesh_dim = _mesh_resources.get_parent_mesh_dim(tp_mesh)
            assert global_dp_mesh_dim is not None  # mypy
            assert global_tp_mesh_dim is not None  # mypy
            # TODO: Hard code FSDP + TP; need to support HSDP + TP
            global_placements[global_dp_mesh_dim] = Shard(0)
            global_placements[global_tp_mesh_dim] = self._tp_spec.placements[0]
            self._global_placements = tuple(global_placements)
            self._global_size = param.size()
            self._global_stride = param.stride()
            param_data = cast(DTensor, param)._local_tensor
        else:
            if _mesh_resources.get_parent_mesh(self.mesh_info.mesh) is not None:
                raise NotImplementedError(
                    "Using a parent mesh with pure FSDP/HSDP is not supported"
                )
            self._global_mesh = self.mesh_info.mesh
            self._global_placements = (Shard(0),)
            self._global_size = param.size()
            self._global_stride = param.stride()
            param_data = param
        self._orig_size = param_data.size()
        self._contiguous_orig_stride = make_contiguous_strides_for(self._orig_size)
        shard_rank = self.mesh_info.shard_mesh_rank
        shard_world_size = self.mesh_info.shard_mesh_size
        chunks = _chunk_with_empty(param_data, shard_world_size, dim=0)
        sharded_param = chunks[shard_rank]
        self.sharded_size = _get_dim0_chunked_size(sharded_param, param_data.size())
        self.contiguous_sharded_stride = make_contiguous_strides_for(self.sharded_size)
        padded_sharded_size = chunks[0].size()  # 0th always padded
        padded_sharded_param = param_data.new_zeros(padded_sharded_size)
        if sharded_param.numel() > 0:
            padded_sharded_param[: sharded_param.size(0)].copy_(sharded_param)
        self._sharded_param_data = padded_sharded_param.view(-1)
        self.sharded_param = nn.Parameter(
            self.to_sharded_dtensor(padded_sharded_param[: sharded_param.size(0)])
        )
        self.sharded_param.requires_grad_(param.requires_grad)
        # Let `param_data` be freed normally when its ref count reaches 0 when
        # the `fully_shard` call returns to allow provided parameters to alias
        self._setattr_on_modules(self.sharded_param)
        self.sharded_state = ShardedState.SHARDED

    def _init_sharded_post_forward_param_metadata(self, param: torch.Tensor) -> None:
        mesh_info = self.post_forward_mesh_info
        assert mesh_info is not None  # mypy
        param_data = param._local_tensor if isinstance(param, DTensor) else param
        chunks = _chunk_with_empty(param_data, mesh_info.shard_mesh_size, dim=0)
        self.sharded_post_forward_size = _get_dim0_chunked_size(
            chunks[mesh_info.shard_mesh_rank], param_data.size()
        )
        self.contiguous_sharded_post_forward_stride = make_contiguous_strides_for(
            self.sharded_post_forward_size
        )

    def _init_extensions(self) -> None:
        inner_tensor = self._inner_tensor
        has_pre_all_gather = hasattr(inner_tensor, "fsdp_pre_all_gather")
        has_post_all_gather = hasattr(inner_tensor, "fsdp_post_all_gather")
        if has_pre_all_gather != has_post_all_gather:
            raise AssertionError(
                f"Pre and post-all-gather should be defined together if defined: {inner_tensor}"
            )
        self._use_all_gather_extensions = has_pre_all_gather
        if self._use_all_gather_extensions:
            self._all_gather_metadata: Optional[Any] = None
            self._unsharded_inner_tensors: List[torch.Tensor] = []

    def init_all_gather_outputs(
        self,
        all_gather_input_numels: List[int],
        all_gather_input_dtypes: List[torch.dtype],
        world_size: int,
        device: torch.device,
    ):
        if self.all_gather_outputs:
            return  # already initialized
        self.all_gather_outputs = [
            torch.empty(torch.Size([numel * world_size]), dtype=dtype, device=device)
            for numel, dtype in zip(all_gather_input_numels, all_gather_input_dtypes)
        ]

    def init_unsharded_param(self):
        if hasattr(self, "_unsharded_param"):
            if not self._use_all_gather_extensions:
                return  # already initialized
            for tensor in self._unsharded_inner_tensors:
                if (storage := tensor.untyped_storage()).size() == 0:
                    storage.resize_(tensor.numel() * tensor.itemsize)
            self._inner_tensor.fsdp_post_all_gather(  # type: ignore[attr-defined]
                tuple(self.all_gather_outputs),
                self._all_gather_metadata,
                self.param_dtype or self.orig_dtype,
                out=self._unsharded_param,
            )
            self._all_gather_metadata = None
            return
        if self._use_all_gather_extensions:
            param_dtype = self.param_dtype or self.orig_dtype
            (
                unsharded_tensor,
                self._unsharded_inner_tensors,
            ) = self._inner_tensor.fsdp_post_all_gather(  # type: ignore[attr-defined]
                self.all_gather_outputs,
                self._all_gather_metadata,
                param_dtype,
            )
            self._all_gather_metadata = None
        else:
            # For the default path (no post-all-gather), the all-gather output
            # gives the unsharded parameter data directly
            assert len(self.all_gather_outputs) == 1
            unsharded_tensor = self.all_gather_outputs[0]
        unsharded_param = torch.as_strided(
            unsharded_tensor,
            self._orig_size,
            self._contiguous_orig_stride,
            storage_offset=0,
        )
        if self.is_dtensor:
            unsharded_param = _from_local_no_grad(
                unsharded_param,
                self._tp_spec.mesh,
                self._tp_spec.placements,
                self._global_size,
                self._global_stride,
            )
        self._unsharded_param = nn.Parameter(unsharded_param)
        self._unsharded_param.requires_grad_(self.sharded_param.requires_grad)

    def to_sharded(self) -> None:
        self._setattr_on_modules(self.sharded_param)
        self.free_unsharded_param()
        self.sharded_state = ShardedState.SHARDED

    def to_sharded_post_forward(self) -> None:
        if self.is_dtensor:
            raise NotImplementedError(
                "Resharding to smaller mesh with TP is not supported yet"
            )
        self._assert_in_states(ShardedState.UNSHARDED)
        assert self.post_forward_mesh_info is not None  # mypy
        assert len(self.all_gather_outputs) == 1
        shard_world_size = self.post_forward_mesh_info.shard_mesh_size
        if (numel := self.all_gather_outputs[0].numel()) % shard_world_size != 0:
            _raise_assert_with_print(
                f"All-gather output size ({numel}) must be divisible by the shard "
                f"world size ({shard_world_size})"
            )
        shard_rank = self.post_forward_mesh_info.shard_mesh_rank
        sharded_numel = numel // shard_world_size
        self._sharded_post_forward_param_data = (
            self.all_gather_outputs[0].narrow(
                0, sharded_numel * shard_rank, sharded_numel
            )
        ).clone()  # clone to be able to free all-gather output
        sharded_post_forward_tensor = torch.as_strided(
            self._sharded_post_forward_param_data,
            size=self.sharded_post_forward_size,
            stride=self.contiguous_sharded_post_forward_stride,
            storage_offset=0,
        )
        self._sharded_post_forward_param = nn.Parameter(
            self.to_sharded_post_forward_dtensor(sharded_post_forward_tensor)
        )
        self._setattr_on_modules(self._sharded_post_forward_param)
        self.free_unsharded_param()
        self.sharded_state = ShardedState.SHARDED_POST_FORWARD

    def to_unsharded(self) -> None:
        # Assume that the data has been allocated and all-gathered
        set_requires_grad_if_needed(self.sharded_param, self._unsharded_param)
        self._setattr_on_modules(self._unsharded_param)
        if self.sharded_state == ShardedState.SHARDED_POST_FORWARD:
            # The data is allocated in the default stream via the post-forward
            # reshard and must be kept alive for the next all-gather copy-in.
            # Since we call this method after the copy-out, the data's lifetime
            # is ensured without further synchronization.
            self._sharded_post_forward_param = None
            self._sharded_post_forward_param_data = None  # free
        self.free_all_gather_outputs()
        self.sharded_state = ShardedState.UNSHARDED

    def _setattr_on_modules(self, param: nn.Parameter) -> None:
        unsafe_setattr_param(
            self._module_info.module, self._module_info.param_name, param
        )
        for shared_module, shared_param_name in zip(
            self._module_info.shared_modules, self._module_info.shared_param_names
        ):
            unsafe_setattr_param(shared_module, shared_param_name, param)

    def to_sharded_dtensor(self, tensor: torch.Tensor) -> DTensor:
        """
        Converts a local tensor representing either the sharded parameter or
        sharded gradient to DTensor.
        """
        if tensor.shape != self.sharded_size:
            _raise_assert_with_print(
                f"Expects size {self.sharded_size} but got {tensor.shape}"
            )
        return _from_local_no_grad(
            tensor,
            self._global_mesh,
            self._global_placements,
            self._global_size,
            self._global_stride,
        )

    def to_sharded_post_forward_dtensor(self, tensor: torch.Tensor) -> DTensor:
        if tensor.shape != self.sharded_post_forward_size:
            _raise_assert_with_print(
                f"Expects size {self.sharded_post_forward_size} but got {tensor.shape}"
            )
        assert isinstance(self.post_forward_mesh_info, HSDPMeshInfo)
        # TODO: Prefer this DTensor to be read-only and generalize the
        # placement once we support TP.
        return _from_local_no_grad(
            tensor,
            self.post_forward_mesh_info.mesh,
            (Replicate(), Shard(0)),
            self._global_size,
            self._global_stride,
        )

    def alloc_all_gather_outputs(self) -> None:
        for tensor in self.all_gather_outputs:
            unsafe_alloc_storage(tensor)

    def free_all_gather_outputs(self) -> None:
        if not self._use_all_gather_extensions:
            # Do not free since all-gather output and unsharded parameter alias
            return
        inner_tensor_ptrs = {
            t.untyped_storage().data_ptr() for t in self._unsharded_inner_tensors
        }
        for all_gather_output in self.all_gather_outputs:
            if (
                storage := all_gather_output.untyped_storage()
            ).data_ptr() in inner_tensor_ptrs:
                # Do not free since all-gather output and inner tensor alias
                continue
            storage.resize_(0)

    def free_unsharded_param(self) -> None:
        if not self._use_all_gather_extensions:
            for tensor in self.all_gather_outputs:
                unsafe_free_storage(tensor)
            return
        for tensor in self._unsharded_inner_tensors:
            unsafe_free_storage(tensor)

    @property
    def all_gather_inputs(self) -> List[torch.Tensor]:  # 1D
        self._assert_in_states(ShardedState.SHARDED, ShardedState.SHARDED_POST_FORWARD)
        if self.sharded_state == ShardedState.SHARDED:
            sharded_param_data = self._sharded_param_data
<<<<<<< HEAD
            if self.offload_to_cpu:
                assert not self._use_all_gather_extensions
                sharded_param_data = sharded_param_data.to(
                    self.device, non_blocking=True
                )
            if self._use_all_gather_extensions:
                fsdp_pre_all_gather = self._inner_tensor.fsdp_pre_all_gather  # type: ignore[attr-defined]
                all_gather_inputs, self._all_gather_metadata = fsdp_pre_all_gather()
                return [t.view(-1) for t in all_gather_inputs]
=======
>>>>>>> 85ec4901
            return [_to_dtype_if_needed(sharded_param_data, self.param_dtype)]
        elif self.sharded_state == ShardedState.SHARDED_POST_FORWARD:
            # TODO: Add extensions path.
            all_gather_input = _to_dtype_if_needed(
                cast(torch.Tensor, self._sharded_post_forward_param_data),
                self.param_dtype,
            )
            return [all_gather_input]
        return [torch.empty(0)]  # mypy

    @property
    def unsharded_param(self) -> nn.Parameter:  # ND
        self._assert_in_states(ShardedState.UNSHARDED)
        return self._unsharded_param

    @property
    def unsharded_grad_data(self) -> torch.Tensor:
        grad = self.unsharded_param.grad
        assert grad is not None, "Expects unsharded_param.grad to not be None"
        return self._get_grad_inner_tensor(grad)

    def _get_grad_inner_tensor(self, grad: torch.Tensor) -> torch.Tensor:
        if self.is_dtensor:
            if isinstance(grad, AsyncCollectiveTensor):
                grad = grad.wait()
            grad = cast(DTensor, grad)._local_tensor
        return grad

    def _assert_in_states(self, *states: ShardedState) -> None:
        if self.sharded_state not in states:
            _raise_assert_with_print(
                f"Expects to be in one of {states}, not {self.sharded_state}"
            )

    @property
    def _inner_tensor(self) -> torch.Tensor:
        return cast(DTensor, self.sharded_param)._local_tensor


# NOTE: Unsafe here refers to not checking whether the storage is already
# allocated or freed, respectively. We should be safe to use them since we
# explicitly manage the state transition.
def unsafe_alloc_storage(tensor: torch.Tensor) -> None:
    # Skip the already-allocated check and assume that `tensor` is the base
    # tensor to save CPU overhead
    tensor.untyped_storage().resize_(tensor.numel() * tensor.itemsize)


def unsafe_free_storage(tensor: torch.Tensor) -> None:
    # Skip the already-freed check to save CPU overhead
    tensor.untyped_storage().resize_(0)


# NOTE: These bypass `nn.Module.__setattr__` checks, which incur non-trivial
# CPU overhead, if the module did not override it. For FSDP, we know we do not
# need those checks when transitioning between sharded/unsharded parameters.
def unsafe_setattr_param(
    module: nn.Module, param_name: str, param: nn.Parameter
) -> None:
    if getattr(module.__setattr__, "__func__", None) is nn.Module.__setattr__:
        module._parameters[param_name] = param
    else:  # slow path
        setattr(module, param_name, param)


def set_requires_grad_if_needed(
    src_tensor: torch.Tensor, dst_tensor: torch.Tensor
) -> None:
    # Only call `requires_grad_` if needed to avoid the Python <> C++ context
    # switch overhead
    if src_tensor.requires_grad != dst_tensor.requires_grad:
        dst_tensor.requires_grad_(src_tensor.requires_grad)<|MERGE_RESOLUTION|>--- conflicted
+++ resolved
@@ -445,18 +445,10 @@
         self._assert_in_states(ShardedState.SHARDED, ShardedState.SHARDED_POST_FORWARD)
         if self.sharded_state == ShardedState.SHARDED:
             sharded_param_data = self._sharded_param_data
-<<<<<<< HEAD
-            if self.offload_to_cpu:
-                assert not self._use_all_gather_extensions
-                sharded_param_data = sharded_param_data.to(
-                    self.device, non_blocking=True
-                )
             if self._use_all_gather_extensions:
                 fsdp_pre_all_gather = self._inner_tensor.fsdp_pre_all_gather  # type: ignore[attr-defined]
                 all_gather_inputs, self._all_gather_metadata = fsdp_pre_all_gather()
                 return [t.view(-1) for t in all_gather_inputs]
-=======
->>>>>>> 85ec4901
             return [_to_dtype_if_needed(sharded_param_data, self.param_dtype)]
         elif self.sharded_state == ShardedState.SHARDED_POST_FORWARD:
             # TODO: Add extensions path.
