--- conflicted
+++ resolved
@@ -25,9 +25,6 @@
 
 import torch.nn
 from torch import fx
-<<<<<<< HEAD
-from torch._guards import Guard, tracing, TracingContext
-=======
 from torch._guards import (
     Checkpointable,
     Guard,
@@ -35,7 +32,6 @@
     tracing,
     TracingContext,
 )
->>>>>>> 0cd69d7c
 from torch.fx.experimental.symbolic_shapes import ShapeEnv
 
 from . import config, logging as torchdynamo_logging, variables
@@ -200,16 +196,11 @@
         super(OutputGraph, self).__init__()
         self.graph = torch.fx.Graph()
         self.graphargs: List[GraphArg] = []
-<<<<<<< HEAD
         fake_mode = torch._subclasses.FakeTensorMode(
             throw_on_data_dependent_ops=True,
             shape_env=ShapeEnv(),
         )
         self.tracing_context: TracingContext = TracingContext(fake_mode)
-        self.guards: Set[Guard] = self.tracing_context.guards_context.dynamo_guards
-=======
-        self.tracing_context: TracingContext = TracingContext()
->>>>>>> 0cd69d7c
         # Although we prune unused graphargs before sending graphs to
         # compilers, we may have legitimately triggered shape guards
         # on "unused" inputs that we must keep track of.  So after
@@ -291,27 +282,7 @@
         """Restore a checkpoint created by self.copy_graphstate()"""
         (
             self.graphargs,
-<<<<<<< HEAD
-            # TODO(voz): Unify checkpointing arch, do checkpointing right
-            # instead of restore graphstate having to write to the context.
-            #
-            # A note on long term direction:
-            # The checkpointing system should know how to restore anything correctly, and not ride on
-            # output graph. Instead, it should be a relatively generic system that can demarcate generations
-            # and do save() to snapshot the current state and increment the generation count, or restore()
-            # to go back to a prior generation. The application of state onto existing structures
-            # should be a detail of registrants with the system, and the system should be vaguely ignorant of
-            # how dependent objects are restored.
-            #
-            # Ex: OutputGraph would register values with the checkpointing system, and when the system calls
-            # restore(), it would do the equivalent of this fn. TracingContext would get hit at the same exact time
-            # with restore(), and so would also restore the guards, allowing dynamo to just make sure the relationship
-            # is preserved, instead of having to handle restoration across systems by brindging from OutputGraph
-            # to TracingContext as we do today.
-            self.tracing_context.guards_context.dynamo_guards,
-=======
             guards_state,
->>>>>>> 0cd69d7c
             self.nn_modules,
             self.side_effects,
             self.timestamp,
