# mypy: ignore-errors

import contextlib
import functools
import inspect
import itertools
import logging
import math
import operator
import types
from collections import defaultdict, OrderedDict
from typing import Dict, List

import torch
from torch import sym_float, sym_int

from .. import config, polyfill, variables
from ..exc import AttributeMutationError, unimplemented, UserError, UserErrorType
from ..guards import GuardBuilder, install_guard
from ..replay_record import DummyModule
from ..source import AttrSource, GetItemSource, is_constant_source, TypeSource
from ..utils import (
    check_constant_args,
    check_numpy_ndarray_args,
    check_unspec_python_args,
    extract_fake_example_value,
    get_fake_value,
    guard_if_dyn,
    istype,
    numpy_operator_wrapper,
    proxy_args_kwargs,
    tensortype_to_dtype,
)
from .base import MutableLocal, typestr, VariableTracker
from .constant import ConstantVariable
from .ctx_manager import EventVariable, StreamVariable
from .dicts import (
    ConstDictVariable,
    DefaultDictVariable,
    DictView,
    is_hashable,
    SetVariable,
)
from .lists import (
    BaseListVariable,
    ListIteratorVariable,
    ListVariable,
    SizeVariable,
    TupleIteratorVariable,
    TupleVariable,
)
from .tensor import (
    FakeItemVariable,
    SymNodeVariable,
    TensorVariable,
    UnspecializedPythonVariable,
)
from .user_defined import UserDefinedVariable

log = logging.getLogger(__name__)


IN_PLACE_DESUGARING_MAP = {
    operator.iadd: operator.add,
    operator.isub: operator.sub,
    operator.imul: operator.mul,
    operator.ifloordiv: operator.floordiv,
    operator.itruediv: operator.truediv,
    operator.imod: operator.mod,
    operator.imatmul: operator.imatmul,
    operator.ilshift: operator.lshift,
    operator.irshift: operator.rshift,
    operator.ipow: operator.pow,
    operator.iand: operator.and_,
    operator.ior: operator.or_,
    operator.ixor: operator.xor,
}


def _polyfill_call_impl(name):
    """Create a BuiltinVariable.call_{name} method that inlines through polyfill.{name}"""

    def call_fn(self, tx, *args, **kwargs):
        return tx.inline_user_function_return(
            variables.UserFunctionVariable(fn), args, kwargs
        )

    fn = getattr(polyfill, name)
    call_fn.__name__ = f"call_{name}"
    return call_fn


class BuiltinVariable(VariableTracker):
    _SENTINEL = object()

    @classmethod
    def create_with_source(cls, value, source):
        install_guard(source.make_guard(GuardBuilder.BUILTIN_MATCH))
        return BuiltinVariable(value, source=source)

    @staticmethod
    @functools.lru_cache(None)
    def _constant_fold_functions():
        fns = {
            abs,
            all,
            any,
            bool,
            callable,
            chr,
            divmod,
            float,
            getattr,
            int,
            len,
            max,
            min,
            ord,
            pow,
            repr,
            round,
            str,
            str.format,
            sum,
            type,
            operator.abs,
            operator.pos,
            operator.neg,
            operator.not_,
            operator.truth,
            operator.invert,
            operator.pow,
            operator.mul,
            operator.matmul,
            operator.floordiv,
            operator.truediv,
            operator.mod,
            operator.add,
            operator.sub,
            operator.getitem,
            operator.lshift,
            operator.rshift,
            operator.and_,
            operator.or_,
            operator.xor,
            operator.ipow,
            operator.imul,
            operator.imatmul,
            operator.ifloordiv,
            operator.itruediv,
            operator.imod,
            operator.iadd,
            operator.isub,
            operator.ilshift,
            operator.irshift,
            operator.iand,
            operator.ixor,
            operator.ior,
            operator.index,
        }
        fns.update(x for x in math.__dict__.values() if isinstance(x, type(math.sqrt)))
        return fns

    def can_constant_fold_through(self):
        return self.fn in self._constant_fold_functions()

    @staticmethod
    @functools.lru_cache(None)
    def _fx_graph_functions():
        fns = {
            operator.abs,
            operator.pos,
            operator.neg,
            operator.not_,
            operator.invert,
            operator.pow,
            operator.mul,
            operator.matmul,
            operator.floordiv,
            operator.truediv,
            operator.mod,
            operator.add,
            operator.lt,
            operator.gt,
            operator.ge,
            operator.le,
            operator.ne,
            operator.eq,
            operator.sub,
            operator.getitem,
            operator.lshift,
            operator.rshift,
            operator.and_,
            operator.or_,
            operator.xor,
            operator.ipow,
            operator.imul,
            operator.imatmul,
            operator.ifloordiv,
            operator.itruediv,
            operator.imod,
            operator.iadd,
            operator.isub,
            operator.ilshift,
            operator.irshift,
            operator.iand,
            operator.ixor,
            operator.ior,
        }
        return fns

    @staticmethod
    @functools.lru_cache(None)
    def _binops():
        # function -> ([forward name, reverse name, in-place name], in-place op)
        fns = {
            operator.add: (["__add__", "__radd__", "__iadd__"], operator.iadd),
            operator.sub: (["__sub__", "__rsub__", "__isub__"], operator.isub),
            operator.mul: (["__mul__", "__rmul__", "__imul__"], operator.imul),
            operator.truediv: (
                ["__truediv__", "__rtruediv__", "__itruediv__"],
                operator.itruediv,
            ),
            operator.floordiv: (
                ["__floordiv__", "__rfloordiv__", "__ifloordiv__"],
                operator.ifloordiv,
            ),
            operator.mod: (["__mod__", "__rmod__", "__imod__"], operator.imod),
            pow: (["__pow__", "__rpow__", "__ipow__"], operator.ipow),
            operator.pow: (["__pow__", "__rpow__", "__ipow__"], operator.ipow),
            operator.lshift: (
                ["__lshift__", "__rlshift__", "__ilshift__"],
                operator.ilshift,
            ),
            operator.rshift: (
                ["__rshift__", "__rrshift__", "__irshift__"],
                operator.irshift,
            ),
            # NB: The follow binary operators are not supported for now, since the
            # corresponding magic methods aren't defined on SymInt / SymFloat:
            # operator.matmul
            # divmod
            # operator.and_
            # operator.or_
            # operator.xor
        }
        return fns

    @staticmethod
    @functools.lru_cache(None)
    def _binop_handlers():
        # Multiple dispatch mechanism defining custom binop behavior for certain type
        # combinations. Handlers are attempted in order, and will be used if the type checks
        # match. They are expected to have the signature:
        # fn(tx, arg0: VariableTracker, arg1: VariableTracker, options) -> VariableTracker

        # Override table contains: op_fn -> [list of handlers]
        op_handlers = {}
        for (
            op,
            (magic_method_names, in_place_op),
        ) in BuiltinVariable._binops().items():
            op_handlers[op] = []
            op_handlers[in_place_op] = []

            forward_name, reverse_name, inplace_name = magic_method_names

            # User-defined args (highest precedence)
            def user_defined_handler(
                tx,
                a,
                b,
                options,
                forward_name=forward_name,
                reverse_name=reverse_name,
            ):
                # Manually handle reversing logic if needed (e.g. call __radd__)

                # TODO: If we expand this to handle tensor args, we need to manually
                # handle cases like this:
                #
                # class A(int):
                #     def __radd__(self, other):
                #         print("woof")
                # torch.randn(3) + A(3)
                #
                # In this example, A.__radd__() is not called -> nothing is printed, because
                # Tensor.__add__ only does a subtype test against int, ignoring the subclass.
                # To be fully correct, we should not call A.__radd__() here, and there may be
                # other cases to reason about and add exceptions for.
                if isinstance(a, UserDefinedVariable):
                    return a.call_method(tx, forward_name, [b], {})
                else:
                    return b.call_method(tx, reverse_name, [a], {})

            op_handlers[op].append(
                ((UserDefinedVariable, VariableTracker), user_defined_handler)
            )
            op_handlers[op].append(
                ((VariableTracker, UserDefinedVariable), user_defined_handler)
            )

            def user_defined_inplace_handler(
                tx, a, b, options, forward_name=inplace_name
            ):
                return a.call_method(tx, forward_name, [b], {})

            op_handlers[in_place_op].append(
                ((UserDefinedVariable, VariableTracker), user_defined_inplace_handler)
            )
            op_handlers[in_place_op].append(
                ((VariableTracker, UserDefinedVariable), user_defined_inplace_handler)
            )

            # Dynamic shape args
            def dynamic_handler(tx, a, b, options, fn=op):
                from .builder import wrap_fx_proxy

                return wrap_fx_proxy(
                    tx,
                    tx.output.create_proxy(
                        "call_function", fn, *proxy_args_kwargs([a, b], {})
                    ),
                    **options,
                )

            op_handlers[op].append(
                ((SymNodeVariable, VariableTracker), dynamic_handler)
            )
            op_handlers[op].append(
                ((VariableTracker, SymNodeVariable), dynamic_handler)
            )

            # NB: Prefer out-of-place op when calling in-place op to generate valid graph
            op_handlers[in_place_op].append(
                ((SymNodeVariable, VariableTracker), dynamic_handler)
            )
            op_handlers[in_place_op].append(
                ((VariableTracker, SymNodeVariable), dynamic_handler)
            )

        # Special cases - lower precedence but still prefer these over constant folding

        # List-like addition (e.g. [1, 2] + [3, 4])
        def tuple_add_handler(tx, a, b, options):
            return TupleVariable(a.items + list(b.unpack_var_sequence(tx)), **options)

        def size_add_handler(tx, a, b, options):
            return SizeVariable(a.items + list(b.unpack_var_sequence(tx)), **options)

        list_like_addition_handlers = [
            # NB: Prefer the tuple-specific logic over base logic because of
            # some SizeVariable weirdness. Specifically, the tuple-specific logic
            # drops the subclass type (e.g. SizeVariable) and returns TupleVariables.
            (
                (SizeVariable, SizeVariable),
                size_add_handler,
            ),
            (
                (TupleVariable, TupleVariable),
                tuple_add_handler,
            ),
            (
                (TupleVariable, ConstantVariable),
                tuple_add_handler,
            ),
            (
                (ConstantVariable, TupleVariable),
                lambda tx, a, b, options: TupleVariable(
                    list(a.unpack_var_sequence(tx)) + b.items, **options
                ),
            ),
            (
                (BaseListVariable, BaseListVariable),
                lambda tx, a, b, options: type(a)(a.items + b.items, **options),
            ),
        ]
        op_handlers[operator.add].extend(list_like_addition_handlers)

        def list_iadd_handler(tx, a, b, _):
            if not a.mutable_local or not b.has_unpack_var_sequence(tx):
                # Handler doesn't apply
                return None

            seq = b.unpack_var_sequence(tx)
            tx.output.side_effects.mutation(a)
            a.items.extend(seq)
            return a

        list_like_iadd_handlers = [
            (
                (ListVariable, VariableTracker),
                list_iadd_handler,
            ),
            (
                (TupleVariable, TupleVariable),
                tuple_add_handler,
            ),
            (
                (TupleVariable, ConstantVariable),
                tuple_add_handler,
            ),
        ]
        op_handlers[operator.iadd].extend(list_like_iadd_handlers)

        # List-like expansion (e.g. [1, 2, 3] * 3)
        def expand_list_like(tx, lst, const, options):
            return lst.__class__(
                items=lst.items * const.as_python_constant(),
                mutable_local=MutableLocal(),
                **options,
            )

        list_like_expansion_handlers = [
            ((ListVariable, ConstantVariable), expand_list_like),
            ((TupleVariable, ConstantVariable), expand_list_like),
            (
                (ConstantVariable, ListVariable),
                lambda tx, a, b, options: expand_list_like(tx, b, a, options),
            ),
            (
                (ConstantVariable, TupleVariable),
                lambda tx, a, b, options: expand_list_like(tx, b, a, options),
            ),
        ]
        op_handlers[operator.mul].extend(list_like_expansion_handlers)

        return op_handlers

    @staticmethod
    def _find_binop_handler(op, a, b):
        handlers = BuiltinVariable._binop_handlers()
        if op not in handlers:
            return None

        # Return first handler that matches the type checks
        for (type1, type2), handler in handlers[op]:
            if isinstance(a, type1) and isinstance(b, type2):
                return handler

        return None

    def can_insert_in_graph(self):
        return self.fn in self._fx_graph_functions()

    def __init__(self, fn, **kwargs):
        super().__init__(**kwargs)
        self.fn = fn

    def __str__(self):
        if self.fn is None:
            name = "None"
        else:
            name = self.fn.__name__

        return f"{self.__class__.__name__}({name})"

    def python_type(self):
        return type(self.fn)

    def as_python_constant(self):
        return self.fn

    def as_proxy(self):
        DTYPE = {
            bool: torch.bool,
            int: torch.int64,
            float: torch.float64,
        }
        if self.fn in DTYPE:
            return DTYPE[self.fn]
        return super().as_proxy()

    def reconstruct(self, codegen):
        name = self.fn.__name__
        assert self.fn.__module__ == "builtins"
        assert name not in codegen.tx.f_globals, "shadowed global"
        codegen.append_output(codegen.create_load_global(name, False, add=True))

    def constant_args(self, *args, **kwargs):
        return check_constant_args(args, kwargs)

    def tensor_args(self, *args, **kwargs):
        return any(
            isinstance(i, variables.TensorVariable)
            for i in itertools.chain(args, kwargs.values())
        ) and not any(
            isinstance(i, variables.GetAttrVariable)
            for i in itertools.chain(args, kwargs.values())
        )

    def python_and_tensor_constant_only(self, *args, **kwargs):
        tensor_args = []
        non_tensor_args = []
        for i in itertools.chain(args, kwargs.values()):
            if isinstance(i, variables.TensorVariable):
                tensor_args.append(i)
            else:
                non_tensor_args.append(i)
        return all(
            is_constant_source(t.source) if t.source is not None else False
            for t in tensor_args
        ) and self.constant_args(*non_tensor_args)

    def unspec_python_args(self, *args, **kwargs):
        return check_unspec_python_args(args, kwargs)

    @staticmethod
    def unwrap_unspec_args_kwargs(args, kwargs):
        return [x.as_python_constant() for x in args], {
            k: v.as_python_constant() for k, v in kwargs.items()
        }

    def has_constant_handler(self, args, kwargs):
        constant_args = check_constant_args(args, kwargs)
        unspec_python_args = self.unspec_python_args(*args, **kwargs)
        return self.can_constant_fold_through() and (
            constant_args or unspec_python_args
        )

    def call_function(
        self, tx, args: "List[VariableTracker]", kwargs: "Dict[str, VariableTracker]"
    ) -> "VariableTracker":
        from . import UserFunctionVariable
        from .builder import wrap_fx_proxy, wrap_fx_proxy_cls

        args = [v.realize() for v in args]
        kwargs = {k: v.realize() for k, v in kwargs.items()}
        assert isinstance(args, (list, tuple))
        assert isinstance(kwargs, dict)
        tensor_args = self.tensor_args(*args, **kwargs)

        # args[0] is list and args[1] is unspec
        if self.fn is operator.getitem and not isinstance(
            args[0], variables.TensorVariable
        ):
            tensor_args = False

        if (
            self.can_insert_in_graph()
            and tensor_args
            and not (
                self.fn is operator.getitem
                and isinstance(args[0], ConstDictVariable)
                and isinstance(args[1], variables.TensorVariable)
            )
        ):
            try:
                fn = self.fn

                # Constant fold for constant tensor and python constants
                if tensor_args and self.python_and_tensor_constant_only(
                    *args, **kwargs
                ):
                    from ..bytecode_transformation import unique_id
                    from .functions import invoke_and_store_as_constant

                    return invoke_and_store_as_constant(
                        tx, fn, unique_id(fn.__name__), args, kwargs
                    )

                if self.fn in IN_PLACE_DESUGARING_MAP and isinstance(
                    args[0], variables.ConstantVariable
                ):
                    # In-place operators like += usually mustate tensor
                    # values, but in the edge case of immutable values they
                    # re-bind the variable.
                    #
                    # The easiest way to keep the graph consistent in this
                    # scenario is to de-sugar eagerly.
                    fn, args = IN_PLACE_DESUGARING_MAP[self.fn], [args[0], args[1]]

                if self.fn is operator.getitem and isinstance(args[1], SymNodeVariable):
                    # Standard indexing will force specialization due to
                    # __index__.  Rewrite as a regular torch op which will
                    # trace fine
                    fn, args = torch.select, [
                        args[0],
                        variables.ConstantVariable.create(0),
                        args[1],
                    ]

                # Interaction between ndarray and tensors:
                #   We prefer the tensor op whenever there are tensors involved
                if check_numpy_ndarray_args(args, kwargs) and not any(
                    type(arg) == variables.TensorVariable for arg in args
                ):
                    proxy = tx.output.create_proxy(
                        "call_function",
                        numpy_operator_wrapper(self.fn),
                        *proxy_args_kwargs(args, kwargs),
                    )

                    return wrap_fx_proxy_cls(variables.NumpyNdarrayVariable, tx, proxy)

                proxy = tx.output.create_proxy(
                    "call_function",
                    fn,
                    *proxy_args_kwargs(args, kwargs),
                )
                if any(isinstance(arg, FakeItemVariable) for arg in args):
                    return wrap_fx_proxy_cls(
                        FakeItemVariable,
                        tx,
                        proxy,
                    )
                elif self.unspec_python_args(*args, **kwargs):
                    _args, _kwargs = self.unwrap_unspec_args_kwargs(args, kwargs)
                    raw_value = self.fn(*_args, **_kwargs)

                    need_unwrap = any(
                        x.need_unwrap
                        for x in itertools.chain(args, kwargs.values())
                        if isinstance(x, variables.UnspecializedPythonVariable)
                    )

                    return wrap_fx_proxy_cls(
                        UnspecializedPythonVariable,
                        tx,
                        proxy,
                        raw_value=raw_value,
                        need_unwrap=need_unwrap,
                    )
                elif all(isinstance(x, SymNodeVariable) for x in args):
                    return SymNodeVariable.create(tx, proxy, None)
                else:
                    # Work around for vision_maskrcnn due to precision difference
                    # specialize the dividend when float divide by tensor
                    if self.fn is operator.truediv and isinstance(
                        args[0], variables.UnspecializedPythonVariable
                    ):
                        args[0] = args[0].convert_to_constant(tx)
                    return wrap_fx_proxy(tx, proxy)

            except NotImplementedError:
                unimplemented(f"partial tensor op: {self} {args} {kwargs}")

        # Handle cases like int(torch.seed())
        # Also handle sym_float to sym_int cases
        if self.fn in (int, float) and isinstance(
            args[0], (SymNodeVariable, variables.TensorVariable)
        ):
            if isinstance(args[0], variables.TensorVariable):
                item = args[0].call_method(tx, "item", [], {})
            else:
                item = args[0]
            fn_ = sym_int if self.fn is int else sym_float
            out = wrap_fx_proxy(
                tx=tx,
                proxy=tx.output.create_proxy(
                    "call_function",
                    fn_,
                    (item.as_proxy(),),
                    {},
                ),
            )
            return out

        # Handle `str` on a user defined function
        if self.fn == str and args and isinstance(args[0], (UserFunctionVariable)):
            return variables.ConstantVariable.create(value=str(args[0].fn))

        # Handle binary ops (e.g. __add__ / __radd__, __iadd__, etc.)
        # NB: Tensor args are handled above and not here
        if len(kwargs) == 0 and len(args) == 2:
            # Try to find a handler for the arg types; otherwise, fall through to constant handler
            binop_handler = BuiltinVariable._find_binop_handler(
                self.fn, args[0], args[1]
            )
            if binop_handler:
                res = binop_handler(tx, args[0], args[1], {})
                if res is not None:
                    return res

        handler = getattr(self, f"call_{self.fn.__name__}", None)
<<<<<<< HEAD

        # Saves ~1.5 second because inspect.signature .. bind is expensive
        # if handler:
        #     try:
        #         inspect.signature(handler).bind(tx, *args, **kwargs)
        #     except TypeError as exc:
        #         has_constant_handler = self.has_constant_handler(args, kwargs)
        #         if not has_constant_handler:
        #             log.warning(
        #                 "incorrect arg count %s %s and no constant handler",
        #                 handler,
        #                 exc,
        #             )
        #         handler = None
=======
>>>>>>> 3fb6fc12

        if handler:
            try:
                result = handler(tx, *args, **kwargs)
                if result is not None:
                    return result
            except Exception as exc:
                has_constant_handler = self.has_constant_handler(args, kwargs)

                # Check if binding is bad. inspect signature bind is expensive.
                # So check only when handler call fails.
                try:
                    inspect.signature(handler).bind(tx, *args, **kwargs)
                except TypeError as e:
                    if not has_constant_handler:
                        log.warning(
                            "incorrect arg count %s %s and no constant handler",
                            handler,
                            e,
                        )
                    handler = None
                if not has_constant_handler:
                    raise
                # Actually, we will handle this just fine
                exc.remove_from_stats()

        # NB: call to has_constant_handler is deliberately delayed post generic
        # handler because has_constant_handler calls as_python_constant
        # internally which realizes LazyVariableTracker for ConstantVariables,
        # unnecessarily putting guards on objects which might not actually be used.
        has_constant_handler = self.has_constant_handler(args, kwargs)
        if has_constant_handler:
            from .builder import SourcelessBuilder

            # constant fold
            return SourcelessBuilder()(
                tx,
                self.as_python_constant()(
                    *[x.as_python_constant() for x in args],
                    **{k: v.as_python_constant() for k, v in kwargs.items()},
                ),
            )

        return super().call_function(tx, args, kwargs)

    def call_method(
        self,
        tx,
        name,
        args: "List[VariableTracker]",
        kwargs: "Dict[str, VariableTracker]",
    ) -> "VariableTracker":
        if self.fn == dict and name == "fromkeys":
            return BuiltinVariable.call_custom_dict_fromkeys(tx, dict, *args, **kwargs)
        if self.fn == itertools.chain and name == "from_iterable":
            assert len(args) == 1
            assert len(kwargs) == 0
            obj = args[0]
            items = []
            for item in obj.unpack_var_sequence(tx):
                items.extend(item.unpack_var_sequence(tx))
            return variables.TupleVariable(items)

        return super().call_method(tx, name, args, kwargs)

    def _call_min_max(self, tx, *args):
        if len(args) == 1 and args[0].has_unpack_var_sequence(tx):
            # expand iterable
            items = args[0].unpack_var_sequence(tx)
            return self._call_min_max_seq(tx, items)
        elif len(args) == 2:
            return self._call_min_max_binary(tx, args[0], args[1])
        elif len(args) > 2:
            return self._call_min_max_seq(tx, args)

    def _call_min_max_seq(self, tx, items):
        assert len(items) > 0
        if len(items) == 1:
            return items[0]

        return functools.reduce(functools.partial(self._call_min_max_binary, tx), items)

    def _call_min_max_binary(self, tx, a, b):
        if self.tensor_args(a, b):
            if not isinstance(a, variables.TensorVariable):
                a, b = b, a
            assert isinstance(a, variables.TensorVariable)

            # result of an item call is a scalar convert to a tensor
            if isinstance(a, FakeItemVariable):
                a = variables.TorchInGraphFunctionVariable(torch.tensor).call_function(
                    tx, [a], {}
                )

            # Dynamic input does not get resolved, rather, gets stored as call_function
            if isinstance(a, SymNodeVariable) or isinstance(b, SymNodeVariable):
                from .builder import wrap_fx_proxy_cls

                return wrap_fx_proxy_cls(
                    type(a),
                    tx=tx,
                    proxy=tx.output.create_proxy(
                        "call_function",
                        self.fn,
                        *proxy_args_kwargs([a, b], {}),
                    ),
                )

            # convert min/max to torch ops
            if b.is_python_constant():
                if isinstance(a, variables.NumpyNdarrayVariable):
                    import numpy as np

                    fn = variables.NumpyVariable(np.clip)
                else:
                    fn = variables.TorchInGraphFunctionVariable(torch.clamp)
                kwargs = {"min": b} if (self.fn is max) else {"max": b}
                result = fn.call_function(tx, [a], kwargs)
            else:
                if isinstance(a, variables.NumpyNdarrayVariable):
                    import numpy as np

                    fn = {max: np.maximum, min: np.minimum}[self.fn]
                    fn = variables.NumpyVariable(fn)
                else:
                    fn = {max: torch.maximum, min: torch.minimum}[self.fn]
                    fn = variables.TorchInGraphFunctionVariable(fn)
                result = fn.call_function(tx, [a, b], {})

            # return unspec if both a, b are unspec or const
            if all(
                isinstance(
                    i,
                    (
                        variables.UnspecializedPythonVariable,
                        variables.ConstantVariable,
                    ),
                )
                for i in [a, b]
            ):
                if any(isinstance(val, FakeItemVariable) for val in [a, b]):
                    return variables.FakeItemVariable.from_tensor_variable(result)

                if b.is_python_constant():
                    raw_b = b.as_python_constant()
                else:
                    raw_b = b.raw_value
                if self.fn is max:
                    raw_res = max(a.raw_value, raw_b)
                else:
                    raw_res = min(a.raw_value, raw_b)

                need_unwrap = any(
                    x.need_unwrap
                    for x in [a, b]
                    if isinstance(x, variables.UnspecializedPythonVariable)
                )
                return variables.UnspecializedPythonVariable.from_tensor_variable(
                    result, raw_res, need_unwrap
                )
            # otherwise return tensor
            else:
                return result
        elif isinstance(a, SymNodeVariable) or isinstance(b, SymNodeVariable):
            fn = torch.sym_max if self.fn is max else torch.sym_min
            proxy = tx.output.create_proxy(
                "call_function", fn, *proxy_args_kwargs([a, b], {})
            )
            return SymNodeVariable.create(tx, proxy, None)

    call_min = _call_min_max
    call_max = _call_min_max

    def call_abs(self, tx, arg: "VariableTracker"):
        # Call arg.__abs__()
        abs_method = BuiltinVariable(getattr).call_function(
            tx, [arg, ConstantVariable.create("__abs__")], {}
        )
        return abs_method.call_function(tx, [], {})

    def call_pos(self, tx, arg: "VariableTracker"):
        # Call arg.__pos__()
        pos_method = BuiltinVariable(getattr).call_function(
            tx, [arg, ConstantVariable.create("__pos__")], {}
        )
        return pos_method.call_function(tx, [], {})

    def call_round(self, tx, arg, *args, **kwargs):
        # Call arg.__round__()
        round_method = BuiltinVariable(getattr).call_function(
            tx, [arg, ConstantVariable.create("__round__")], {}
        )
        return round_method.call_function(tx, args, kwargs)

    def call_range(self, tx, *args):
        if self.unspec_python_args(*args) or self.constant_args(*args):
            return variables.RangeVariable(args)
        elif self._dynamic_args(*args):
            args = [
                variables.ConstantVariable.create(guard_if_dyn(arg)) for arg in args
            ]
            return variables.RangeVariable(args)
        # None no-ops this handler and lets the driving function proceed
        return None

    def _dynamic_args(self, *args, **kwargs):
        return any(isinstance(x, SymNodeVariable) for x in args) or any(
            isinstance(x, SymNodeVariable) for x in kwargs.values()
        )

    def call_slice(self, tx, *args):
        return variables.SliceVariable(args)

    def _dyn_proxy(self, tx, *args, **kwargs):
        from .builder import wrap_fx_proxy

        return wrap_fx_proxy(
            tx,
            tx.output.create_proxy(
                "call_function", self.fn, *proxy_args_kwargs(args, kwargs)
            ),
        )

    def _call_iter_tuple_list(self, tx, obj=None, *args, **kwargs):
        if self._dynamic_args(*args, **kwargs):
            return self._dyn_proxy(tx, *args, **kwargs)

        if isinstance(obj, variables.IteratorVariable):
            # For non-list iterators, we will guard on vars that
            # determine the control flow
            return obj

        cls = variables.BaseListVariable.cls_for(self.fn)
        if obj is None:
            return cls(
                [],
                mutable_local=MutableLocal(),
            )
        elif obj.has_unpack_var_sequence(tx):
            if obj.source and not is_constant_source(obj.source):
                if isinstance(obj, TupleIteratorVariable):
                    install_guard(
                        obj.source.make_guard(GuardBuilder.TUPLE_ITERATOR_LEN)
                    )
                else:
                    install_guard(obj.source.make_guard(GuardBuilder.SEQUENCE_LENGTH))

            return cls(
                list(obj.unpack_var_sequence(tx)),
                mutable_local=MutableLocal(),
            )

    def call_iter(self, tx, obj, *args, **kwargs):
        # Handle the case where we are iterating over a tuple, list or iterator
        ret = self._call_iter_tuple_list(tx, obj, *args, **kwargs)

        if ret is None:
            # If the object doesn't implement a __iter__ method, it will be an error in eager mode when calling iter on it anyway.
            # If the object implements a __iter__ method, inlining effectively forwards the call to another iter call
            # (e.g. when __iter__ just returns iter(self.list)) or return a user-defined iterator.
            return obj.call_method(tx, "__iter__", args, kwargs)
        return ret

    call_tuple = _call_iter_tuple_list
    call_list = _call_iter_tuple_list

    def call_callable(self, tx, arg):
        from .functions import BaseUserFunctionVariable

        if isinstance(
            arg, (variables.UserDefinedClassVariable, BaseUserFunctionVariable)
        ):
            return variables.ConstantVariable.create(True)
        elif isinstance(arg, UserDefinedVariable):
            return variables.ConstantVariable.create(callable(arg.value))
        elif isinstance(arg, (ConstantVariable, SymNodeVariable, TensorVariable)):
            return variables.ConstantVariable.create(False)

    def call_cast(self, _, *args, **kwargs):
        if len(args) == 2:
            return args[1]

        unimplemented(f"unsupported args to builtin cast(): {args} {kwargs}")

    def call_dict(self, tx, *args, **kwargs):
        return BuiltinVariable.call_custom_dict(tx, dict, *args, **kwargs)

    @staticmethod
    def call_custom_dict(tx, user_cls, *args, **kwargs):
        if not kwargs:
            if not args:
                args = ({},)
            assert len(args) == 1
            arg = args[0]
            if isinstance(arg, dict):
                return ConstDictVariable(arg, user_cls, mutable_local=MutableLocal())
            elif isinstance(arg, variables.ConstDictVariable):
                return arg.clone(user_cls=user_cls, mutable_local=MutableLocal())
            elif isinstance(
                arg,
                (
                    ListVariable,
                    TupleVariable,
                    ListIteratorVariable,
                ),
            ):
                items = dict(
                    x.unpack_var_sequence(tx) for x in arg.unpack_var_sequence(tx)
                )
                return ConstDictVariable(items, user_cls, mutable_local=MutableLocal())
        elif not args and kwargs:
            items = {ConstantVariable.create(k): v for k, v in kwargs.items()}
            return variables.ConstDictVariable(
                items, user_cls=user_cls, mutable_local=MutableLocal()
            )
        unimplemented(f"{user_cls.__name__}(): {args} {kwargs}")

    @staticmethod
    def call_custom_dict_fromkeys(tx, user_cls, *args, **kwargs):
        assert user_cls in {dict, OrderedDict, defaultdict}
        if kwargs:
            # Only `OrderedDict.fromkeys` accepts `value` passed by keyword
            assert user_cls is OrderedDict
            assert len(args) == 1 and len(kwargs) == 1 and "value" in kwargs
            args = (*args, kwargs.pop("value"))
        if len(args) == 0:
            raise UserError(TypeError, "fromkeys expected at least 1 argument, got 0")
        if len(args) == 1:
            args = (*args, ConstantVariable.create(None))
        assert len(args) == 2
        arg, value = args
        DictVariableType = (
            ConstDictVariable if user_cls is not defaultdict else DefaultDictVariable
        )

        if isinstance(arg, dict):
            arg = [ConstantVariable.create(k) for k in arg.keys()]
            return DictVariableType(
                dict.fromkeys(arg, value), user_cls, mutable_local=MutableLocal()
            )
        elif arg.has_unpack_var_sequence(tx) and all(
            is_hashable(v) for v in arg.unpack_var_sequence(tx)
        ):
            keys = arg.unpack_var_sequence(tx)
            return DictVariableType(
                dict.fromkeys(keys, value), user_cls, mutable_local=MutableLocal()
            )
        unimplemented(f"{user_cls.__name__}.fromkeys(): {args} {kwargs}")

    def call_set(self, tx, *args, **kwargs):
        # Can we merge this implementation and call_dict's one?
        assert not kwargs
        if not args:
            return SetVariable([], mutable_local=MutableLocal())
        assert len(args) == 1
        arg = args[0]
        if isinstance(arg, variables.SetVariable):
            return arg.clone(mutable_local=MutableLocal())
        elif arg.has_unpack_var_sequence(tx):
            items = arg.unpack_var_sequence(tx)
            return SetVariable(items, mutable_local=MutableLocal())
        else:
            unimplemented(f"set(): {args} {kwargs}")

    def call_zip(self, tx, *args, **kwargs):
        if kwargs:
            assert len(kwargs) == 1 and "strict" in kwargs
        if all(x.has_unpack_var_sequence(tx) for x in args):
            unpacked = [arg.unpack_var_sequence(tx) for arg in args]
            if kwargs.pop("strict", False) and len(unpacked) > 0:
                if not all(len(u) == len(unpacked[0]) for u in unpacked):
                    raise UserError(
                        ValueError,
                        "zip() has one argument of len differing from others",
                    )
            items = [variables.TupleVariable(list(item)) for item in zip(*unpacked)]
            return variables.TupleVariable(items)

    def call_enumerate(self, tx, *args):
        if len(args) == 1:
            start = 0
        else:
            assert len(args) == 2
            assert isinstance(args[1], variables.ConstantVariable)
            start = args[1].as_python_constant()
        if args[0].has_unpack_var_sequence(tx):
            items = [
                variables.TupleVariable(
                    [variables.ConstantVariable.create(idx), var],
                )
                for idx, var in enumerate(args[0].unpack_var_sequence(tx), start)
            ]
            return variables.TupleVariable(items)

    def call_len(self, tx, *args, **kwargs):
        return args[0].call_method(tx, "__len__", args[1:], kwargs)

    def call_getitem(self, tx, *args, **kwargs):
        return args[0].call_method(tx, "__getitem__", args[1:], kwargs)

    def call_isinstance(self, tx, arg, isinstance_type):
        try:
            arg_type = arg.python_type()
        except NotImplementedError:
            unimplemented(
                f"isinstance({arg}, {isinstance_type}): can't determine type of {arg}"
            )

        isinstance_type = isinstance_type.as_python_constant()

        if isinstance(arg, variables.TensorVariable) and arg.dtype is not None:

            def _tensor_isinstance(tensor_var, tensor_type):
                def check_type(ty):
                    if ty not in tensortype_to_dtype:
                        return issubclass(arg.python_type(), ty)

                    dtypes = tensortype_to_dtype[ty]
                    return arg.dtype in dtypes

                if type(tensor_type) is tuple:
                    return any(check_type(ty) for ty in tensor_type)
                else:
                    return check_type(tensor_type)

            return variables.ConstantVariable.create(
                _tensor_isinstance(arg, isinstance_type)
            )
        # UserDefinedObject with C extensions can have torch.Tensor attributes,
        # so break graph.
        if isinstance(arg, variables.UserDefinedObjectVariable) and isinstance(
            arg.value, types.MemberDescriptorType
        ):
            unimplemented(
                f"isinstance called on UserDefinedClass {arg} {isinstance_type}"
            )
        # handle __instancecheck__ defined in user class
        if (
            isinstance(arg, variables.UserDefinedObjectVariable)
            and "__instancecheck__" in isinstance_type.__class__.__dict__
        ):
            return variables.ConstantVariable.create(
                isinstance_type.__class__.__instancecheck__(isinstance_type, arg.value)
            )

        try:
            val = issubclass(arg_type, isinstance_type)
        except TypeError:
            val = arg_type is isinstance_type
        return variables.ConstantVariable.create(val)

    def call_issubclass(self, tx, left_ty, right_ty):
        """Checks if first arg is subclass of right arg"""
        left_ty = left_ty.as_python_constant()
        right_ty = right_ty.as_python_constant()

        return variables.ConstantVariable(issubclass(left_ty, right_ty))

    def call_super(self, tx, a, b):
        return variables.SuperVariable(a, b)

    def call_next(self, tx, arg):
        if isinstance(
            arg, (variables.ListIteratorVariable, variables.IteratorVariable)
        ):
            val, next_iter = arg.next_variables(tx)
            return val
        elif isinstance(arg, variables.BaseListVariable):
            return arg.items[0]

    def call_hasattr(self, tx, obj, attr):
        if attr.is_python_constant():
            name = attr.as_python_constant()
            return obj.call_hasattr(tx, name)

    def call_map(self, tx, fn, seq):
        if seq.has_unpack_var_sequence(tx):
            items = [fn.call_function(tx, [x], {}) for x in seq.unpack_var_sequence(tx)]
            return variables.TupleVariable(items)

    def call_sum(self, tx, seq, start=_SENTINEL):
        # Special case for sum on tuple of floats and ints
        if isinstance(seq, (variables.ListVariable, variables.TupleVariable)) and all(
            isinstance(x, variables.ConstantVariable)
            and isinstance(x.value, (int, float))
            for x in seq.items
        ):
            if start is self._SENTINEL:
                return variables.ConstantVariable.create(
                    sum(x.value for x in seq.items),
                )
            if isinstance(start, variables.ConstantVariable) and isinstance(
                start.value, (int, float)
            ):
                return variables.ConstantVariable.create(
                    sum((x.value for x in seq.items), start=start.value),
                )
        if seq.has_unpack_var_sequence(tx):
            if start is self._SENTINEL:
                start = variables.ConstantVariable.create(0)
            items = seq.unpack_var_sequence(tx)
            return BuiltinVariable(functools.reduce).call_function(
                tx,
                [
                    BuiltinVariable(operator.add),
                    variables.TupleVariable(items),
                    start,
                ],
                {},
            )

    def call_reduce(self, tx, function, iterable, initial=_SENTINEL):
        if iterable.has_unpack_var_sequence(tx):
            items = iterable.unpack_var_sequence(tx)
            if initial is self._SENTINEL:
                value, items = items[0], items[1:]
            else:
                value = initial
            for element in items:
                value = function.call_function(tx, [value, element], {})
            return value

    def call_getattr(
        self, tx, obj: VariableTracker, name_var: VariableTracker, default=None
    ):
        from .. import trace_rules
        from . import (
            ConstantVariable,
            GetAttrVariable,
            PythonModuleVariable,
            TorchInGraphFunctionVariable,
            UserFunctionVariable,
        )
        from .builder import SourcelessBuilder, VariableBuilder

        name = name_var.as_python_constant()

        if not name_var.is_python_constant():
            unimplemented("non-const getattr() name")

        if tx.output.side_effects.is_attribute_mutation(obj):
            try:
                # re-read a pending side effect?
                return tx.output.side_effects.load_attr(obj, name)
            except KeyError:
                pass

        if default is not None:
            hasattr_var = self.call_hasattr(tx, obj, name_var)
            assert hasattr_var.as_python_constant() in (True, False)
            if not hasattr_var.as_python_constant():
                return default

        options = {}
        if obj.source:
            source = AttrSource(obj.source, name)
            options["source"] = source
        else:
            source = None

        if name == "__bases__":
            try:
                value = obj.as_python_constant()
                if isinstance(value, type):
                    bases = value.__bases__
                    if source is not None:
                        tuple_args = [
                            VariableBuilder(tx, GetItemSource(source, i))(b)
                            for i, b in enumerate(bases)
                        ]
                    else:
                        tuple_args = [SourcelessBuilder()(tx, b) for b in bases]

                    return variables.TupleVariable(tuple_args, **options)
            except NotImplementedError:
                pass

        if isinstance(obj, variables.NNModuleVariable):
            return obj.var_getattr(tx, name)
        elif isinstance(
            obj,
            (
                variables.TensorVariable,
                variables.NamedTupleVariable,
                variables.ConstantVariable,
                variables.UserDefinedClassVariable,
                variables.UserDefinedObjectVariable,
            ),
        ):
            try:
                return obj.var_getattr(tx, name)
            except NotImplementedError:
                return GetAttrVariable(obj, name, **options)
        elif isinstance(obj, TorchInGraphFunctionVariable):
            # Get OpOverload from an OpOverloadPacket, e.g., torch.ops.aten.add.default.
            member = getattr(obj.value, name)
            if isinstance(
                member, (torch._ops.OpOverloadPacket, torch._ops.OpOverload)
            ) and trace_rules.is_aten_op_or_tensor_method(member):
                return TorchInGraphFunctionVariable(member, **options)
        elif isinstance(obj, (PythonModuleVariable, DummyModule)):
            if obj.is_torch:
                member = getattr(obj.value, name)
            else:
                member = obj.value.__dict__[name]

            if config.replay_record_enabled:
                tx.exec_recorder.record_module_access(obj.value, name, member)

            if source is not None:
                return VariableBuilder(tx, source)(member)
            else:
                return SourcelessBuilder()(tx, member)
        elif istype(obj, UserFunctionVariable) and name in ("__name__", "__module__"):
            return ConstantVariable.create(getattr(obj.fn, name))
        else:
            try:
                return obj.var_getattr(tx, name)
            except NotImplementedError:
                return GetAttrVariable(obj, name, **options)

    def call_setattr(
        self, tx, obj: VariableTracker, name_var: VariableTracker, val: VariableTracker
    ):
        from .distributed import PlacementVariable

        if isinstance(
            obj,
            (
                variables.DataClassVariable,
                variables.CustomizedDictVariable,
                PlacementVariable,
            ),
        ):
            return obj.call_method(tx, "__setattr__", [name_var, val], {})
        elif (
            tx.output.side_effects.is_attribute_mutation(obj)
            and name_var.is_python_constant()
        ):
            name = name_var.as_python_constant()
            if isinstance(obj, variables.TensorVariable):
                from .builder import wrap_fx_proxy

                if name == "requires_grad":
                    # TODO(voz): Make it work properly
                    unimplemented(
                        "mutating requires_grad can introduce a new leaf from non-leaf or vice versa in "
                        "the middle of the graph, which aot_autograd does not currently know how to handle. "
                    )
                if name == "data":
                    # Remove the old reference in tracked fakes - if we don't do this
                    # new .data value size and shape differences will cause
                    # tracked fakes to produce incorrect guards. This is sound because the TensorVariable
                    # coming out of set_() below will be a new one, and get
                    # installed in tracked fakes.
                    to_remove = []
                    for tf in tx.output.tracked_fakes:
                        if tf.source == obj.source:
                            to_remove.append(tf)
                    for tf in to_remove:
                        tx.output.tracked_fakes.remove(tf)

                    # Step 1 - disable grads
                    with dynamo_disable_grad(tx), torch.no_grad():
                        # Step 2 - call `set_`
                        out = wrap_fx_proxy(
                            tx,
                            tx.output.create_proxy(
                                "call_function",
                                torch.Tensor.set_,
                                *proxy_args_kwargs([obj, val], {}),
                            ),
                        )

                    # Step 3 - drop the version counter - this is a step required to get
                    # .data setting to play correctly with the autograd engine.
                    # Esentially, dynamo is trying to faithful preserve the (absurd)
                    # behavior of .data= from eager mode
                    def _lower_version_count_by_1(x):
                        version = x._version
                        if version > 0:
                            version = version - 1
                        torch._C._autograd._unsafe_set_version_counter(x, version)
                        return x

                    tx.output.create_proxy(
                        "call_function",
                        _lower_version_count_by_1,
                        (out.as_proxy(),),
                        {},
                    )
                    _lower_version_count_by_1(obj.as_proxy().node.meta["example_value"])
                    # This handles options prop, guards and ends with a clone
                    # Step 4 - replace all reference to the current object with the new one
                    return out

            tx.output.side_effects.store_attr(obj, name, val)
            return val
        elif isinstance(obj, variables.UserDefinedObjectVariable):
            unimplemented(
                f"setattr(UserDefinedObjectVariable) {type(obj.value).__setattr__}"
            )
        elif isinstance(obj, variables.NNModuleVariable):
            if not tx.output.is_root_tracer():
                raise AttributeMutationError(
                    "Can't inplace modify module params/buffers inside HigherOrderOp"
                )
            if name_var.is_python_constant() and isinstance(
                val, variables.TensorVariable
            ):
                assigning_fake_val = get_fake_value(val.as_proxy().node, tx)

                try:
                    getattr_var = obj.var_getattr(tx, name_var.as_python_constant())
                except AttributeError:
                    getattr_var = None

                if isinstance(getattr_var, variables.TensorVariable):
                    # get_fake_val will get the same fake tensor
                    existing_fake_attr = get_fake_value(getattr_var.as_proxy().node, tx)

                    # same tensor identiy, setattr is a no-op
                    mod_setattr = inspect.getattr_static(obj.module_type, "__setattr__")
                    if (
                        existing_fake_attr is assigning_fake_val
                        and mod_setattr is torch.nn.Module.__setattr__
                    ):
                        return getattr_var

            obj.convert_to_unspecialized(tx)
        # FIXME (tmanlaibaatar) this is utter hack to unblock HuggingFace export
        # Export generally doesn't want to allow mutations on objects directly,
        # but we don't have good way to do this rn. For now, we make it an undefined
        # behaviour and just set attributes directly on the PretrainedConfig object
        # for now.
        elif isinstance(obj, variables.dicts.HFPretrainedConfigVariable) and tx.export:
            if name_var.is_python_constant() and isinstance(
                val, variables.ConstantVariable
            ):
                setattr(
                    obj.obj, name_var.as_python_constant(), val.as_python_constant()
                )
                return ConstantVariable(None)

    def call_delattr(self, tx, obj: VariableTracker, name_var: VariableTracker):
        return self.call_setattr(tx, obj, name_var, variables.DeletedVariable())

    def call_type(self, tx, obj: VariableTracker):
        from .builder import SourcelessBuilder, VariableBuilder

        try:
            py_type = obj.python_type()
        except NotImplementedError as error:
            raise UserError(
                UserErrorType.INVALID_INPUT,
                str(error),
                case_name="unknown_python_type",
            ) from None

        if obj.source is None:
            return SourcelessBuilder()(tx, py_type)
        else:
            return VariableBuilder(tx, TypeSource(obj.source))(py_type)

    def call_reversed(self, tx, obj: VariableTracker):
        if obj.has_unpack_var_sequence(tx):
            items = list(reversed(obj.unpack_var_sequence(tx)))
            return variables.TupleVariable(items)

    def call_sorted(self, tx, obj: VariableTracker, **kwargs):
        if (
            obj.has_unpack_var_sequence(tx)
            and not isinstance(obj, variables.TensorVariable)
            and all(x.is_python_constant() for x in obj.unpack_var_sequence(tx))
        ):
            function = kwargs.pop("key", None)
            reverse = kwargs.pop(
                "reverse", ConstantVariable.create(False)
            ).as_python_constant()
            assert len(kwargs) == 0
            if function:
                items = sorted(
                    obj.unpack_var_sequence(tx),
                    key=lambda x: function.call_function(
                        tx, [x], {}
                    ).as_python_constant(),
                    reverse=reverse,
                )
            else:
                items = sorted(
                    obj.unpack_var_sequence(tx),
                    key=lambda x: x.as_python_constant(),
                    reverse=reverse,
                )
            return variables.ListVariable(items)

    def call_chain(self, tx, *args):
        if all(obj.has_unpack_var_sequence(tx) for obj in args):
            items = []
            for obj in args:
                items.extend(obj.unpack_var_sequence(tx))
            return variables.TupleVariable(items)

    def call_islice(self, tx, iterable, *args):
        if iterable.has_unpack_var_sequence(tx) and all(
            x.is_python_constant() for x in args
        ):
            const_args = [x.as_python_constant() for x in args]
            items = iterable.unpack_var_sequence(tx)
            items = list(itertools.islice(items, *const_args))
            return variables.TupleVariable(items)

    # neg is a constant fold function, so we only get here if constant fold is not valid
    def call_neg(self, tx, a):
        if isinstance(a, SymNodeVariable):
            return SymNodeVariable.create(
                tx,
                (operator.neg)(a.as_proxy()),
                sym_num=None,
            )
        # None no-ops this handler and lets the driving function proceed
        return None

    def call_format(self, tx, _format_string, *args, **kwargs):
        format_string = _format_string.as_python_constant()
        return variables.StringFormatVariable.create(format_string, args, kwargs)

    def call_id(self, tx, *args):
        if len(args) > 0 and isinstance(args[0], variables.NNModuleVariable):
            nn_mod_variable = args[0]
            mod = tx.output.get_submodule(nn_mod_variable.module_key)
            return variables.ConstantVariable.create(id(mod))
        else:
            unimplemented(f"call_id with args {args}")

    def call_deepcopy(self, tx, x):
        unimplemented(f"copy.deepcopy {repr(x)}")

    def _comparison(self, tx, left, right):
        """
        Used to implement comparison operators for different types.
        For example, list1 < list2 is implemented differently from tensor1 < tensor2
        """
        from . import (
            BaseListVariable,
            ConstantVariable,
            NNModuleVariable,
            TensorVariable,
            UserDefinedObjectVariable,
            UserFunctionVariable,
        )
        from .lists import SizeVariable
        from .tensor import (
            supported_const_comparison_ops,
            supported_tensor_comparison_ops,
        )

        op = self.fn

        def _unimplemented():
            unimplemented(f"comparison {typestr(left)} {op} {typestr(right)}")

        if (
            all(
                isinstance(x, (NNModuleVariable, ConstantVariable))
                for x in [left, right]
            )
            and op in supported_const_comparison_ops.values()
        ):
            left = (
                tx.output.get_submodule(left.module_key)
                if isinstance(left, NNModuleVariable)
                else left.as_python_constant()
            )
            right = (
                tx.output.get_submodule(right.module_key)
                if isinstance(right, NNModuleVariable)
                else right.as_python_constant()
            )
            return ConstantVariable.create(op(left, right))

        if isinstance(left, UserFunctionVariable):
            if op not in supported_const_comparison_ops.values():
                _unimplemented()
            if not isinstance(right, UserFunctionVariable):
                _unimplemented()
            return ConstantVariable.create(op(left.fn, right.fn))

        # Note, we have a rare BaseListVariable subtype mismatch with valid comparison
        # x = torch.randn([3, 3])
        # x.size() == (3, 3) # True
        # (3, 3) == x.size() # True
        if isinstance(left, (SizeVariable, TupleVariable)) and isinstance(
            right, (TupleVariable, SizeVariable)
        ):
            return BaseListVariable.list_compare(tx, op, left, right)

        if isinstance(left, BaseListVariable):
            if not type(left) == type(right):  # Mismatch in BaseListVariable subclasses
                _unimplemented()
            return BaseListVariable.list_compare(tx, op, left, right)

        # If they implement set semantics (e.g. SetVariable or DictKeys)
        if hasattr(left, "set_items") and hasattr(right, "set_items"):
            return ConstantVariable.create(op(left.set_items, right.set_items))

        if isinstance(left, TensorVariable) or isinstance(right, TensorVariable):
            from .builder import wrap_fx_proxy_cls

            if op in [operator.is_, operator.is_not]:
                is_result = (
                    isinstance(left, TensorVariable)
                    and isinstance(right, TensorVariable)
                    and id(extract_fake_example_value(left.as_proxy().node))
                    == id(extract_fake_example_value(right.as_proxy().node))
                )
                if op is operator.is_:
                    return ConstantVariable.create(is_result)
                else:
                    return ConstantVariable.create(not is_result)

            if op not in supported_tensor_comparison_ops.values():
                _unimplemented()
            if (
                isinstance(left, TensorVariable)
                and isinstance(right, TensorVariable)
                and (left.size and right.size) is not None
                and left.size != right.size
            ):
                try:
                    torch.broadcast_shapes(left.size, right.size)
                except RuntimeError:
                    # not broadcastable, can't be compared
                    _unimplemented()
            tensor_cls = left if isinstance(left, TensorVariable) else right
            proxy = tx.output.create_proxy(
                "call_function", op, (left.as_proxy(), right.as_proxy()), {}
            )
            return wrap_fx_proxy_cls(
                type(tensor_cls),  # handle Ndarrays and Tensors
                tx,
                proxy,
            )

        if isinstance(left, SymNodeVariable) or isinstance(right, SymNodeVariable):
            if op not in supported_tensor_comparison_ops.values():
                _unimplemented()

            proxy = tx.output.create_proxy(
                "call_function", op, (left.as_proxy(), right.as_proxy()), {}
            )
            return SymNodeVariable.create(
                tx,
                proxy,
                sym_num=None,
            )

        if isinstance(left, UserDefinedObjectVariable) and isinstance(
            right, UserDefinedObjectVariable
        ):
            return ConstantVariable.create(op(left.value, right.value))

        if isinstance(left, (StreamVariable, EventVariable)) or isinstance(
            right, (StreamVariable, EventVariable)
        ):
            if type(left) == type(right) and op is operator.eq:
                return ConstantVariable(op(left.value, right.value))

            if isinstance(right, ConstantVariable) or isinstance(
                left, ConstantVariable
            ):
                return ConstantVariable(op(left.value, right.value))

        if op.__name__ == "is_":
            # If the two objects are of different type, we can safely return False
            if type(left) is not type(right):
                return ConstantVariable.create(False)

        if isinstance(left, BuiltinVariable) and isinstance(right, BuiltinVariable):
            return ConstantVariable.create(op(left.fn, right.fn))

        _unimplemented()

    def call_and_(self, tx, a, b):
        # Rely on constant_handler
        if isinstance(a, ConstantVariable) and isinstance(b, ConstantVariable):
            return None
        if isinstance(a, (SymNodeVariable, ConstantVariable)) and isinstance(
            b, (SymNodeVariable, ConstantVariable)
        ):
            return SymNodeVariable.create(
                tx,
                tx.output.create_proxy(
                    "call_function", operator.and_, *proxy_args_kwargs([a, b], {})
                ),
                sym_num=None,
            )
        if hasattr(a, "set_items") and hasattr(b, "set_items"):
            return SetVariable(list(a.set_items & b.set_items))
        # None no-ops this handler and lets the driving function proceed

    def call_or_(self, tx, a, b):
        # Rely on constant_handler
        if isinstance(a, ConstantVariable) and isinstance(b, ConstantVariable):
            return None
        if isinstance(a, (SymNodeVariable, ConstantVariable)) and isinstance(
            b, (SymNodeVariable, ConstantVariable)
        ):
            return SymNodeVariable.create(
                tx,
                tx.output.create_proxy(
                    "call_function", operator.or_, *proxy_args_kwargs([a, b], {})
                ),
                sym_num=None,
            )
        if hasattr(a, "set_items") and hasattr(b, "set_items"):
            return SetVariable(list(a.set_items | b.set_items))
        # None no-ops this handler and lets the driving function proceed
        return None

    def call_not_(self, tx, a):
        if isinstance(a, SymNodeVariable):
            return SymNodeVariable.create(
                tx,
                tx.output.create_proxy(
                    "call_function", operator.not_, *proxy_args_kwargs([a], {})
                ),
                sym_num=None,
            )

        # Unwrap the underlying ConstDictVariable
        if isinstance(a, DictView):
            a = a.dv_dict
        if isinstance(a, (ListVariable, ConstDictVariable)):
            return ConstantVariable.create(len(a.items) == 0)

        return None

    call_eq = _comparison
    call_gt = _comparison
    call_lt = _comparison
    call_ge = _comparison
    call_le = _comparison
    call_ne = _comparison
    call_is_ = _comparison
    call_is_not = _comparison

    call_all = _polyfill_call_impl("all")
    call_any = _polyfill_call_impl("any")


@contextlib.contextmanager
def dynamo_disable_grad(tx):
    from . import GradModeVariable

    org_value = torch.is_grad_enabled()
    gmv = GradModeVariable.create(tx, False)
    try:
        gmv.enter(tx)
        yield
    finally:
        gmv.exit(tx)<|MERGE_RESOLUTION|>--- conflicted
+++ resolved
@@ -673,23 +673,6 @@
                     return res
 
         handler = getattr(self, f"call_{self.fn.__name__}", None)
-<<<<<<< HEAD
-
-        # Saves ~1.5 second because inspect.signature .. bind is expensive
-        # if handler:
-        #     try:
-        #         inspect.signature(handler).bind(tx, *args, **kwargs)
-        #     except TypeError as exc:
-        #         has_constant_handler = self.has_constant_handler(args, kwargs)
-        #         if not has_constant_handler:
-        #             log.warning(
-        #                 "incorrect arg count %s %s and no constant handler",
-        #                 handler,
-        #                 exc,
-        #             )
-        #         handler = None
-=======
->>>>>>> 3fb6fc12
 
         if handler:
             try:
