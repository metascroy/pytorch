--- conflicted
+++ resolved
@@ -692,11 +692,8 @@
         # call_function must check any unsupported arguments and graph-break.
         # It's safe to assume args/kwargs from orig_fn map 1:1 to args/kwargs of remapped_fn,
         # since that's the contract for putting a mapping in `traceable_collective_remaps`
-<<<<<<< HEAD
-=======
         import torch.distributed as dist
         from torch.distributed._functional_collectives import REDUCE_OP_TO_STR
->>>>>>> 5b900745
 
         # Merge args into kwargs so positional and keyword args
         # can be processed the same way.
@@ -712,8 +709,6 @@
         if kwargs.get("group") is None or kwargs["group"].value is None:
             kwargs["group"] = ProcessGroupVariable.get_global_pg_variable()
 
-<<<<<<< HEAD
-=======
         if self.fn == dist.all_reduce:
             reduce_op_var = kwargs.get("op")
             reduce_op = (
@@ -726,7 +721,6 @@
             kwargs["op"] = variables.ConstantVariable.create(
                 REDUCE_OP_TO_STR[reduce_op]
             )
->>>>>>> 5b900745
         return self.replacement_var.call_function(tx, args, kwargs)
 
 
