--- conflicted
+++ resolved
@@ -8,12 +8,9 @@
 from .. import compiled_autograd, variables
 from .._trace_wrapped_higher_order_op import trace_wrapped
 from ..exc import unimplemented
-<<<<<<< HEAD
 from ..external_utils import call_module_hooks_from_backward_state
-=======
 from ..guards import GuardBuilder, install_guard
 from ..source import AttrSource, GlobalSource
->>>>>>> 1eb6c8d5
 from ..utils import istype
 from .base import VariableTracker
 from .constant import ConstantVariable
@@ -264,7 +261,33 @@
 
         return istype(value, (ProcessGroup, FakeProcessGroup))
 
-<<<<<<< HEAD
+    @staticmethod
+    def get_global_pg_variable():
+        """
+        Make a ProcessGroupVariable from torch.distributed.group.WORLD and
+        intall guards.
+        """
+        import torch.distributed as dist
+
+        source = AttrSource(
+            AttrSource(
+                base=AttrSource(
+                    base=GlobalSource(global_name="torch"),
+                    member="distributed",
+                    get_static=False,
+                ),
+                member="group",
+                get_static=False,
+            ),
+            member="WORLD",
+            get_static=False,
+        )
+        install_guard(source.make_guard(GuardBuilder.ID_MATCH))
+        return ProcessGroupVariable(
+            dist.group.WORLD,
+            source=source,
+        )
+
 
 class BackwardHookVariable(VariableTracker):
     """
@@ -361,31 +384,4 @@
                 (self.as_proxy(), args.as_proxy()),
                 {},
             ),
-=======
-    @staticmethod
-    def get_global_pg_variable():
-        """
-        Make a ProcessGroupVariable from torch.distributed.group.WORLD and
-        intall guards.
-        """
-        import torch.distributed as dist
-
-        source = AttrSource(
-            AttrSource(
-                base=AttrSource(
-                    base=GlobalSource(global_name="torch"),
-                    member="distributed",
-                    get_static=False,
-                ),
-                member="group",
-                get_static=False,
-            ),
-            member="WORLD",
-            get_static=False,
-        )
-        install_guard(source.make_guard(GuardBuilder.ID_MATCH))
-        return ProcessGroupVariable(
-            dist.group.WORLD,
-            source=source,
->>>>>>> 1eb6c8d5
         )