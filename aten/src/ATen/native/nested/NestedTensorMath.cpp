#include <ATen/native/nested/NestedTensorMath.h>

#include <ATen/AccumulateType.h>
#include <ATen/Dispatch.h>
#include <ATen/Functions.h>
#include <ATen/NativeFunctions.h>
#include <ATen/NestedTensorImpl.h>
#include <ATen/ScalarOps.h>
#include <ATen/TensorIndexing.h>
#include <ATen/TensorOperators.h>
#include <ATen/TensorUtils.h>
#include <ATen/WrapDimUtilsMulti.h>
#include <ATen/core/Tensor.h>
#include <ATen/native/layer_norm.h>
#include <ATen/native/nested/NestedTensorUtils.h>

#include <tuple>

namespace at {
namespace native {
namespace {

int64_t num_bytes(IntArrayRef sizes) {
  // 0-dim Tensors have torch.Size of .size() 0, but carry 1 memory.
  // Empty 1-dim Tensors (torch.tensor([])) have torch.Size of .size() 1,
  // but carry 0 memory.
  int64_t result = 1;
  int64_t stride = 1;
  for (int ii = sizes.size() - 1; ii >= 0; --ii) {
    result += (sizes[ii] - 1) * stride;
    // TODO: accept strides as input when we support them instead of
    // assuming contiguous.
    stride *= sizes[ii];
  }
  return result;
}

Tensor pad_tensor_to_shape(
    const Tensor& t,
    IntArrayRef goal_shape,
    double value = 0) {
  std::vector<int64_t> padd;
  auto tup = t.sizes();
  TORCH_CHECK(
      t.dim() == (int64_t)(goal_shape.size()),
      "dimension ",
      t.dim(),
      " doesn't match length ",
      goal_shape.size(),
      " of goal shape.");
  for (int64_t i = tup.size() - 1; i >= 0; i--) {
    padd.push_back(0);
    padd.push_back(goal_shape[i] - tup[i]);
  }
  Tensor new_tensor = at::constant_pad_nd(t, IntArrayRef(padd), value);
  new_tensor = new_tensor.reshape(goal_shape);
  return new_tensor;
}
} // namespace


Tensor NestedTensor_nested_tensor_from_mask(const Tensor& t, const Tensor& mask, bool mask_check) {
    TORCH_CHECK(mask.scalar_type() == at::ScalarType::Bool, "Expected mask to be of ScalarType Bool, but got ", mask.scalar_type(), " instead.");
    TORCH_CHECK(mask.dim() == 2, "Padding mask should be 2D");
    TORCH_CHECK(t.dim() == 3, "Input should be a 3D tensor, N * L * D");
    auto N = t.size(0), L = t.size(1), D = t.size(2);
    auto NN = mask.size(0), LL = mask.size(1);
    TORCH_CHECK(N == NN && L == LL, "Mask size should match input size");

    // N * L
    Tensor sizes = mask;
    Tensor tmp_pad = at::zeros({N, 1}, mask.options());
    // Make sure padding is only added at the end of mask
    Tensor nums = at::cat({sizes, tmp_pad}, 1).to(kInt).argmin(1);

    // N, ([size1, size2, ... sizeN])
    sizes = sizes.cumsum(1).select(1, L - 1);
    nums = nums.to(sizes.options());

    if (mask_check)
      TORCH_CHECK(sizes.equal(nums), "Mask must be left-aligned without gaps");

    sizes = sizes.reshape({N, 1});
    // N, ([d1=D, d2=D, ... dN=D])
    Tensor d = at::full_like(sizes, D);

    // N * 2, ([[size1, D], [size2, D], ..., [sizeN, D]])
    sizes = at::cat({sizes, d}, 1).to(kCPU);

    return at::_nested_from_padded(t, sizes, false);
}

bool NestedTensor_nested_tensor_from_mask_left_aligned(const Tensor& t, const Tensor& mask) {
    TORCH_CHECK(mask.scalar_type() == at::ScalarType::Bool, "Expected mask to be of ScalarType Bool, but got ", mask.scalar_type(), " instead.");
    TORCH_CHECK(mask.dim() == 2, "Padding mask should be 2D");
    TORCH_CHECK(t.dim() == 3, "Input should be a 3D tensor, N * L * D");
    auto N = t.size(0), L = t.size(1);
    auto NN = mask.size(0), LL = mask.size(1);
    TORCH_CHECK(N == NN && L == LL, "Mask size should match input size");

    // N * L
    Tensor sizes = mask;
    Tensor tmp_pad = at::zeros({N, 1}, mask.options());
    // Make sure padding is only added at the end of mask
    Tensor nums = at::cat({sizes, tmp_pad}, 1).to(kInt).argmin(1);

    // N, ([size1, size2, ... sizeN])
    sizes = sizes.cumsum(1).select(1, L - 1);
    nums = nums.to(sizes.options());

    return sizes.equal(nums);
}

Tensor _nested_tensor_from_tensor_list(
    TensorList list,
    c10::optional<ScalarType> dtype,
    c10::optional<Layout> layout,
    c10::optional<Device> device,
    c10::optional<bool> pin_memory) {
  for (const auto i : c10::irange(list.size())) {
    if (i > 0) {
      int64_t dim_i = list[i].dim();
      int64_t dim_prev = list[i - 1].dim();
      TORCH_CHECK(
          dim_i == dim_prev,
          "All Tensors given to nested_tensor must have the same dimension. ",
          "Found dimension ",
          dim_i,
          " for Tensor at index ",
          i,
          " and dimension ",
          dim_prev,
          " for Tensor at index ",
          i - 1,
          ".");
    }
  }
  return impl::wrap_tensor_node(
      impl::TensorNode(list),
      dtype,
      layout,
      device,
      pin_memory);
}

std::tuple<Tensor, Tensor, Tensor> nested_layer_norm(
    const Tensor& input,
    IntArrayRef normalized_shape,
    const c10::optional<Tensor>& weight_opt,
    const c10::optional<Tensor>& bias_opt,
    double eps) {
  TORCH_CHECK(weight_opt && bias_opt, "NestedTensor layer_norm requires weight and bias");
  const auto& weight = *weight_opt;
  const auto& bias = *bias_opt;
  TORCH_CHECK(!weight.is_nested(), "NestedTensor weight not supported for layer_norm");
  TORCH_CHECK(!bias.is_nested(), "NestedTensor bias not supported for layer_norm");
  auto* nt_input = get_nested_tensor_impl(input);
  TORCH_CHECK(nested_tensor_impl_is_contiguous(nt_input));
  const auto& input_buffer = nt_input->get_buffer();
  auto M_N = _check_nested_layer_norm_inputs(*nt_input, normalized_shape, weight, bias);
  auto M = M_N.first;
  auto N = M_N.second;
  const auto weight_contig = weight.expect_contiguous();
  const auto bias_contig = bias.expect_contiguous();
  auto output_buffer = at::native::empty_like(
      input_buffer,
      c10::nullopt /* dtype */,
      c10::nullopt /* layout */,
      c10::nullopt /* device */,
      c10::nullopt /* pin_memory */,
      at::MemoryFormat::Contiguous);
  auto options = input_buffer.options();
  if (input_buffer.is_cuda()) {
    auto acc_type = at::toAccumulateType(input_buffer.scalar_type(), true);
    options = options.dtype(acc_type);
  }
  Tensor mean = at::empty({M}, options);
  Tensor rstd = at::empty({M}, options);
  LayerNormKernel(
      input_buffer.is_cuda() ? kCUDA : kCPU,
      input_buffer,
      *weight_contig,
      *bias_contig,
      M,
      N,
      eps,
      &output_buffer,
      &mean,
      &rstd);
  return std::make_tuple(
    wrap_buffer(output_buffer, nt_input->get_nested_sizes()),
    mean,
    rstd
  );
}

Tensor NestedTensor_from_padded_and_nested_example(
    const Tensor& padded,
    const Tensor& nt_example) {
  return _nested_from_padded(padded, get_nested_tensor_impl(nt_example)->get_nested_sizes());
}

Tensor nested_from_padded_generic(
    const Tensor& padded,
    const Tensor& sizes,
    const bool do_transform_0213) {
  // Check and do transform 0213
  auto padded_transformed = padded;
  if (do_transform_0213) {
    padded_transformed = padded.permute({0, 2, 1, 3})
      .contiguous()
      .view(
          {padded.size(0),
           padded.size(2),
           padded.size(1) * padded.size(3)});
  }
  auto target_size = NestedTensor_get_max_size_from_size_tensor(sizes);
  // There may be extra padding on padded beyond the max size in the nested tensor.
  // Make the mask size match.
  const size_t dim = padded_transformed.dim();
  TORCH_CHECK(dim - 1 == target_size.size(), "dim: ", dim, "target_size: ", target_size.size());
  for (size_t ii = 0; ii < dim - 1; ++ii) {
    const auto padded_size_i = padded_transformed.sizes()[ii + 1];
    if (target_size[ii] < padded_size_i) {
      target_size[ii] = padded_size_i;
    }
  }
  IntArrayRef target_size_arr(target_size);
  std::vector<at::Tensor> masks;
  std::vector<at::Tensor> all_sizes = sizes.unbind();
  for (const auto& size : all_sizes) {
    IntArrayRef sizes_i(
        size.data_ptr<int64_t>(), size.data_ptr<int64_t>() + size.numel());
    at::Tensor mask_i = padded_transformed.new_full(
        sizes_i, true, kBool, c10::nullopt, c10::nullopt, c10::nullopt);
    masks.push_back(pad_tensor_to_shape(mask_i, target_size_arr));
  }
  at::Tensor final_mask = at::stack(masks);
  at::Tensor new_buffer = padded_transformed.masked_select(final_mask).to(padded.device());
  return at::detail::make_tensor<NestedTensorImpl>(
      std::move(new_buffer), sizes);
}

Tensor NestedTensor_to_padded_tensor_generic(
    const Tensor& t,
    double padding,
    OptionalIntArrayRef output_size) {
  // TODO: support noncontiguous case
  // error out for now
  TORCH_CHECK(
      nested_tensor_impl_is_contiguous(get_nested_tensor_impl(t)),
      "for now to_padded_tensor only supports contiguous nested tensor");
  // TODO: skipped optimization for case of all 1x1 tensors
  auto& nt = *get_nested_tensor_impl(t);
  auto max_size = NestedTensor_get_max_size(nt);
  auto sizes = nt.get_nested_sizes();

  if (sizes.numel() == 0 || sizes.dim() == 0) {
    TORCH_INTERNAL_ASSERT_DEBUG_ONLY(nt.get_buffer().numel() == 0);
    return nt.get_buffer().clone();
  }
  TORCH_CHECK(
      t.numel() > 0,
      "to_padded_tensor: at least one constituent tensor should have non-zero numel"
  )

  // TODO: doesn't handle empty/scalar entries because we don't need
  // it for transformers; see to_padded_tensor in
  // pytorch/nestedtensor's masking.cpp.

  const auto sizes_num_rows = sizes.sizes()[0];
  const auto sizes_num_columns = sizes.sizes()[1];
  const auto sizes_data_start = sizes.data_ptr<int64_t>();
  const auto sizes_data_end = sizes_data_start + sizes.numel();
  std::vector<int64_t> split_sizes;
  split_sizes.reserve(sizes_num_rows);
  for (auto sizes_data = sizes_data_start; sizes_data != sizes_data_end;
       sizes_data += sizes_num_columns) {
    split_sizes.push_back(
        num_bytes(IntArrayRef(sizes_data, sizes_num_columns)));
  }
  std::vector<int64_t> nonzero_split_sizes;
  for (const auto split_size : split_sizes) {
    if (split_size > 0) {
      nonzero_split_sizes.push_back(split_size);
    }
  }
  const auto buffer = nt.get_buffer();
  std::vector<Tensor> buffers_;
  if (!nonzero_split_sizes.empty()) {
    buffers_ = at::split_with_sizes(buffer, nonzero_split_sizes, 0);
  }

  std::vector<Tensor> buffers;
  buffers.reserve(split_sizes.size());
  int64_t next_buffer = 0;
  auto sizes_ptr = sizes_data_start;
  for (const auto split_size : split_sizes) {
    Tensor to_pad;
    IntArrayRef tensor_sizes(sizes_ptr, sizes_num_columns);
    if (split_size > 0) {
      to_pad = buffers_[next_buffer++].reshape(tensor_sizes);
    } else {
      to_pad = at::empty(tensor_sizes, buffer.options());
    }
    buffers.push_back(pad_tensor_to_shape(to_pad, max_size, padding));
    sizes_ptr += sizes_num_columns;
  }
  auto ret_val = at::stack(buffers);

  // Pad output tensor to output_size if provided
  if (output_size.has_value()) {
    auto output_size_ = output_size.value();
    TORCH_CHECK(
        (int64_t)output_size_.size() == ret_val.dim(),
        "Length of output_size does not match NestedTensor dims. Broadcasting is not supported.");
    for (int64_t i = 0; i < (int64_t)ret_val.dim(); i++) {
      TORCH_CHECK(
          output_size_[i] >= ret_val.size(i),
          "Value in output_size is less than NestedTensor padded size. Truncation is not supported.");
    }
    return pad_tensor_to_shape(ret_val, output_size_, padding);
  }
  return ret_val;
}

Tensor NestedTensor_embedding(
    const Tensor& weight,
    const Tensor& indices,
    int64_t padding_idx,
    bool scale_grad_by_freq,
    bool sparse) {
  const auto* nt_indices = get_nested_tensor_impl(indices);
  TORCH_CHECK(
      !weight.is_nested(), "NestedTensor weight not supported for embedding");
  TORCH_CHECK(indices.dim() < 3);
  TORCH_CHECK(indices.dim() > 0, "NestedTensor embedding doesn't support empty indices.")
  TORCH_CHECK(weight.dim() == 2);
  TORCH_CHECK(nested_tensor_impl_is_contiguous(nt_indices));
  TORCH_CHECK(weight.is_contiguous());

  const auto& indices_buffer = nt_indices->get_buffer();
  auto result_buffer = at::embedding(
      weight, indices_buffer, padding_idx, scale_grad_by_freq, sparse);
  const auto& sizes = nt_indices->get_nested_sizes();
  auto new_sizes = at::empty({sizes.size(0)}, sizes.options());
  new_sizes.fill_(weight.sizes()[1]);
  new_sizes = new_sizes.reshape({new_sizes.size(0), 1});
  new_sizes = at::cat({sizes, new_sizes}, 1);
  return at::detail::make_tensor<NestedTensorImpl>(
      result_buffer.reshape({-1}), std::move(new_sizes));
}

// Very rudimentary sum_dim for prototyping with torch_scatter.segment_reduce.
Tensor NestedTensor_sum_dim_CPU(
    const Tensor& self,
    OptionalIntArrayRef opt_dims,
    bool keepdim,
    c10::optional<ScalarType> dtype) {
  // Only allow reductions across the last dim
  auto dims = opt_dims.value_or(IntArrayRef{});
  TORCH_CHECK(
      dims.size() == 1,
      "NestedTensor only allows reduction of a single dimension for now."
  );
  auto dim = maybe_wrap_dim(dims[0], self.dim());
  TORCH_CHECK(
      dim == self.dim() - 1,
      "NestedTensor can only be reduced across the last dimension for now ",
      "got dimension ",
      dim,
      " instead.");
  // Always keep reduced dim for now
  // This is to avoid the case where the nested tensors are 1D and keepdim=False
  // making the nested tensors -> elements (e.g. sum(nt([1, 2 ,3], [4, 5]), -1) -> nt(6, 9))
  TORCH_CHECK(keepdim, "NestedTensor always requires keepdim=True for now.");
  // acc_dtype is not supported for now
  TORCH_CHECK(!dtype, "NestedTensor does not support dtype argument for now.");

  auto nt_input = get_nested_tensor_impl(self);
  TORCH_CHECK(
      nested_tensor_impl_is_contiguous(nt_input),
      "NestedTensor does not support reductions when the input is noncontiguous for now.");
  int64_t ntensors = nt_input->size(0);
  if (ntensors == 0) {
    return self;
  }
  const Tensor& buffer = nt_input->get_buffer();

  auto sizemat = nt_input->get_nested_sizes();
  // create output size tensor for keepdim=True
  auto output_sizemat = sizemat.clone();
  output_sizemat.select(1, -1).fill_(1);

  auto num_segments = at::prod(output_sizemat, -1);
  auto segment_lengths = sizemat.select(1, -1);
  const int64_t new_numel = at::sum(num_segments).item<int64_t>();
  auto output_buffer = buffer.new_empty(IntArrayRef(new_numel));

  // This logic assumes for now that
  // (1) all the nested tensors are contiguous
  // (2) the nested tensors are stored contiguously in the buffer
  AT_DISPATCH_ALL_TYPES_AND2(
    ScalarType::Half, ScalarType::BFloat16, buffer.scalar_type(), "nested_sum_dim_cpu", [&]() {
    auto* output_data = output_buffer.data_ptr<scalar_t>();
    const auto* input_data = buffer.data_ptr<scalar_t>();
    int64_t out_idx = 0, in_idx = 0;
    for (const auto i : c10::irange(ntensors)) {
      int64_t segments = num_segments[i].item<int64_t>();
      int64_t segment_length = segment_lengths[i].item<int64_t>();
      for (auto j = 0; j < segments; j++) {
        scalar_t res = 0;
        for (auto k = 0; k < segment_length; k++) {
          res += input_data[in_idx];
          in_idx += 1;
        }
        output_data[out_idx] = res;
        out_idx += 1;
      }
    }
  });

  return wrap_buffer(output_buffer, output_sizemat);
}

Tensor select_nested(const Tensor& self, int64_t dim, int64_t index) {
  auto self_ptr = get_nested_tensor_impl(self);
  std::vector<IntArrayRef> sizes = NestedTensor_get_sizes(self_ptr),
                           strides = NestedTensor_get_strides(self_ptr);
  int64_t *offsets_ptr = self_ptr->get_storage_offsets().data_ptr<int64_t>();
  const at::Tensor& buffer = self_ptr->get_unsafe_storage_as_tensor();
  int64_t positive_dim = at::maybe_wrap_dim(dim, self_ptr->dim());
  int64_t ntensors = self_ptr->size(0);
  TORCH_CHECK_INDEX(ntensors > 0, "You can only select when the NT is not empty.");
  int64_t ndims = static_cast<long>(sizes[0].size());
  if (positive_dim == 0) {
    TORCH_CHECK_INDEX(
        index >= -ntensors && index < ntensors,
        "index ",
        index,
        " is out of bounds for dimension 0 with size ",
        ntensors);
    int64_t positive_index = index < 0 ? index + ntensors : index;
    return buffer.as_strided(
        sizes[positive_index],
        strides[positive_index],
        offsets_ptr[positive_index]);
  } else {
    auto new_sizes = at::empty({ntensors, ndims-1}, TensorOptions().dtype(kLong));
    auto new_strides = at::empty({ntensors, ndims-1}, TensorOptions().dtype(kLong));
    auto new_offsets = at::empty({ntensors}, TensorOptions().dtype(kLong));
    for (int64_t i : c10::irange(ntensors)) {
      int64_t *size_ptr = new_sizes[i].data_ptr<int64_t>();
      int64_t *stride_ptr = new_strides[i].data_ptr<int64_t>();

      int64_t dim_idx = 0;
      for (int64_t j : c10::irange(ndims)) {
        if (j != dim - 1) {
          size_ptr[dim_idx] = sizes[i][j];
          stride_ptr[dim_idx] = strides[i][j];
          ++dim_idx;
        } else {
          TORCH_CHECK_INDEX(
              index >= 0 && index < sizes[i][j],
              "index ",
              index,
              " is out of bounds for dimension ",
              j,
              " of the ",
              i,
              "th constituent tensor with size ",
              sizes[i][j]);
          new_offsets[i] = offsets_ptr[i] + index * strides[i][j];
        }
      }
    }
    return create_nested_view_tensor(self, new_sizes, new_strides, new_offsets);
  }

}

std::tuple<Tensor,Tensor> native_dropout_nested(const Tensor& input, double p, c10::optional<bool> train) {
  auto input_ptr = get_nested_tensor_impl(input);
  const Tensor& input_buffer = input_ptr-> get_unsafe_storage_as_tensor(),
      & sizemat = input_ptr->get_nested_sizes(),
      & stridemat = input_ptr->get_nested_strides();
  const auto offsets = input_ptr->get_storage_offsets();
  Tensor output_buffer, mask_buffer;
  if (input_buffer.numel() == 0) {
    output_buffer = input_buffer.clone();
    mask_buffer = input_buffer.clone();
  }
  else {
    std::tie(output_buffer, mask_buffer) = at::native_dropout(input_buffer, p, train);
  }
  // regular tensor dropout reuses input size and stride
  // i.e. if input is not contiguous, then output is also discontiguous
  Tensor output = wrap_buffer(output_buffer, sizemat.clone(), stridemat.clone(), offsets.clone()),
      mask = wrap_buffer(mask_buffer, sizemat.clone(), stridemat.clone(), offsets.clone());
  return std::make_tuple(output, mask);
}

Tensor softmax_nested(
    const Tensor& input,
    const int64_t dim,
    const bool half_to_float) {
  auto input_ptr = get_nested_tensor_impl(input);
  int64_t ntensors = input_ptr->size(0);
  if (ntensors == 0) {
    return input.clone();
  }
  int64_t positive_dim = at::maybe_wrap_dim(dim, input_ptr->dim());
  TORCH_CHECK(
      positive_dim >= 1,
      "Cannot apply softmax across nested dimension 0");
  // create a contiguous output
  // TODO We would ideally use a empty_like here, but that is not supported
  // for nested tensors yet. Since we are only using the buffer for the options
  // and size it is okay to use unsafe_storage_as_tensor here.
  const Tensor& buffer = input_ptr->get_unsafe_storage_as_tensor(),
      & sizemat = input_ptr->get_nested_sizes();
  Tensor output_buffer = buffer.new_empty(buffer.sizes());
  Tensor output = wrap_buffer(output_buffer, sizemat.clone());
  // call tensor softmax
  // TODO: for cpu, maybe use `parallel_for` if benchmarks show necessity
  //       to do that, have to merge `aten/src/ATen/native/cpu/SoftMaxKernel.cpp/softmax_kernel`
  //       1. it has `parallel_for` and we cannot multi-thread in multi-thread
  //       2. cannot dispatch in multi-thread (in this case at::_softmax_out)
  std::vector<Tensor> input_unbind = input.unbind(),
      output_unbind = output.unbind();
  for (int64_t i = 0; i < ntensors; i++) {
    at::_softmax_out(
        output_unbind[i],
        input_unbind[i],
        positive_dim - 1,
        half_to_float);
  }
  return output;
}

Tensor transpose_nested(const Tensor& self, int64_t dim0, int64_t dim1) {
  auto self_ptr = get_nested_tensor_impl(self);
  // check input dimensions
  int64_t ndims = self_ptr->dim();
  int64_t positive_dim0 = at::maybe_wrap_dim(dim0, ndims),
      positive_dim1 = at::maybe_wrap_dim(dim1, ndims);
  if (positive_dim0 == positive_dim1) {
    return self;
  }
  TORCH_CHECK(positive_dim0 > 0 && positive_dim1 > 0, "Nested tensor dimension 0 cannot be transposed");
  // -- to exclude the implicit batch dimension
  ndims--;
  positive_dim0--;
  positive_dim1--;
  // transpose = switch `dim0` and `dim1` columns of `sizemat` and `stridemat`
  const Tensor& sizemat = self_ptr->get_nested_sizes(),
      & stridemat = self_ptr->get_nested_strides();
  Tensor column_indices = sizemat.new_empty(ndims);
  int64_t* column_indices_ptr = column_indices.data_ptr<int64_t>();
  std::iota(column_indices_ptr, column_indices_ptr + ndims, 0);
  column_indices_ptr[positive_dim0] = positive_dim1;
  column_indices_ptr[positive_dim1] = positive_dim0;
  // create transposed `sizemat` and `stridemat`
  Tensor sizemat_transposed = at::index_select(sizemat, 1, column_indices),
      stridemat_transposed = at::index_select(stridemat, 1, column_indices);
  return create_nested_view_tensor(
      self, sizemat_transposed, stridemat_transposed, self_ptr->get_storage_offsets().clone());
}

Tensor squeeze_nested(const Tensor& self) {
  TORCH_CHECK(false,
  "squeeze(): For nested tensors, squeeze without the dim argument is not supported ",
  "at the moment, however you can use squeeze(Tensor self, int dim) instead ",
  "if you need this feature, please open an issue on github describing your use case.");
  return self;
}

Tensor squeeze_dim_nested(const Tensor& self, IntArrayRef dims) {
  auto self_ptr = get_nested_tensor_impl(self);
  int64_t ndim = self_ptr->dim();
  auto mask = at::dim_list_to_bitset(dims, ndim);
  TORCH_CHECK(!mask.test(0),
  "squeeze(): For nested tensors, squeezing dimension 0 is not supported at the moment ",
  "if you need this feature, please open an issue on github describing your use case.");
  const Tensor& sizemat = self_ptr->get_nested_sizes();
  const Tensor& stridemat = self_ptr->get_nested_strides();
  // if tensor.size(dim) != 1 torch.squeeze will return the result, we do the same here
  for (const auto d : c10::irange(ndim)) {
    if (mask.test(d)) {
      c10::optional<int64_t> size_dim = self_ptr->opt_size(d);
      if (!(size_dim.has_value() && *size_dim == 1)) {
        mask.reset(d);
      }
    }
  }

  if (!mask.any()) {
    // detach to avoid triggering throw_error_if_base_and_tensor_are_same
    return self.detach();
  }
  // if ndim == 2 and we pass the above if statement we should have a
  // nested tensor of singleton tensors
  TORCH_CHECK(ndim > static_cast<int64_t>(1 + dims.size()),
  "squeeze(): For nested tensors, squeezing a nested tensor of singleton tensors is not ",
  "supported at the moment, if you need this feature, please open an issue on github",
  "describing your use case.");
  const auto new_ndim = ndim - mask.count();
  auto column_indices = sizemat.new_empty(new_ndim - 1);
  int64_t* column_indices_ptr = column_indices.data_ptr<int64_t>();
  for (const auto d : c10::irange(1, ndim)) {
    if (!mask.test(d)) {
      *column_indices_ptr++ = d - 1;
    }
  }
  auto sizemat_squeezed = at::index_select(sizemat, 1, column_indices);
  auto stridemat_squeezed = at::index_select(stridemat, 1, column_indices);
  return create_nested_view_tensor(
      self, sizemat_squeezed, stridemat_squeezed, self_ptr->get_storage_offsets().clone());
}

Tensor squeeze_dim_nested(const Tensor& self, int64_t dim) {
  return squeeze_dim_nested(self, IntArrayRef{dim});
}

Tensor unsqueeze_nested(const Tensor& self, int64_t dim) {
  auto self_ptr = get_nested_tensor_impl(self);
  int64_t ndim = self_ptr->dim();
  int64_t wrapped_dim = at::maybe_wrap_dim(dim, ndim + 1);
  TORCH_CHECK(wrapped_dim > 0,
  "unsqueeze(): For nested tensors, unsqueezing dimension 0 is not supported at the moment ",
  "if you need this feature, please open an issue on github describing your use case.");
  const Tensor& sizemat = self_ptr->get_nested_sizes();
  const Tensor& stridemat = self_ptr->get_nested_strides();
  auto mat_dim = wrapped_dim - 1;
  Tensor new_size = sizemat.new_ones({sizemat.size(0), 1});
  Tensor sizemat_unsqueezed = at::cat({sizemat.slice(1, 0, mat_dim),
                                       new_size,
                                       sizemat.slice(1, mat_dim, ndim)}, 1);
  Tensor new_stride;
  if (wrapped_dim == ndim) {
    new_stride = stridemat.new_ones({stridemat.size(0), 1});
  } else {
    new_stride = (stridemat.select(1, mat_dim) * sizemat.select(1, mat_dim)).unsqueeze(-1);
  }
  Tensor stridemat_unsqueezed = at::cat({stridemat.slice(1, 0, mat_dim),
                                         new_stride,
                                         stridemat.slice(1, mat_dim, ndim)}, 1);
  return create_nested_view_tensor(
      self, sizemat_unsqueezed, stridemat_unsqueezed, self_ptr->get_storage_offsets().clone());
}

// utilities supporting `view_nested` and `reshape_nested`
namespace {
// Args:
//     sizes: the sizes of original nested tensor
//     strides: the strides of original nested tensor
//     proposed_shape: user proposed new shape
//     op: the options for new size and stride matrices
// Returns:
//     whether viewable
//     size matrix after reshape
//     stride matrix after reshape (not fully populated if not viewable)
inline std::tuple<bool, Tensor, Tensor> NestedTensor_compute_size_stride(
    const std::vector<IntArrayRef>& sizes,
    const std::vector<IntArrayRef>& strides,
    const IntArrayRef& proposed_shape,
    const c10::TensorOptions& op) {
  int64_t ntensors = sizes.size(),
      ndims_underlying = sizes[0].size(),
      ndims_underlying_reshaped = proposed_shape.size() - 1;
  bool viewable = true;
  Tensor sizemat_reshaped = at::empty({ntensors, ndims_underlying_reshaped}, op),
      stridemat_reshaped = at::empty({ntensors, ndims_underlying_reshaped}, op);
  int64_t* sizemat_reshaped_ptr = sizemat_reshaped.mutable_data_ptr<int64_t>(),
      * stridemat_reshaped_ptr = stridemat_reshaped.mutable_data_ptr<int64_t>();
  for (int64_t itensor = 0; itensor < ntensors; itensor++) {
    const IntArrayRef& size = sizes[itensor],
        & stride = strides[itensor];
    // compute reshaped size
    std::vector<int64_t> size_reshaped_vector(proposed_shape.begin() + 1, proposed_shape.end());
    // only allow one pre-existing dimension to have proposed shape == -1
    int64_t infer_index_old = -1;
    // some negative sizes remain to be infered
    if (ndims_underlying < ndims_underlying_reshaped) {
      int64_t numel = 1, numel_reshaped = 1;
      // replace negative sizes for old dimensions with old sizes
      for (int64_t idim = 0; idim < ndims_underlying; idim++) {
        int64_t& size_reshaped = size_reshaped_vector[idim];
        TORCH_CHECK(size_reshaped >= -1, "invalid shape dimension ", size_reshaped);
        if (size_reshaped == -1) {
          TORCH_CHECK(infer_index_old == -1, "only one dimension can be inferred");
          size_reshaped = size[idim];
          infer_index_old = idim;
        }
        numel *= size[idim];
        numel_reshaped *= size_reshaped;
      }
      // infer negative size for new dimension
      int64_t infer_index = -1;
      for (int64_t idim = ndims_underlying; idim < ndims_underlying_reshaped; idim++) {
        const int64_t& size_reshaped = size_reshaped_vector[idim];
        if (size_reshaped >= 0) {
          numel_reshaped *= size_reshaped;
        }
        else if (size_reshaped == -1) {
          if (infer_index > -1) {
            throw std::runtime_error("only one dimension can be inferred");
          }
          else {
            infer_index = idim;
          }
        }
        else {
          AT_ERROR("invalid shape dimension ", size_reshaped);
        }
      }
      // See Note [Special size rule for nested tensor]
      TORCH_CHECK(infer_index == -1, "nested tensor does not infer shape");
      TORCH_CHECK(
          numel == numel_reshaped,
          "shape '", proposed_shape, "' ",
          "is invalid for input of size ", numel);
    }
    // all negative sizes can be replaced
    else {
      int64_t numel = 1, numel_reshaped = 1;
      for (int64_t idim = 0; idim < ndims_underlying_reshaped; idim++) {
        int64_t& size_reshaped = size_reshaped_vector[idim];
        TORCH_CHECK(size_reshaped >= -1, "invalid shape dimension ", size_reshaped);
        if (size_reshaped == -1) {
          size_reshaped = size[idim];
        }
        numel *= size[idim];
        numel_reshaped *= size_reshaped;
      }
      for (int64_t idim = ndims_underlying_reshaped; idim < ndims_underlying; idim++) {
        numel *= size[idim];
      }
      TORCH_CHECK(
          numel == numel_reshaped,
          "shape '", proposed_shape, "' ",
          "is invalid for input of size ", numel);
    }
    IntArrayRef size_reshaped(size_reshaped_vector);
    // compute reshaped stride
    auto opt_stride_reshaped = at::detail::computeStride(size, stride, size_reshaped);
    // reshape as view is possible
    if (opt_stride_reshaped.has_value()) {
      const IntArrayRef& stride_reshaped = *opt_stride_reshaped;
      // fill reshaped size and stride into sizemat and stridemat
      for (int64_t idim = 0; idim < ndims_underlying_reshaped; idim++) {
        sizemat_reshaped_ptr[idim] = size_reshaped[idim];
        stridemat_reshaped_ptr[idim] = stride_reshaped[idim];
      }
      sizemat_reshaped_ptr += ndims_underlying_reshaped;
      stridemat_reshaped_ptr += ndims_underlying_reshaped;
    }
    // reshape as view is impossible
    else {
      viewable = false;
      // fill reshaped size into sizemat
      for (int64_t idim = 0; idim < ndims_underlying_reshaped; idim++) {
        sizemat_reshaped_ptr[idim] = size_reshaped[idim];
      }
      sizemat_reshaped_ptr += ndims_underlying_reshaped;
    }
  }
  return std::make_tuple(viewable, sizemat_reshaped, stridemat_reshaped);
}
} // namespace

// Note [Special size rule for nested tensor]
// Instead of infering size, -1 means "inherit the old size", so:
// * negative size is legal for a ragged dimension
// * however, we only allow one -1
// In principle we could still infer a dimension,
// we are designing a better semantics to include both inheritance and inference
Tensor view_nested(const Tensor& self, IntArrayRef proposed_shape) {
  TORCH_CHECK(
      !proposed_shape.empty(),
      "shape '[]' is invalid for a nested tensor");
  auto self_ptr = get_nested_tensor_impl(self);
  // basic information before reshaping
  int64_t ntensors = self_ptr->size(0);
  TORCH_CHECK(
      ntensors > 0,
      "empty nested tensor cannot be reshaped");
  // basic information after reshaping
  int64_t ntensors_reshaped = proposed_shape[0];
  TORCH_CHECK(
      ntensors == ntensors_reshaped,
      "view: For now nested view cannot change or infer the implicit batch dimension");
  std::vector<IntArrayRef> sizes = NestedTensor_get_sizes(self_ptr),
      strides = NestedTensor_get_strides(self_ptr);
  // reshaping underlying tensor dimensions does not change offset
  // determine reshaped size and stride
  const Tensor& sizemat = self_ptr->get_nested_sizes();
  bool viewable;
  Tensor sizemat_reshaped, stridemat_reshaped;
  std::tie(viewable, sizemat_reshaped, stridemat_reshaped) = NestedTensor_compute_size_stride(
      sizes, strides, proposed_shape, sizemat.options());
  TORCH_CHECK(
      viewable,
      "view size is not compatible with input tensor's size and stride "
      "(at least one dimension spans across two contiguous subspaces). "
      "Use .reshape(...) instead.");
  return create_nested_view_tensor(self, sizemat_reshaped, stridemat_reshaped, self_ptr->get_storage_offsets().clone());
}
  /**
   * Create a buffer tensor that is a view of self
   *
   * This serves as the boundary between nested and non nested tensor
   * view conversions
   *
   * @return Returns a new non nested tensor that
   * aliases the same storage as self
   */
Tensor values_nested(const Tensor& self) {
  TORCH_INTERNAL_ASSERT(self.is_nested(), "Can only create a buffer from Nested Tensor");
  auto* nt_self = get_nested_tensor_impl(self);
  return nt_self->get_unsafe_storage_as_tensor();
}

/**
 * Create a nested tensor that is a view of a buffer
 *
 * This serves as the boundary between non nested tensor and nested
 * view conversions
 *
 * @return Returns a nested tensor that
 * aliases the same storage as buffer
 */
Tensor _nested_view_from_buffer(
    const Tensor& buffer,
    const Tensor& nested_sizes,
    const Tensor& nested_strides,
    const Tensor& storage_offsets) {
  TORCH_INTERNAL_ASSERT(
      !buffer.is_nested(),
      "Can only a create Nested Tensor from a normal tensor buffer");
  TORCH_INTERNAL_ASSERT(buffer.dim() == 1, "The input buffer must be flat");
  TORCH_INTERNAL_ASSERT(nested_sizes.dim() == 2, "Expected the nested size tensor to be two dimensional.");
  uint64_t num_elements_nested_size = at::prod(nested_sizes, 1).sum().item<int64_t>();
  uint64_t buffer_storage_size = buffer.storage().nbytes()/buffer.dtype().itemsize();
  TORCH_INTERNAL_ASSERT(
      buffer_storage_size == num_elements_nested_size,
      "The number of elements in the buffer must equal the nested tensor size but buffer size: ",
      buffer_storage_size,
      " and nested tensor size: ",
      num_elements_nested_size,
      ".");

  TORCH_INTERNAL_ASSERT(nested_strides.dim() == 2, "Expected the nested stride tensor to be two dimensional.");
  TORCH_INTERNAL_ASSERT(nested_sizes.size(0) == nested_strides.size(0), "Expected the first dimension of nested size and nested stride tensor to be equal.");
  TORCH_INTERNAL_ASSERT(nested_strides.size(0) == storage_offsets.size(0), "Expected the first dimension of nested stride tensor to equal the length of offsets.");
  return at::detail::make_tensor<NestedTensorImpl>(
    c10::TensorImpl::VIEW,
    buffer,
    nested_sizes,
    nested_strides,
    storage_offsets);
}

Tensor _nested_view_from_jagged(
    const Tensor& values,
    const Tensor& offsets,
    const Tensor& dummy,
    const c10::optional<Tensor>& lengths,
    const int64_t ragged_idx) {
  TORCH_INTERNAL_ASSERT(
      false, "_nested_view_from_jagged(): expected to be implemented from Python");
  return Tensor();
}

Tensor _nested_get_values(const Tensor& self) {
  TORCH_INTERNAL_ASSERT(
      false, "_nested_get_values(): expected to be implemented from Python");
  return Tensor();
}

Tensor _nested_get_offsets(const Tensor& self) {
  TORCH_INTERNAL_ASSERT(
      false, "_nested_get_offsets(): expected to be implemented from Python");
  return Tensor();
}

Tensor _nested_get_lengths(const Tensor& self) {
  TORCH_INTERNAL_ASSERT(
      false, "_nested_get_lengths(): expected to be implemented from Python");
  return Tensor();
}

<<<<<<< HEAD
std::tuple<Tensor, Tensor> _nested_compute_contiguous_strides_offsets(const Tensor& nested_size) {
  return std::make_tuple(
      construct_nested_strides(nested_size),
      construct_offsets(nested_size));
=======
int64_t _nested_get_ragged_idx(const Tensor& self) {
  TORCH_INTERNAL_ASSERT(
      false, "_nested_get_ragged_idx(): expected to be implemented from Python");
  return 0;
>>>>>>> 621e25c9
}

// See Note [Special size rule for nested tensor]
Tensor reshape_nested(const Tensor& self, IntArrayRef proposed_shape) {
  TORCH_CHECK(
      !proposed_shape.empty(),
      "shape '[]' is invalid for a nested tensor");
  auto self_ptr = get_nested_tensor_impl(self);
  // basic information before reshaping
  int64_t ntensors = self_ptr->size(0);
  TORCH_CHECK(
      ntensors > 0,
      "empty nested tensor cannot be reshaped");
  // basic information after reshaping
  int64_t ntensors_reshaped = proposed_shape[0];
  TORCH_CHECK(
      ntensors == ntensors_reshaped,
      "reshape: For now nested reshape cannot change or infer the implicit batch dimension");
  std::vector<IntArrayRef> sizes = NestedTensor_get_sizes(self_ptr),
      strides = NestedTensor_get_strides(self_ptr);
  // reshaping underlying tensor dimensions does not change offset
  // determine reshaped size and stride
  const Tensor& sizemat = self_ptr->get_nested_sizes();
  bool viewable{false};
  Tensor sizemat_reshaped, stridemat_reshaped;
  std::tie(viewable, sizemat_reshaped, stridemat_reshaped) = NestedTensor_compute_size_stride(
      sizes, strides, proposed_shape, sizemat.options());
  if (viewable) {
    return self.view(proposed_shape);
  }
  else {
    return self.clone(at::MemoryFormat::Contiguous).view(proposed_shape);
  }
}

Tensor reshape_nested_symint(const Tensor& self, SymIntArrayRef proposed_shape) {
  // Jagged layout NT decomp
  if (self.layout() == at::kJagged) {
    // TODO: Expand decomp to handle other viewable cases
    bool viewable = self.is_contiguous();
    return (
        viewable ? self.view_symint(proposed_shape) :
        self.clone(at::MemoryFormat::Contiguous).view_symint(proposed_shape)
    );
  }

  return reshape_nested(self, C10_AS_INTARRAYREF_SLOW(proposed_shape));
}

Tensor reshape_as_nested(const Tensor& self, const Tensor& other) {
  // Jagged layout NT decomp
  if (self.layout() == at::kJagged) {
    return self.reshape_symint(other.sym_sizes());
  }

  auto other_ptr = get_nested_tensor_impl(other);
  // TODO: this is to reproduce other_ptr->opt_sizes_
  //       if an accessor is provided in the future, can replace this
  std::vector<int64_t> sizes;
  for (int64_t i = 0; i < other_ptr->dim(); i++) {
    c10::optional<int64_t> opt_size = other_ptr->opt_size(i);
    if (opt_size.has_value()) {
      sizes.push_back(*opt_size);
    }
    else {
      sizes.push_back(-1);
    }
  }
  // reshape with other.opt_sizes_
  return self.reshape(sizes);
}

Tensor& normal_nested_(Tensor& self, double mean, double std, c10::optional<Generator> gen) {
  const auto& self_buf = get_nested_tensor_impl(self)->get_buffer();
  self_buf.normal_(mean, std, gen);
  return self;
}

// returns true if the sizes are compatible to be concatenated along the specified dim
// sizes should match outside of the dim of concatenation
static bool can_cat_nested_sizes(const Tensor& nested_sizes1, const Tensor& nested_sizes2, int64_t cat_dim) {
  if (nested_sizes1.sizes() != nested_sizes2.sizes()) {
    return false;
  }

  auto nested_sizes1_ptr = nested_sizes1.data_ptr<int64_t>();
  auto nested_sizes2_ptr = nested_sizes2.data_ptr<int64_t>();
  const auto num_components = nested_sizes1.size(0);
  const auto num_dims = nested_sizes1.size(1);
  for (auto c : c10::irange(num_components)) {
    for (auto d : c10::irange(num_dims)) {
      // subtract 1 to account for batch dim
      auto component_cat_dim = cat_dim - 1;
      if (d == component_cat_dim) {
        continue;
      }
      if (nested_sizes1_ptr[c * num_dims + d] != nested_sizes2_ptr[c * num_dims + d]) {
        return false;
      }
    }
  }

  return true;
}

// cat a list of NTs that are representable as jagged
static Tensor cat_nested_as_jagged(
    const MaterializedITensorListRef& tensors,
    int64_t dim) {
  const auto first_item = tensors[0].get();
  const auto first_item_dim = first_item.dim();
  const auto first_item_batch_size = first_item.size(0);
  std::vector<Tensor> jagged_views;
  for (auto i : c10::irange(tensors.size())) {
    auto t = tensors[i].get();
    TORCH_CHECK(t.is_nested(),
        "cat(): expected each tensor in given list to be nested");
    TORCH_CHECK(t.is_contiguous(),
        "cat(): only contiguous nested tensors are supported");
    if (i > 0) {
      TORCH_CHECK(
          can_cat_nested_sizes(
              get_nested_tensor_impl(first_item)->get_nested_sizes(),
              get_nested_tensor_impl(t)->get_nested_sizes(),
              dim),
          "cat(): expected all nested tensors to have matching ragged structures outside of the concatenated dim");
    }
    // only support inputs in the form (B, *, D_0, D_1, ...)
    // i.e. require at most a single ragged dim next to the batch dim
    auto *nt_impl = get_nested_tensor_impl(t);
    std::vector<int64_t> jagged_size;
    jagged_size.push_back(-1);
    for (auto d : c10::irange(first_item_dim - 2)) {
      TORCH_CHECK(nt_impl->opt_size(d + 2).has_value(),
          "cat(): only nested tensors with a single ragged dim next to the batch dim are supported");
      jagged_size.push_back(nt_impl->size(d + 2));
    }
    auto jagged = nt_impl->get_buffer().view(jagged_size);
    jagged_views.push_back(jagged);
  }

  // view each of the NTs as jagged for the cat() call
  auto new_buffer = at::cat(jagged_views, dim - 1);

  // wrap result into nested tensor
  const auto component_dim = first_item_dim - 1;
  auto new_dim_size = new_buffer.size(dim - 1);
  auto new_sizes = get_nested_tensor_impl(tensors[0].get())->get_nested_sizes().clone();
  auto new_sizes_ptr = new_sizes.data_ptr<int64_t>();
  for (const auto i : c10::irange(first_item_batch_size)) {
    new_sizes_ptr[i * component_dim + (dim - 1)] = new_dim_size;
  }
  return at::detail::make_tensor<NestedTensorImpl>(
      new_buffer.view(-1), new_sizes);
}

static Tensor cat_nested_impl(
    const MaterializedITensorListRef& tensors,
    int64_t dim) {
  dim = maybe_wrap_dim(dim, tensors[0].get());
  if (dim == 0) {
    // handle simple case of dim=0: concat NT components
    std::vector<at::Tensor> buffers;
    std::vector<at::Tensor> sizes;
    for (const auto i : c10::irange(tensors.size())) {
      const Tensor& t = tensors[i];
      TORCH_CHECK(
          t.is_nested(), "Expected each tensor in given list to be nested.");
      TORCH_CHECK(
          t.is_contiguous(),
          "Expected each tensor in given list to be contiguous.");
      auto t_ptr = get_nested_tensor_impl(t);
      buffers.push_back(t_ptr->get_buffer().view({-1}));
      sizes.push_back(t_ptr->get_nested_sizes());
    }
    return at::detail::make_tensor<NestedTensorImpl>(
        at::cat(buffers).view({-1}), at::cat(sizes, 0));
  }

  // NB: support for other dims is restricted to nested tensors representable as jagged
  return cat_nested_as_jagged(tensors, dim);
}

Tensor cat_nested(const ITensorListRef& tensors, int64_t dim) {
  auto materialized = tensors.materialize();
  return cat_nested_impl(materialized, at::legacy_cat_wrap_dim(dim, materialized));
}

} // namespace native
} // namespace at<|MERGE_RESOLUTION|>--- conflicted
+++ resolved
@@ -890,17 +890,16 @@
   return Tensor();
 }
 
-<<<<<<< HEAD
+int64_t _nested_get_ragged_idx(const Tensor& self) {
+  TORCH_INTERNAL_ASSERT(
+      false, "_nested_get_ragged_idx(): expected to be implemented from Python");
+  return 0;
+}
+
 std::tuple<Tensor, Tensor> _nested_compute_contiguous_strides_offsets(const Tensor& nested_size) {
   return std::make_tuple(
       construct_nested_strides(nested_size),
       construct_offsets(nested_size));
-=======
-int64_t _nested_get_ragged_idx(const Tensor& self) {
-  TORCH_INTERNAL_ASSERT(
-      false, "_nested_get_ragged_idx(): expected to be implemented from Python");
-  return 0;
->>>>>>> 621e25c9
 }
 
 // See Note [Special size rule for nested tensor]
