# Owner(s): ["module: inductor"]
# flake8: noqa: E731
# Skip do not assign a lambda expression, use a def
from unittest.mock import patch

import torch

import torch._dynamo.test_case
import torch._dynamo.testing
from torch._dynamo import config
from torch._dynamo.testing import make_test_cls_with_patches

from torch._higher_order_ops.triton_kernel_wrap import (
    generate_ttir,
    triton_kernel_wrapper_functional,
    triton_kernel_wrapper_mutation,
)
from torch._inductor import metrics
from torch._inductor.utils import run_and_get_code
from torch.testing._internal import common_utils
from torch.testing._internal.common_utils import skipIfRocm

# Defines all the kernels for tests
from torch.testing._internal.triton_utils import *  # noqa: F403

if HAS_CUDA:
    import triton
    from triton import language as tl


# Define shared triton constants here.
CONSTANT_C = 4
STRING_CONSTANT_C = "CONSTANT_C"
BOOL_CONSTANT_C = True


class KernelTests(torch._dynamo.test_case.TestCase):
    @requires_cuda
    def test_triton_kernel_with_kernel_param(self):
        @triton.jit
        def pass_kernel(kernel):
            pass

        @torch.compile(backend="eager")
        def f(x):
            grid = (x.numel(),)
            pass_kernel[grid](kernel=x)

        t1 = torch.rand(5, device="cuda")
        f(t1)
        # No need to assert anything, the goal is to make sure dynamo does
        # not crash

    @requires_cuda
    def test_triton_kernel_higher_order_func(self):
        from torch._higher_order_ops.triton_kernel_wrap import kernel_side_table

        add_kernel_id = kernel_side_table.add_kernel(add_kernel)

        t1 = torch.rand(5, device="cuda")
        t2 = torch.rand(5, device="cuda")

        torch_add = t1 + t2

        # Test higher order function with mutation
        output = torch.zeros_like(t1)
        n_elements = output.numel()
        grid = lambda meta: (triton.cdiv(n_elements, meta["BLOCK_SIZE"]),)
        triton_kernel_wrapper_mutation(
            kernel_idx=add_kernel_id,
            grid=[grid],
            kwargs={
                "in_ptr0": t1,
                "in_ptr1": t2,
                "out_ptr": output,
                "n_elements": n_elements,
                "BLOCK_SIZE": 16,
            },
        )
        self.assertEqual(output, torch_add)
        # Make sure it is modified
        self.assertNotEqual(output, torch.zeros_like(t1))

        # Test higher order function without mutation
        output = torch.zeros_like(t1)
        out_dict = triton_kernel_wrapper_functional(
            kernel_idx=add_kernel_id,
            grid=[grid],
            kwargs={
                "in_ptr0": t1,
                "in_ptr1": t2,
                "out_ptr": output,
                "n_elements": n_elements,
                "BLOCK_SIZE": 16,
            },
            tensors_to_clone=["in_ptr0", "in_ptr1", "out_ptr"],
        )
        self.assertEqual(out_dict["out_ptr"], torch_add)
        # Make sure it is NOT modified
        self.assertEqual(output, torch.zeros_like(t1))

    @requires_cuda
    @skipIfRocm
    def test_triton_kernel_functionalize(self):
        from functorch import make_fx
        from torch._higher_order_ops.triton_kernel_wrap import kernel_side_table
        from torch._subclasses.functional_tensor import (
            CppFunctionalizeAPI,
            FunctionalTensorMode,
            PythonFunctionalizeAPI,
        )

        kernel_side_table.reset_table()

        def f(x, output):
            out = triton_kernel_wrapper_functional(
                kernel_idx=kernel_side_table.add_kernel(mul2_kernel),
                grid=[(x.numel(),)],
                kwargs={
                    "in_ptr0": x,
                    "out_ptr": output,
                    "n_elements": output.numel(),
                    "BLOCK_SIZE": 16,
                },
                tensors_to_clone=["in_ptr0", "out_ptr"],
            )
            return out["out_ptr"]

        t1 = torch.rand(5, device="cuda")
        t2 = torch.rand(5, device="cuda")
        with FunctionalTensorMode():
            gm = make_fx(PythonFunctionalizeAPI().functionalize(f))(t1, t2)
        # Make sure t2 was not modified
        self.assertNotEqual(gm(t1, t2), t2)

        gm = make_fx(CppFunctionalizeAPI().functionalize(f))(t1, t2)
        # Make sure t2 was not modified
        self.assertNotEqual(gm(t1, t2), t2)

        gm = make_fx(torch.func.functionalize(f))(t1, t2)
        # Make sure t2 was not modified
        self.assertNotEqual(gm(t1, t2), t2)

        gm = make_fx(f, tracing_mode="fake")(t1, t2)
        self.assertExpectedInline(
            gm.code.strip(),
            """\
def forward(self, x_1, output_1):
    triton_kernel_wrapper_functional_proxy = torch._higher_order_ops.triton_kernel_wrap.triton_kernel_wrapper_functional(kernel_idx = 0, grid = [(5,)], kwargs = {'in_ptr0': x_1, 'out_ptr': output_1, 'n_elements': 5, 'BLOCK_SIZE': 16}, tensors_to_clone = ['in_ptr0', 'out_ptr']);  x_1 = output_1 = None
    getitem = triton_kernel_wrapper_functional_proxy['in_ptr0']
    getitem_1 = triton_kernel_wrapper_functional_proxy['out_ptr'];  triton_kernel_wrapper_functional_proxy = None
    return getitem_1""",
        )

    @requires_cuda
    @skipIfRocm
    def test_triton_kernel_mutation_type(self):
        from torch._higher_order_ops.triton_kernel_wrap import kernel_side_table
        from torch._subclasses.fake_tensor import FakeTensorMode
        from torch._subclasses.functional_tensor import (
            FunctionalTensor,
            FunctionalTensorMode,
        )

        def prep():
            x = torch.ones(4, device="cuda", requires_grad=True)
            with FunctionalTensorMode():
                x_func = FunctionalTensor.to_functional(x)
            self.assertTrue(torch._is_functional_tensor(x_func.elem))
            return x_func

        # normal mutation only
        with FakeTensorMode():
            x_func = prep()

            with FunctionalTensorMode():
                x_func.mul_(2)

            self.assertFalse(
                torch._functionalize_are_all_mutations_hidden_from_autograd(x_func.elem)
            )

        # triton kernel mutation only
        with FakeTensorMode():
            x_func = prep()

            with FunctionalTensorMode():
                triton_kernel_wrapper_mutation(
                    kernel_idx=kernel_side_table.add_kernel(mul2_inplace_kernel),
                    grid=[(x_func.numel(),)],
                    kwargs={
                        "ptr": x_func,
                        "n_elements": x_func.numel(),
                        "BLOCK_SIZE": 16,
                    },
                )

            self.assertTrue(
                torch._functionalize_are_all_mutations_hidden_from_autograd(x_func.elem)
            )

        # normal mutation + triton kernel mutation
        with FakeTensorMode():
            x_func = prep()

            with FunctionalTensorMode():
                x_func.mul_(2)
                triton_kernel_wrapper_mutation(
                    kernel_idx=kernel_side_table.add_kernel(mul2_inplace_kernel),
                    grid=[(x_func.numel(),)],
                    kwargs={
                        "ptr": x_func,
                        "n_elements": x_func.numel(),
                        "BLOCK_SIZE": 16,
                    },
                )

            self.assertFalse(
                torch._functionalize_are_all_mutations_hidden_from_autograd(x_func.elem)
            )

    @requires_cuda
    @common_utils.parametrize("dynamic", [False, True])
    @common_utils.parametrize("backend", ["eager", "aot_eager", "inductor"])
    def test_triton_kernel_with_views(self, dynamic, backend):
        def call_triton_take_view(x: torch.Tensor):
            output = torch.zeros_like(x)
            n_elements = output.numel()
            grid = lambda meta: (triton.cdiv(n_elements, meta["BLOCK_SIZE"]),)
            mul2_kernel[grid](x, output, n_elements, BLOCK_SIZE=16)
            return output

        def call_triton_return_view(x: torch.Tensor):
            output = torch.zeros_like(x)
            n_elements = output.numel()
            grid = lambda meta: (triton.cdiv(n_elements, meta["BLOCK_SIZE"]),)
            mul2_kernel[grid](x, output, n_elements, BLOCK_SIZE=16)
            return output.view(4, 4)

        t = torch.rand(4, 4, device="cuda")
        t_view = t.view(16)

        compiled_func = torch.compile(
            call_triton_take_view, backend=backend, fullgraph=True, dynamic=dynamic
        )
        self.assertEqual(2 * t_view, compiled_func(t_view))
        self.assertEqual(2 * t, compiled_func(t_view).view(4, 4))

        compiled_func = torch.compile(
            call_triton_return_view, backend=backend, fullgraph=True, dynamic=dynamic
        )
        self.assertEqual(2 * t_view, compiled_func(t).view(16))
        self.assertEqual(2 * t, compiled_func(t))

    @requires_cuda
    @common_utils.parametrize("grad_fn", [torch.no_grad, torch.enable_grad])
    @common_utils.parametrize("backend", ["eager", "aot_eager", "inductor"])
    def test_triton_kernel_with_grad_option(self, grad_fn, backend):
        def call_triton(x: torch.Tensor):
            with grad_fn():
                output = torch.zeros_like(x)
                n_elements = output.numel()
                grid = lambda meta: (triton.cdiv(n_elements, meta["BLOCK_SIZE"]),)
                mul2_kernel[grid](x, output, n_elements, BLOCK_SIZE=16)
                return output

        t = torch.rand(5, device="cuda")
        compiled_func = torch.compile(call_triton, backend=backend, fullgraph=True)
        self.assertEqual(2 * t, compiled_func(t))

    @requires_cuda
    @common_utils.parametrize("backend", ["eager", "aot_eager", "inductor"])
    def test_triton_kernel_inner_triton_function(self, backend):
        def f(x: torch.Tensor):
            @triton.jit
            def pow2_kernel(
                in_ptr0,
                out_ptr,
                n_elements,
                BLOCK_SIZE: "tl.constexpr",
            ):
                pid = tl.program_id(axis=0)
                block_start = pid * BLOCK_SIZE
                offsets = block_start + tl.arange(0, BLOCK_SIZE)
                mask = offsets < n_elements
                x = tl.load(in_ptr0 + offsets, mask=mask)
                output = x * x
                tl.store(out_ptr + offsets, output, mask=mask)

            output = torch.zeros_like(x)
            n_elements = output.numel()
            grid = lambda meta: (triton.cdiv(n_elements, meta["BLOCK_SIZE"]),)
            pow2_kernel[grid](x, output, n_elements, BLOCK_SIZE=16)
            return output

        t = torch.rand(5, device="cuda")

        compiled_func = torch.compile(f, backend=backend, fullgraph=True)
        # TODO(oulgen): NYI - Support this
        # self.assertEqual(t * t, compiled_func(t))

    @requires_cuda
    @common_utils.parametrize("grad", [False, True])
    @common_utils.parametrize("dynamic", [False, True])
    @patch.object(torch._inductor.config, "implicit_fallbacks", False)
    def test_triton_kernel_no_clones(self, grad, dynamic):
        from torch._inductor.utils import run_and_get_code

        def call_triton(x: torch.Tensor, y: torch.Tensor, output: torch.Tensor):
            n_elements = output.numel()

            tmp = torch.add(x, 1)
            grid = (x.numel(),)
            add_kernel.run(
                x, y, output, n_elements, warmup=False, grid=grid, BLOCK_SIZE=16
            )

            return output, tmp

        t1 = torch.rand(5, device="cuda", requires_grad=grad)
        t2 = torch.rand(5, device="cuda", requires_grad=grad)
        o1 = torch.zeros_like(t1, requires_grad=grad)

        torch_add = call_triton(t1, t2, o1)
        metrics.reset()
        o2 = torch.zeros_like(t1, requires_grad=grad)
        test, codes = run_and_get_code(
            torch.compile(call_triton, dynamic=dynamic), t1, t2, o2
        )
        if not grad:
            self.assertEqual(metrics.generated_kernel_count, 1)
        self.assertEqual(torch_add, test)
        # These two asserts are not optimal since it requires original aten
        # to be in the metadata, so there might be false negatives
        self.assertTrue("aten.copy" not in codes[0])
        self.assertTrue("aten.clone" not in codes[0])
        # The following checks that there are only the tensor output is in
        # the compiled graph
        if dynamic and grad:
            self.assertTrue("return (buf0, s0, )" in codes[0])
        else:
            self.assertTrue("return (buf0, )" in codes[0])

    @requires_cuda
    @skipIfRocm
    def test_triton_kernel_caching(self):
        from torch._inductor.utils import run_and_get_code

        def add_in_loop(
            x: torch.Tensor,
            y: torch.Tensor,
        ):
            output = torch.zeros_like(x)
            n_elements = output.numel()
            grid = lambda meta: (triton.cdiv(n_elements, meta["BLOCK_SIZE"]),)
            add_kernel_autotuned[grid](x, y, output, n_elements)
            return output

        def call_triton_add(
            x: torch.Tensor,
            y: torch.Tensor,
        ):
            for i in range(4):
                x = add_in_loop(x, y)
            return x

        t1 = torch.ones(5, device="cuda")
        t2 = torch.ones(5, device="cuda")

        test, (code,) = run_and_get_code(torch.compile(call_triton_add), t1, t2)
        self.assertEqual(test, 5 * torch.ones(5, device="cuda"))
        self.assertTrue("add_kernel_autotuned_1.run" not in code)

    @requires_cuda
    @skipIfRocm
    def test_triton_kernel_caching_duplicate(self):
        from torch._inductor.utils import run_and_get_code

        class C:
            @triton.jit
            def pass_kernel(
                in_ptr0,
                out_ptr,
                n_elements,
                BLOCK_SIZE: "tl.constexpr",
            ):
                pid = tl.program_id(axis=0)
                block_start = pid * BLOCK_SIZE
                offsets = block_start + tl.arange(0, BLOCK_SIZE)
                mask = offsets < n_elements
                x = tl.load(in_ptr0 + offsets, mask=mask)
                tl.store(out_ptr + offsets, x, mask=mask)

        class D:
            @triton.jit
            def pass_kernel(
                in_ptr0,
                out_ptr,
                n_elements,
                BLOCK_SIZE: "tl.constexpr",
            ):
                pid = tl.program_id(axis=0)
                block_start = pid * BLOCK_SIZE
                offsets = block_start + tl.arange(0, BLOCK_SIZE)
                mask = offsets < n_elements
                x = tl.load(in_ptr0 + offsets, mask=mask)
                tl.store(out_ptr + offsets, x, mask=mask)

        def call_triton(x: torch.Tensor):
            output1 = torch.zeros_like(x)
            output2 = torch.zeros_like(x)
            n_elements = output1.numel()
            grid = (n_elements,)
            C.pass_kernel[grid](x, output1, n_elements, BLOCK_SIZE=16)
            D.pass_kernel[grid](x, output2, n_elements, BLOCK_SIZE=16)
            return output1 + output2

        t = torch.ones(5, device="cuda")
        test, (code,) = run_and_get_code(torch.compile(call_triton), t)
        # Make sure we emitted two kernels here
        self.assertTrue("pass_kernel_0.run" in code)
        self.assertTrue("pass_kernel_1.run" in code)

    @requires_cuda
    @skipIfRocm
    def test_triton_kernel_various_args(self):
        @triton.autotune(
            configs=[triton.Config({"BLOCK_SIZE": 128})],
            key=[],
        )
        @triton.jit
        def pass_kernel(
            out_ptr,
            n_elements,
            dummy_None,
            dummy_empty,
            dummy_float,
            BLOCK_SIZE: "tl.constexpr",
            RANDOM_SIZE: "tl.constexpr",
        ):
            pass

        @torch.compile
        def call_triton(output):
            n_elements = output.numel()
            grid = (n_elements,)
            pass_kernel[grid](
                output,
                n_elements,
                None,
                torch.empty_like(output),
                3.1415926,
                RANDOM_SIZE=0,
            )
            return output

        output = torch.randn(5, device="cuda")
        # Make sure this does not crash
        call_triton(output)

    @requires_cuda
    @skipIfRocm
    def test_triton_kernel_dependancies(self):
        def call_triton(
            x: torch.Tensor,
            y: torch.Tensor,
        ):
            output = torch.zeros_like(x)
            n_elements = output.numel()
            grid = lambda meta: (triton.cdiv(n_elements, meta["BLOCK_SIZE"]),)
            add_kernel_autotuned[grid](x, y, output, n_elements)
            output2 = torch.zeros_like(output)
            add_kernel_autotuned[grid](output, y, output2, n_elements)
            output3 = torch.add(output2, 1)
            return output3

        t1 = torch.rand(5, device="cuda")
        t2 = torch.rand(5, device="cuda")
        torch_result = call_triton(t1, t2)
        compiled_result = torch.compile(call_triton)(t1, t2)
        self.assertEqual(torch_result, compiled_result)

    @requires_cuda
    @skipIfRocm
    def test_triton_kernel_reinplace_inplaceable_pass(self):
        def call_triton(
            x: torch.Tensor,
            y: torch.Tensor,
        ):
            output = torch.zeros_like(x)
            n_elements = output.numel()
            grid = lambda meta: (triton.cdiv(n_elements, meta["BLOCK_SIZE"]),)
            add_kernel_autotuned[grid](x, y, output, n_elements)
            add_kernel_autotuned[grid](output, x, output, n_elements)
            return output

        t1 = torch.rand(5, device="cuda")
        t2 = torch.rand(5, device="cuda")
        torch_result = call_triton(t1, t2)
        compiled_result = torch.compile(call_triton)(t1, t2)
        self.assertEqual(torch_result, compiled_result)

    @requires_cuda
    @common_utils.parametrize("grad", [False, True])
    def test_triton_kernel_multi_kernel(self, grad):
        @triton.jit
        def mul2_and_add_and_zero_negatives_kernel(
            in_ptr0,
            in_ptr1,
            out_ptr,
            n_elements,
            BLOCK_SIZE: "tl.constexpr",
            ACTIVATION: "tl.constexpr",
        ):
            pid = tl.program_id(axis=0)
            block_start = pid * BLOCK_SIZE
            offsets = block_start + tl.arange(0, BLOCK_SIZE)
            mask = offsets < n_elements
            indirection_kernel(
                in_ptr0,
                in_ptr0,
                n_elements,
                BLOCK_SIZE=BLOCK_SIZE,
                ACTIVATION="mul2_inplace_kernel",
            )
            indirection_kernel(
                in_ptr1,
                in_ptr1,
                n_elements,
                BLOCK_SIZE=BLOCK_SIZE,
                ACTIVATION="mul2_inplace_kernel",
            )
            x = tl.load(in_ptr0 + offsets, mask=mask)
            y = tl.load(in_ptr1 + offsets, mask=mask)
            output = x + y
            if ACTIVATION == "zero_negs":
                output = zero_negs(output)
            tl.store(out_ptr + offsets, output, mask=mask)

        @torch.compile
        def call_triton(
            x: torch.Tensor,
            y: torch.Tensor,
            xi: torch.Tensor,
            yi: torch.Tensor,
            output: torch.Tensor,
            outputi: torch.Tensor,
        ):
            n_elements = output.numel()

            grid = (x.numel(),)
            mul2_and_add_and_zero_negatives_kernel[grid](
                x, y, output, n_elements, BLOCK_SIZE=16, ACTIVATION="zero_negs"
            )
            mul2_and_add_and_zero_negatives_kernel[grid](
                xi, yi, outputi, n_elements, BLOCK_SIZE=16, ACTIVATION=None
            )

            return (output, outputi)

        t1 = torch.tensor(
            [-2.0, -1.0, 0.0, 1.0, 2.0], device="cuda", requires_grad=grad
        )
        t2 = torch.tensor(
            [-2.0, -1.0, 0.0, 1.0, 2.0], device="cuda", requires_grad=grad
        )
        float_result = 2 * t1 + 2 * t2
        float_result = float_result.where(float_result >= 0, 0.0)

        t1i = torch.randint(-2, 2, (5,), device="cuda")
        t2i = torch.randint(-2, 2, (5,), device="cuda")
        o = torch.zeros_like(t1, requires_grad=grad)
        oi = torch.zeros_like(t1i)
        int_result = 2 * t1i + 2 * t2i

        (result, resulti) = call_triton(t1, t2, t1i, t2i, o, oi)
        self.assertEqual(float_result, result)
        self.assertEqual(int_result, resulti)

    @requires_cuda
    def test_triton_kernel_constants(self):
        @triton.jit
        def mulC_kernel(
            in_ptr0,
            out_ptr,
            n_elements,
            BLOCK_SIZE: "tl.constexpr",
            CONSTANT_NAME: "tl.constexpr",
        ):
            pid = tl.program_id(axis=0)
            block_start = pid * BLOCK_SIZE
            offsets = block_start + tl.arange(0, BLOCK_SIZE)
            mask = offsets < n_elements
            x = tl.load(in_ptr0 + offsets, mask=mask)
            if CONSTANT_NAME.value == STRING_CONSTANT_C:
                output = CONSTANT_C * x
            if BOOL_CONSTANT_C:
                output *= CONSTANT_C
            tl.store(out_ptr + offsets, output, mask=mask)

        def call_triton(
            x: torch.Tensor,
        ):
            output = torch.zeros_like(x)
            n_elements = output.numel()

            grid = (x.numel(),)
            mulC_kernel[grid](
                x, output, n_elements, BLOCK_SIZE=16, CONSTANT_NAME="CONSTANT_C"
            )
            return output

        # Triton kernels capture global constants by their parse time value
        # not runtime value
        global CONSTANT_C
        prev_c = CONSTANT_C
        # If the behavior of triton kernels change, this test will fail
        CONSTANT_C = 10
        assert CONSTANT_C != prev_c

        t = torch.randn(5, device="cuda")
        torch_result = call_triton(t)
        compiled_result = torch.compile(call_triton)(t)

        self.assertEqual(torch_result, compiled_result)

        # reset back
        CONSTANT_C = prev_c

    @requires_cuda
    @skipIfRocm
    @common_utils.parametrize("grad", [False, True])
    @common_utils.parametrize("dynamic", [False, True])
    @common_utils.parametrize("backend", ["eager", "aot_eager", "inductor"])
    @common_utils.parametrize("grid_type", [1, 2, 3])
    def test_triton_kernel_autotune(self, grad, dynamic, backend, grid_type):
        def call_triton(x: torch.Tensor, y: torch.Tensor, output: torch.Tensor):
            n_elements = output.numel()

            def grid_fn(meta):
                return (triton.cdiv(n_elements, meta["BLOCK_SIZE"]),)

            if grid_type == 1:
                grid = (n_elements,)
            elif grid_type == 2:
                grid = lambda meta: (triton.cdiv(n_elements, meta["BLOCK_SIZE"]),)
            elif grid_type == 3:
                grid = grid_fn

            add_kernel_autotuned[grid](x, y, output, n_elements)
            return output

        t1 = torch.rand(256, device="cuda", requires_grad=grad)
        t2 = torch.rand(256, device="cuda", requires_grad=grad)
        output = torch.zeros_like(t1, requires_grad=grad)

        torch_add = call_triton(t1, t2, output)
        compiled_func = torch.compile(
            call_triton, backend=backend, fullgraph=True, dynamic=dynamic
        )

        output2 = torch.zeros_like(t1, requires_grad=grad)
        self.assertEqual(compiled_func(t1, t2, output2), torch_add)

    @requires_cuda
    @skipIfRocm
    @common_utils.parametrize("grad", [False, True])
    @common_utils.parametrize("dynamic", [False, True])
    @common_utils.parametrize("backend", ["eager", "aot_eager", "inductor"])
    @common_utils.parametrize("grid_type", [1, 2, 3])
    def test_triton_kernel_2d_autotune(self, grad, dynamic, backend, grid_type):
        def call_triton(x: torch.Tensor, y: torch.Tensor, output: torch.Tensor):
            x_elements = output.size()[0]
            y_elements = output.size()[1]

            def grid_fn(meta):
                return (
                    triton.cdiv(x_elements, meta["BLOCK_SIZE_X"]),
                    triton.cdiv(y_elements, meta["BLOCK_SIZE_Y"]),
                )

            if grid_type == 1:
                grid = (x_elements, y_elements)
            elif grid_type == 2:
                grid = lambda meta: (
                    triton.cdiv(x_elements, meta["BLOCK_SIZE_X"]),
                    triton.cdiv(y_elements, meta["BLOCK_SIZE_Y"]),
                )
            elif grid_type == 3:
                grid = grid_fn

            add_kernel_2d_autotuned[grid](x, y, output, x_elements, y_elements)
            return output

        t1 = torch.rand((512, 256), device="cuda", requires_grad=grad)
        t2 = torch.rand((512, 256), device="cuda", requires_grad=grad)
        output = torch.zeros_like(t1, requires_grad=grad)

        torch_result = call_triton(t1, t2, output)
        compiled_func = torch.compile(
            call_triton, backend=backend, fullgraph=True, dynamic=dynamic
        )
        output2 = torch.zeros_like(t1, requires_grad=grad)
        self.assertEqual(compiled_func(t1, t2, output2), torch_result)

    @requires_cuda
    @common_utils.parametrize("grad", [False, True])
    @common_utils.parametrize("dynamic", [False, True])
    @common_utils.parametrize("backend", ["eager", "aot_eager", "inductor"])
    @patch.object(torch._inductor.config, "implicit_fallbacks", False)
    def test_triton_kernel_native(self, grad, dynamic, backend):
        def call_triton_add(
            x: torch.Tensor,
            y: torch.Tensor,
            output: torch.Tensor,
            grid_type: int,
            num=1,
            positional=False,
        ):
            n_elements = output.numel()

            def grid_fn(meta):
                return (triton.cdiv(num, meta["BLOCK_SIZE"]),)

            if grid_type == 0:
                grid = (x.numel(),)
            elif grid_type == 1:
                grid = lambda meta: (triton.cdiv(n_elements, meta["BLOCK_SIZE"]),)
            else:
                grid = grid_fn

            if positional:
                add_kernel[grid](x, y, output, n_elements, 16)
            else:
                add_kernel[grid](x, y, output, n_elements, BLOCK_SIZE=16)

            return output

        t1 = torch.rand(5, device="cuda", requires_grad=grad)
        t2 = torch.rand(5, device="cuda", requires_grad=grad)
        o1 = torch.zeros_like(t1, requires_grad=grad)

        torch_add = t1 + t2

        # No Dynamo -- Make sure triton kernel works
        self.assertEqual(call_triton_add(t1, t2, o1, 1), torch_add)
        # No Dynamo -- Make sure triton kernel works (with positional BLOCK_SIZE)
        o2 = torch.zeros_like(t1, requires_grad=grad)
        self.assertEqual(call_triton_add(t1, t2, o2, 1, True), torch_add)

        # With Dynamo
        compiled_func = torch.compile(
            call_triton_add, backend=backend, fullgraph=True, dynamic=dynamic
        )
        # With simple kernel
        o3 = torch.zeros_like(t1, requires_grad=grad)
        self.assertEqual(compiled_func(t1, t2, o3, 0), torch_add)
        # With lambda kernel
        o4 = torch.zeros_like(t1, requires_grad=grad)
        self.assertEqual(compiled_func(t1, t2, o4, 1), torch_add)
        # With lambda kernel (with positional BLOCK_SIZE)
        o5 = torch.zeros_like(t1, requires_grad=grad)
        self.assertEqual(compiled_func(t1, t2, o5, 1, 1, True), torch_add)
        # With user defined function kernel
        o6 = torch.zeros_like(t1, requires_grad=grad)
        self.assertEqual(compiled_func(t1, t2, o6, 2, 200), torch_add)

    @requires_cuda
    def test_triton_kernel_mutation_not_mark_dirty(self):
        @torch.compile
        def f(x):
            n_elements = x.numel()
            add_kernel[(n_elements,)](x, x, x, n_elements, 16)
            return x

        x = torch.randn(5, device="cuda", requires_grad=True)
        x_cloned = x.clone()
        out = x_cloned.sin()
        f(x_cloned)
        out.sum().backward()

    @requires_cuda
    def test_triton_kernel_matmul_tracking(self):
        @triton.jit
        def ones_kernel(x_ptr, n_elements, BLOCK_SIZE: "tl.constexpr"):
            pid = tl.program_id(axis=0)
            block_start = pid * BLOCK_SIZE
            offsets = block_start + tl.arange(0, BLOCK_SIZE)
            mask = offsets < n_elements
            x = 1.0
            tl.store(x_ptr + offsets, x, mask=mask)

        @torch.compile
        def f(x):
            out = torch.zeros_like(x)
            ones_kernel[(4,)](out, 16, BLOCK_SIZE=16)
            return torch.mm(out, x) + 10

        x = torch.randn(4, 4, device="cuda")
        torch_out = f(x)
        python_out = torch.mm(torch.ones(4, 4, device="cuda"), x) + 10
        self.assertEqual(torch_out, python_out)

    @requires_cuda
    def test_triton_kernel_strided_input(self):
        def f(inp):
            # left has strides [256, 1]
            left, right = torch.split(inp, [128, 128], dim=1)
            out = torch.empty_like(left)
            X_BLOCK_SIZE, Y_BLOCK_SIZE = 32, 16
            grid = (left.size(1) // X_BLOCK_SIZE, left.size(0) // Y_BLOCK_SIZE)
            double_strided_kernel[grid](
                in_ptr=left,
                out_ptr=out,
                in_y_stride=left.stride(0),
                out_y_stride=out.stride(0),
                X_BLOCK_SIZE=X_BLOCK_SIZE,
                Y_BLOCK_SIZE=Y_BLOCK_SIZE,
            )
            return out

        inp = torch.randn(64, 256, device="cuda")

        eager_out = f(inp)
        compiled_out = torch.compile(f)(inp)
        self.assertEqual(compiled_out, eager_out)

    @requires_cuda
    def test_triton_kernel_strided_input_nonzero_offset(self):
        def f(inp):
            # right has strides [256, 1] and storage offset 128
            left, right = torch.split(inp, [128, 128], dim=1)
            out = torch.empty_like(right)
            X_BLOCK_SIZE, Y_BLOCK_SIZE = 32, 16
            grid = (right.size(1) // X_BLOCK_SIZE, right.size(0) // Y_BLOCK_SIZE)
            double_strided_kernel[grid](
                in_ptr=right,
                out_ptr=out,
                in_y_stride=right.stride(0),
                out_y_stride=out.stride(0),
                X_BLOCK_SIZE=X_BLOCK_SIZE,
                Y_BLOCK_SIZE=Y_BLOCK_SIZE,
            )
            return out

        inp = torch.randn(64, 256, device="cuda")

        eager_out = f(inp)
        compiled_out = torch.compile(f)(inp)
        self.assertEqual(compiled_out, eager_out)

    @requires_cuda
    def test_triton_kernel_slice_and_view_input(self):
        def f(inp):
            # left has strides [256, 1]
            left = inp[:, :128]
            left = left.view(64, 4, 32)
            out = torch.empty_like(left)
            X_BLOCK_SIZE, Y_BLOCK_SIZE = 32, 16
            grid = (
                (left.size(1) * left.size(2)) // X_BLOCK_SIZE,
                left.size(0) // Y_BLOCK_SIZE,
            )
            double_strided_kernel[grid](
                in_ptr=left,
                out_ptr=out,
                in_y_stride=left.stride(0),
                out_y_stride=out.stride(0),
                X_BLOCK_SIZE=X_BLOCK_SIZE,
                Y_BLOCK_SIZE=Y_BLOCK_SIZE,
            )
            return out + left

        inp = torch.randn(64, 256, device="cuda")

        eager_out = f(inp)
        compiled_out = torch.compile(f)(inp)
        self.assertEqual(compiled_out, eager_out)

    @requires_cuda
    def test_triton_kernel_fallback(self):
        def f(x, y):
            out = torch.zeros_like(x)
            out2 = torch.zeros_like(x)
            # torch.mm is ExternKernelOut
            add_kernel[(4,)](x, torch.mm(x, y), out, 4, 16)
            # torch.sort creates fallback kernel and hence MultiOutput
            add_kernel[(4,)](x, torch.sort(y).values, out, 4, 16)
            return out, out2

        x = torch.randn(4, 4, device="cuda")
        y = torch.randn(4, 4, device="cuda")
        eager_out = f(x, y)
        compiled_out = torch.compile(f)(x, y)
        self.assertEqual(compiled_out, eager_out)

    @requires_cuda
    @skipIfRocm
    def test_triton_kernel_out_of_order(self):
        @triton.jit
        def add_kernel(
            in_ptr0,
            in_ptr1,
            BLOCK_SIZE: "tl.constexpr",
            out_ptr,
            n_elements,
        ):
            pid = tl.program_id(axis=0)
            block_start = pid * BLOCK_SIZE
            offsets = block_start + tl.arange(0, BLOCK_SIZE)
            mask = offsets < n_elements
            x = tl.load(in_ptr0 + offsets, mask=mask)
            y = tl.load(in_ptr1 + offsets, mask=mask)
            output = x + y
            tl.store(out_ptr + offsets, output, mask=mask)

        def f(x, y):
            out = torch.zeros_like(x)
            n_elements = x.numel()
            add_kernel[(n_elements,)](x, y, 4, out, n_elements)
            return out

        x = torch.randn(4, device="cuda")
        y = torch.randn(4, device="cuda")
        eager_out = f(x, y)
        compiled_out = torch.compile(f)(x, y)
        self.assertEqual(compiled_out, eager_out)

    @requires_cuda
    @skipIfRocm
    @torch._dynamo.config.patch(capture_dynamic_output_shape_ops=True)
    @torch._dynamo.config.patch(capture_scalar_outputs=True)
    @common_utils.parametrize("backend", ["eager", "aot_eager", "inductor"])
    def test_triton_kernel_unbacked_shape_tensor(self, backend):
        @triton.jit
        def square(
            in_ptr,
            out_ptr,
            n_elements,
            BLOCK_SIZE: "tl.constexpr",
        ):
            pid = tl.program_id(axis=0)
            block_start = pid * BLOCK_SIZE
            offsets = block_start + tl.arange(0, BLOCK_SIZE)
            mask = offsets < n_elements
            x = tl.load(in_ptr + offsets, mask=mask)
            output = x * x
            tl.store(out_ptr + offsets, output, mask=mask)

        def f(x):
            x = x[x > 2]
            n_elements = x.numel()
            output = torch.zeros_like(x)
            grid = lambda meta: (triton.cdiv(n_elements, meta["BLOCK_SIZE"]),)
            square[grid](x, output, n_elements, BLOCK_SIZE=16)
            return output

        x = torch.randn(4, device="cuda")
        eager_out = f(x)
        compiled_out = torch.compile(f, fullgraph=True, backend=backend)(x)
        self.assertEqual(compiled_out, eager_out)

    @requires_cuda
    @skipIfRocm
    @common_utils.parametrize("dynamic", [False, True])
    def test_triton_kernel_equal_to_1_arg(self, dynamic):
        @triton.jit
        def add_kernel_half_n_elements(
            in_ptr0,
            in_ptr1,
            out_ptr,
            half_n_elements,
            BLOCK_SIZE: "tl.constexpr",
        ):
            pid = tl.program_id(axis=0)
            block_start = pid * BLOCK_SIZE
            offsets = block_start + tl.arange(0, BLOCK_SIZE)
            mask = offsets < half_n_elements * 2
            x = tl.load(in_ptr0 + offsets, mask=mask)
            y = tl.load(in_ptr1 + offsets, mask=mask)
            output = x + y
            tl.store(out_ptr + offsets, output, mask=mask)

        def f(x, y):
            out = torch.empty_like(x)
            half_n_elements = x.numel() // 2
            add_kernel_half_n_elements[(half_n_elements,)](
                x, y, out, half_n_elements, BLOCK_SIZE=16
            )
            return out

        x = torch.randn(2, device="cuda")
        y = torch.randn(2, device="cuda")
        eager_out = f(x, y)
        compiled_out, sources = run_and_get_code(
            torch.compile(f, dynamic=dynamic), x, y
        )

        if dynamic:
            # when half_n_elements passed to the Triton kernel is
            # dynamic, equal_to_1 specializaiton can't be enforced
            self.assertTrue("equal_to_1=()" in sources[0])
        else:
            self.assertTrue("equal_to_1=(3,)" in sources[0])
        self.assertEqual(compiled_out, eager_out)

    @requires_cuda
    @skipIfRocm
    @common_utils.parametrize("size", [4, 16])
    @common_utils.parametrize("dynamic", [False, True])
    def test_triton_kernel_different_shapes(self, size, dynamic):
        from torch._inductor.utils import run_and_get_code

        def f(x, y, xx, yy):
            n_elements = x.numel()
            output_1 = torch.zeros_like(x)
            grid = lambda meta: (triton.cdiv(n_elements, meta["BLOCK_SIZE"]),)
            add_kernel[grid](x, y, output_1, n_elements, BLOCK_SIZE=4)

            n_elements = xx.numel()
            output_2 = torch.zeros_like(xx)
            grid = lambda meta: (triton.cdiv(n_elements, meta["BLOCK_SIZE"]),)
            add_kernel[grid](xx, yy, output_2, n_elements, BLOCK_SIZE=4)

            return output_1, output_2

        x = torch.rand(size, device="cuda")
        y = torch.rand(size, device="cuda")
        xx = torch.rand(size, size, device="cuda")
        yy = torch.rand(size, size, device="cuda")
        args = [x, y, xx, yy]

        eager_out = f(*args)
        compiled_out, (code,) = run_and_get_code(
            torch.compile(f, fullgraph=True, dynamic=dynamic, backend="inductor"), *args
        )
        if size == 4 and not dynamic:
            # Produce 2 kernels due to divisibility
            self.assertTrue("add_kernel_0.run" in code)
            self.assertTrue("add_kernel_1.run" in code)
        else:
            # size == 16 or dynamic
            # Only one kernel
            self.assertTrue("add_kernel_0.run" in code)
            self.assertTrue("add_kernel_1.run" not in code)

        self.assertEqual(compiled_out, eager_out)

    @requires_cuda
    @skipIfRocm
    def test_triton_kernel_reset_to_zero(self):
        @triton.autotune(
            configs=[
                triton.Config({"BLOCK_SIZE": 128}, num_stages=3, num_warps=8),
                triton.Config({"BLOCK_SIZE": 64}, num_stages=3, num_warps=8),
            ],
            key=["n_elements"],
            reset_to_zero=["out_ptr"],
        )
        @triton.jit
        def add_kernel_autotuned_reset(
            in_ptr0,
            in_ptr1,
            out_ptr,
            n_elements,
            BLOCK_SIZE: "tl.constexpr",
        ):
            pid = tl.program_id(axis=0)
            block_start = pid * BLOCK_SIZE
            offsets = block_start + tl.arange(0, BLOCK_SIZE)
            mask = offsets < n_elements
            x = tl.load(in_ptr0 + offsets, mask=mask)
            y = tl.load(in_ptr1 + offsets, mask=mask)
            output = x + y
            tl.store(out_ptr + offsets, output, mask=mask)

        @torch.compile(fullgraph=True)
        def f(x, y):
            output = torch.zeros_like(x)
            n_elements = output.numel()
            grid = lambda meta: (triton.cdiv(n_elements, meta["BLOCK_SIZE"]),)
            add_kernel_autotuned_reset[grid](x, y, output, n_elements)
            return output

        x = torch.randn(4, device="cuda")
        msg = "Only configs and keys are supported for triton.autotune"
        with self.assertRaisesRegex(torch._dynamo.exc.Unsupported, msg):
            f(x, x)

    @requires_cuda
    @skipIfRocm
    @common_utils.parametrize("dynamic", [False, True])
    @common_utils.parametrize("backend", ["eager", "aot_eager", "inductor"])
    def test_triton_kernel_triton_dtype(self, dynamic, backend):
        @triton.jit
        def add_kernel_with_dtype(
            in_ptr0,
            in_ptr1,
            out_ptr,
            dtype: "tl.constexpr",
            n_elements,
            BLOCK_SIZE: "tl.constexpr",
        ):
            pid = tl.program_id(axis=0)
            block_start = pid * BLOCK_SIZE
            offsets = block_start + tl.arange(0, BLOCK_SIZE)
            mask = offsets < n_elements
            x = tl.load(in_ptr0 + offsets, mask=mask).to(dtype)
            y = tl.load(in_ptr1 + offsets, mask=mask).to(dtype)
            output = x + y
            tl.store(out_ptr + offsets, output, mask=mask)

        def f(x, y, dtype_torch, dtype_triton):
            output = torch.zeros_like(x).to(dtype=dtype_torch)
            n_elements = output.numel()
            grid = lambda meta: (triton.cdiv(n_elements, meta["BLOCK_SIZE"]),)
            add_kernel_with_dtype[grid](
                x, y, output, dtype_triton, n_elements, BLOCK_SIZE=4
            )
            return output

        x = torch.randn(4, device="cuda")
        y = torch.randn(4, device="cuda")
        args_list = (
            [x, y, torch.float32, tl.float32],
            [x, y, torch.bfloat16, tl.bfloat16],
        )
        for args in args_list:
            eager_out = f(*args)
            compiled_out = torch.compile(
                f, fullgraph=True, backend=backend, dynamic=dynamic
            )(*args)
            self.assertEqual(compiled_out, eager_out)


def make_mutation_test(fn):
    @requires_cuda
    @requires_lark
    @skipIfRocm
    def test_fn(self):
        from torch._higher_order_ops.triton_kernel_wrap import identify_mutated_tensors

        kernel, inputs, outputs = fn()
        self.assertListEqual(
            identify_mutated_tensors(kernel, inputs),
            outputs,
        )

    return test_fn


# Triton codegen suffers from scoping issues.
# Define helpers here
if HAS_CUDA:

    @triton.jit
    def helper_id(p):
        return p

    @triton.jit
    def helper_add_and_out(x, y, out_ptr):
        return x + y, out_ptr


class MutationTests(torch._dynamo.test_case.TestCase):
    # Tests injected below

    @make_mutation_test
    def test_out_of_order_kernel():
        @triton.jit
        def add_kernel_out_of_order(
            in_ptr0,
            n_elements,
            in_ptr1,
            out_ptr,
            BLOCK_SIZE: "tl.constexpr",
        ):
            pid = tl.program_id(axis=0)
            block_start = pid * BLOCK_SIZE
            offsets = block_start + tl.arange(0, BLOCK_SIZE)
            mask = offsets < n_elements
            x = tl.load(in_ptr0 + offsets, mask=mask)
            y = tl.load(in_ptr1 + offsets, mask=mask)
            output = x + y
            tl.store(out_ptr + offsets, output, mask=mask)

        t = torch.randn(4)
        return (
            add_kernel_out_of_order,
            {
                "in_ptr0": t,
                "n_elements": 4,
                "in_ptr1": t,
                "out_ptr": t,
                "BLOCK_SIZE": 4,
            },
            ["out_ptr"],
        )

    @make_mutation_test
    def test_out_of_order_kernel_call():
        @triton.jit
        def add_kernel_out_of_order_fn1(
            in_ptr0,
            n_elements,
            in_ptr1,
            out_ptr,
            BLOCK_SIZE: "tl.constexpr",
        ):
            pid = tl.program_id(axis=0)
            block_start = pid * BLOCK_SIZE
            offsets = block_start + tl.arange(0, BLOCK_SIZE)
            mask = offsets < n_elements
            add_kernel_out_of_order_fn2(
                in_ptr0, in_ptr1, n_elements, out_ptr, BLOCK_SIZE=BLOCK_SIZE
            )

        t = torch.randn(4)
        return (
            add_kernel_out_of_order_fn1,
            {
                "in_ptr0": t,
                "n_elements": 4,
                "in_ptr1": t,
                "out_ptr": t,
                "BLOCK_SIZE": 4,
            },
            ["out_ptr"],
        )

    @make_mutation_test
    def test_reduce_sum():
        @triton.jit
        def reduce_sum_kernel(a_ptr, c_ptr, stride_am, stride_an):
            offs_am = tl.arange(0, 4)
            offs_an = tl.arange(0, 4)
            a_ptrs = a_ptr + (
                offs_am[:, None] * stride_am + offs_an[None, :] * stride_an
            )
            a = tl.load(a_ptrs)
            m = tl.sum(a, axis=1)
            tl.store(c_ptr + tl.arange(0, 4), m)

        t = torch.randn(4)
        kernel = reduce_sum_kernel
        kwargs = {
            "a_ptr": t,
            "c_ptr": t,
            "stride_am": 4,
            "stride_an": 4,
        }

        # TODO(aakhundov): tt.reduce is now supported, but only
        # in the new MLIR-based Triton analysis pass (not in the
        # old TTIR string parsing-based one). remove this gating
        # and use ["c_ptr"] as `expected` after the new Triton
        # pin lands both in OSS and internally.
        ttir_module, _ = generate_ttir(kernel, kwargs)
        if hasattr(ttir_module, "walk"):
            # with MLIR-based Triton analysis pass
            expected = ["c_ptr"]
        else:
            # with TTIR string parsing-based Triton analysis pass
            expected = ["a_ptr", "c_ptr"]

        return (
<<<<<<< HEAD
            reduce_sum_kernel,
            {
                "a_ptr": torch.randn(4, 4),
                "c_ptr": torch.randn(4),
                "stride_am": 4,
                "stride_an": 4,
            },
            # TODO(aakhundov): tt.reduce is now supported, but only
            # in the new MLIR-based Triton analysis pass (not in the
            # old TTIR string parsing-based one). fbcode is still on
            # the older Triton pin so needs a special case here.
            ["a_ptr", "c_ptr"] if config.is_fbcode() else ["c_ptr"],
=======
            kernel,
            kwargs,
            expected,
>>>>>>> 7e7d8b8c
        )

    @make_mutation_test
    def test_argmax():
        @triton.jit
        def argmax_kernel(a_ptr, c_ptr, stride_am, stride_an):
            offs_am = tl.arange(0, 4)
            offs_an = tl.arange(0, 4)
            a_ptrs = a_ptr + (
                offs_am[:, None] * stride_am + offs_an[None, :] * stride_an
            )
            a = tl.load(a_ptrs)
            m = tl.argmax(a, axis=1)
            tl.store(c_ptr + tl.arange(0, 4), m)

        t = torch.randn(4)
        kernel = argmax_kernel
        kwargs = {
            "a_ptr": t,
            "c_ptr": t,
            "stride_am": 4,
            "stride_an": 4,
        }

        # TODO(aakhundov): tt.reduce is now supported, but only
        # in the new MLIR-based Triton analysis pass (not in the
        # old TTIR string parsing-based one). remove this gating
        # and use ["c_ptr"] as `expected` after the new Triton
        # pin lands both in OSS and internally.
        ttir_module, _ = generate_ttir(kernel, kwargs)
        if hasattr(ttir_module, "walk"):
            # with MLIR-based Triton analysis pass
            expected = ["c_ptr"]
        else:
            # with TTIR string parsing-based Triton analysis pass
            expected = ["a_ptr", "c_ptr"]

        return (
<<<<<<< HEAD
            argmax_kernel,
            {
                "a_ptr": t,
                "c_ptr": t,
                "stride_am": 4,
                "stride_an": 4,
            },
            # TODO(aakhundov): tt.reduce is now supported, but only
            # in the new MLIR-based Triton analysis pass (not in the
            # old TTIR string parsing-based one). fbcode is still on
            # the older Triton pin so needs a special case here.
            ["a_ptr", "c_ptr"] if config.is_fbcode() else ["c_ptr"],
=======
            kernel,
            kwargs,
            expected,
>>>>>>> 7e7d8b8c
        )

    @make_mutation_test
    def test_fn_call_one_return():
        @triton.jit
        def add_kernel_with_fn_call(
            in_ptr0,
            in_ptr1,
            n_elements,
            out_ptr,
            BLOCK_SIZE: "tl.constexpr",
        ):
            pid = tl.program_id(axis=0)
            block_start = pid * BLOCK_SIZE
            offsets = block_start + tl.arange(0, BLOCK_SIZE)
            mask = offsets < n_elements
            x = tl.load(in_ptr0 + offsets, mask=mask)
            y = tl.load(in_ptr1 + offsets, mask=mask)
            output = x + y
            out = helper_id(out_ptr)
            tl.store(out + offsets, output, mask=mask)

        t = torch.randn(4)
        return (
            add_kernel_with_fn_call,
            {
                "in_ptr0": t,
                "in_ptr1": t,
                "n_elements": 4,
                "out_ptr": t,
                "BLOCK_SIZE": 4,
            },
            ["out_ptr"],
        )

    @make_mutation_test
    def test_fn_call_multi_return():
        @triton.jit
        def add_kernel_with_fn_call(
            in_ptr0,
            in_ptr1,
            n_elements,
            out_ptr,
            BLOCK_SIZE: "tl.constexpr",
        ):
            pid = tl.program_id(axis=0)
            block_start = pid * BLOCK_SIZE
            offsets = block_start + tl.arange(0, BLOCK_SIZE)
            mask = offsets < n_elements
            x = tl.load(in_ptr0 + offsets, mask=mask)
            y = tl.load(in_ptr1 + offsets, mask=mask)
            output, out = helper_add_and_out(x, y, out_ptr)
            tl.store(out + offsets, output, mask=mask)

        t = torch.randn(4)
        return (
            add_kernel_with_fn_call,
            {
                "in_ptr0": t,
                "in_ptr1": t,
                "n_elements": 4,
                "out_ptr": t,
                "BLOCK_SIZE": 4,
            },
            ["out_ptr"],
        )

    @make_mutation_test
    def test_nested_cond_op_kernel():
        @triton.jit
        def nested_cond_op_kernel(
            in_ptr0,
            in_ptr1,
            out_ptr,
            n_elements,
            BLOCK_SIZE: "tl.constexpr",
        ):
            pid = tl.program_id(axis=0)
            block_start = pid * BLOCK_SIZE
            offsets = block_start + tl.arange(0, BLOCK_SIZE)
            mask = offsets < n_elements
            x = tl.load(in_ptr0 + offsets, mask=mask)
            y = tl.load(in_ptr1 + offsets, mask=mask)
            if tl.program_id(0) == 0:
                if tl.program_id(1) == 0:
                    output = x + y
                    tl.store(out_ptr + offsets, output, mask=mask)
            else:
                pass

        t = torch.randn(4)
        return (
            nested_cond_op_kernel,
            {
                "in_ptr0": t,
                "in_ptr1": t,
                "out_ptr": t,
                "n_elements": 4,
                "BLOCK_SIZE": 4,
            },
            ["out_ptr"],
        )

    @make_mutation_test
    def test_add_for_loop():
        @triton.jit
        def add_4_times_kernel(
            in_ptr0,
            in_ptr1,
            out_ptr,
            n_elements,
            BLOCK_SIZE: "tl.constexpr",
        ):
            pid = tl.program_id(axis=0)
            block_start = pid * BLOCK_SIZE
            offsets = block_start + tl.arange(0, BLOCK_SIZE)
            mask = offsets < n_elements
            x = tl.load(in_ptr0 + offsets, mask=mask)
            y = tl.load(in_ptr1 + offsets, mask=mask)
            output = tl.zeros((n_elements,), dtype=tl.float32)
            for i in range(4):
                output += x + y
            tl.store(out_ptr + offsets, output, mask=mask)

        t = torch.randn(4)
        return (
            add_4_times_kernel,
            {
                "in_ptr0": t,
                "in_ptr1": t,
                "out_ptr": t,
                "n_elements": 4,
                "BLOCK_SIZE": 4,
            },
            ["out_ptr"],
        )

    @make_mutation_test
    def test_add_for_loop2():
        @triton.jit
        def add_1_time_kernel(
            in_ptr0,
            in_ptr1,
            out_ptr,
            n_elements,
            BLOCK_SIZE: "tl.constexpr",
        ):
            pid = tl.program_id(axis=0)
            block_start = pid * BLOCK_SIZE
            offsets = block_start + tl.arange(0, BLOCK_SIZE)
            mask = offsets < n_elements
            x = tl.load(in_ptr0 + offsets, mask=mask)
            y = tl.load(in_ptr1 + offsets, mask=mask)
            for i in range(0, BLOCK_SIZE):
                i = tl.multiple_of(i, 1)
            output = x + y
            tl.store(out_ptr + offsets, output, mask=mask)

        t = torch.randn(4)
        return (
            add_1_time_kernel,
            {
                "in_ptr0": t,
                "in_ptr1": t,
                "out_ptr": t,
                "n_elements": 4,
                "BLOCK_SIZE": 4,
            },
            ["out_ptr"],
        )

    @make_mutation_test
    def test_add_nested_for_loop():
        @triton.jit
        def add_4_times_kernel(
            in_ptr0,
            in_ptr1,
            out_ptr,
            n_elements,
            BLOCK_SIZE: "tl.constexpr",
        ):
            pid = tl.program_id(axis=0)
            block_start = pid * BLOCK_SIZE
            offsets = block_start + tl.arange(0, BLOCK_SIZE)
            mask = offsets < n_elements
            x = tl.load(in_ptr0 + offsets, mask=mask)
            y = tl.load(in_ptr1 + offsets, mask=mask)
            output = tl.zeros((n_elements,), dtype=tl.float32)
            for i in range(2):
                for j in range(2):
                    output += x + y
            tl.store(out_ptr + offsets, output, mask=mask)

        t = torch.randn(4)
        return (
            add_4_times_kernel,
            {
                "in_ptr0": t,
                "in_ptr1": t,
                "out_ptr": t,
                "n_elements": 4,
                "BLOCK_SIZE": 4,
            },
            ["out_ptr"],
        )

    @make_mutation_test
    def test_add_nested_for_loop_multi_return():
        @triton.jit
        def add_4_times_kernel(
            in_ptr0,
            in_ptr1,
            out_ptr,
            n_elements,
            BLOCK_SIZE: "tl.constexpr",
        ):
            pid = tl.program_id(axis=0)
            block_start = pid * BLOCK_SIZE
            offsets = block_start + tl.arange(0, BLOCK_SIZE)
            mask = offsets < n_elements
            x = tl.load(in_ptr0 + offsets, mask=mask)
            y = tl.load(in_ptr1 + offsets, mask=mask)
            output1 = tl.zeros((n_elements,), dtype=tl.float32)
            output2 = tl.zeros((n_elements,), dtype=tl.float32)
            for i in range(2):
                for j in range(2):
                    output1 += y
                    output2 += x
            output = output1 + output2
            tl.store(out_ptr + offsets, output, mask=mask)

        t = torch.randn(4)
        return (
            add_4_times_kernel,
            {
                "in_ptr0": t,
                "in_ptr1": t,
                "out_ptr": t,
                "n_elements": 4,
                "BLOCK_SIZE": 4,
            },
            ["out_ptr"],
        )

    @make_mutation_test
    def test_labels():
        @triton.jit
        def kernel_with_label(
            in_ptr0,
            in_ptr1,
            out_ptr,
            n_elements,
            BLOCK_SIZE: "tl.constexpr",
        ):
            pid = tl.program_id(axis=0)
            if pid > 1:
                return
            block_start = pid * BLOCK_SIZE
            offsets = block_start + tl.arange(0, BLOCK_SIZE)
            mask = offsets < n_elements
            x = tl.load(in_ptr0 + offsets, mask=mask)
            y = tl.load(in_ptr1 + offsets, mask=mask)
            output = x + y
            tl.store(out_ptr + offsets, output, mask=mask)

        t = torch.randn(4)
        return (
            kernel_with_label,
            {
                "in_ptr0": t,
                "in_ptr1": t,
                "out_ptr": t,
                "n_elements": 4,
                "BLOCK_SIZE": 4,
            },
            ["out_ptr"],
        )

    @make_mutation_test
    def test_for_loop_arg():
        @triton.jit
        def fwd_kernel(
            X_ptr,
            W1_ptr,
            b1_ptr,
            O_ptr,
            M: tl.constexpr,
            C1: tl.constexpr,
            C2: tl.constexpr,
            BLOCK_SIZE_M: tl.constexpr,
            BLOCK_SIZE_C2: tl.constexpr,
        ):
            # Get program ids
            pid_m = tl.program_id(0)

            # Compute offsets
            offs_c1 = tl.arange(0, C1)
            offs_m = pid_m * BLOCK_SIZE_M + tl.arange(0, BLOCK_SIZE_M)

            # Load input data
            x_block_ptr = X_ptr + offs_m[:, None] * C1 + offs_c1[None, :]
            x = tl.load(x_block_ptr)

            # Compute gating
            for c2 in range(0, tl.cdiv(C2, BLOCK_SIZE_C2)):
                # Compute block pointers
                offs_c2 = c2 * BLOCK_SIZE_C2 + tl.arange(0, BLOCK_SIZE_C2)
                o_block_ptr = O_ptr + offs_m[:, None] * C2 + offs_c2[None, :]
                w1_block_ptr = W1_ptr + offs_c1[:, None] * C2 + offs_c2[None, :]
                b1_block_ptr = b1_ptr + offs_c2

                # Compute output
                w = tl.load(w1_block_ptr)
                b = tl.load(b1_block_ptr)
                o = tl.dot(x, w, allow_tf32=False)
                o += b[None, :]

                # Store output
                tl.store(o_block_ptr, o)

        t = torch.randn(64)
        return (
            fwd_kernel,
            {
                "X_ptr": t,
                "W1_ptr": t,
                "b1_ptr": t,
                "O_ptr": t,
                "M": 64,
                "C1": 64,
                "C2": 64,
                "BLOCK_SIZE_M": 64,
                "BLOCK_SIZE_C2": 64,
            },
            ["O_ptr"],
        )


if HAS_CUDA and HAS_LARK:
    t = torch.randn(4)
    tt = torch.randn(4, 1)
    tests = [
        [
            add_kernel,
            {
                "in_ptr0": t,
                "in_ptr1": t,
                "out_ptr": t,
                "n_elements": 4,
                "BLOCK_SIZE": 4,
            },
            ["out_ptr"],
        ],
        [
            add_kernel_2d_autotuned,
            {
                "in_ptr0": t,
                "in_ptr1": t,
                "out_ptr": t,
                "x_elements": 4,
                "y_elements": 4,
            },
            ["out_ptr"],
        ],
        [
            indirection_kernel,
            {
                "in_ptr0": t,
                "out_ptr": t,
                "n_elements": 4,
                "BLOCK_SIZE": 4,
                "ACTIVATION": "mul2_inplace_kernel",
            },
            ["in_ptr0", "out_ptr"],
        ],
        [
            indirection_kernel,
            {
                "in_ptr0": t,
                "out_ptr": t,
                "n_elements": 4,
                "BLOCK_SIZE": 4,
                "ACTIVATION": "add_kernel",
            },
            ["out_ptr"],
        ],
        [
            mul2_inplace_kernel,
            {"ptr": t, "n_elements": 4, "BLOCK_SIZE": 4},
            ["ptr"],
        ],
        # Cant optimize since the kernel contains a tl.inline_asm_elementwise
        [
            inline_asm_kernel,
            {"X": t, "Y": t, "Z": t, "n": 4, "BLOCK": 4},
            ["X", "Y", "Z"],
        ],
        [
            add_kernel_with_block_ptr,
            {
                "x_ptr": t,
                "y_ptr": t,
                "output_ptr": t,
                "n_elements": 4,
                "BLOCK_SIZE": 4,
            },
            ["output_ptr"],
        ],
        [
            kernel_with_block_ptr_2d,
            {
                "x_ptr": tt,
                "output_ptr": tt,
                "n_elements": 4,
                "BLOCK_SIZE": 4,
            },
            ["output_ptr"],
        ],
        [
            add_kernel_with_import,
            {
                "in_ptr0": t,
                "in_ptr1": t,
                "out_ptr": t,
                "n_elements": 4,
                "BLOCK_SIZE": 4,
            },
            ["out_ptr"],
        ],
        [
            atomic_add_kernel,
            {
                "in_ptr0": t,
                "in_ptr1": t,
                "out_ptr": t,
                "n_elements": 4,
                "BLOCK_SIZE": 4,
            },
            ["out_ptr"],
        ],
        [
            add_4_times_kernel,
            {
                "in_ptr0": t,
                "in_ptr1": t,
                "out_ptr": t,
                "n_elements": 4,
                "BLOCK_SIZE": 4,
            },
            ["out_ptr"],
        ],
        [
            cond_op_kernel,
            {
                "in_ptr0": t,
                "in_ptr1": t,
                "out_ptr": t,
                "n_elements": 4,
                "BLOCK_SIZE": 4,
            },
            ["out_ptr"],
        ],
    ]
    for kernel, inputs, outputs in tests:
        fn = make_mutation_test(
            # Add default arguments to avoid Python lambda capture pitfall
            # This forces the capture at lambda creation
            lambda kernel=kernel, inputs=inputs, outputs=outputs: (
                kernel,
                inputs,
                outputs,
            )
        )
        name = f"test_mutations_{kernel.fn.__name__}"
        # Poor way to make test names be unique
        while name in MutationTests.__dict__:
            name += "1"

        setattr(MutationTests, name, fn)


common_utils.instantiate_parametrized_tests(KernelTests)

no_opt_test_class = make_test_cls_with_patches(
    KernelTests,
    "NoOptimization",
    "_no_optimizations",
    (config, "optimize_user_defined_triton_kernels", False),
)

globals()[no_opt_test_class.__name__] = no_opt_test_class
no_opt_test_class.__module__ = __name__

if __name__ == "__main__":
    from torch._dynamo.test_case import run_tests

    run_tests()<|MERGE_RESOLUTION|>--- conflicted
+++ resolved
@@ -1264,24 +1264,9 @@
             expected = ["a_ptr", "c_ptr"]
 
         return (
-<<<<<<< HEAD
-            reduce_sum_kernel,
-            {
-                "a_ptr": torch.randn(4, 4),
-                "c_ptr": torch.randn(4),
-                "stride_am": 4,
-                "stride_an": 4,
-            },
-            # TODO(aakhundov): tt.reduce is now supported, but only
-            # in the new MLIR-based Triton analysis pass (not in the
-            # old TTIR string parsing-based one). fbcode is still on
-            # the older Triton pin so needs a special case here.
-            ["a_ptr", "c_ptr"] if config.is_fbcode() else ["c_ptr"],
-=======
             kernel,
             kwargs,
             expected,
->>>>>>> 7e7d8b8c
         )
 
     @make_mutation_test
@@ -1320,24 +1305,9 @@
             expected = ["a_ptr", "c_ptr"]
 
         return (
-<<<<<<< HEAD
-            argmax_kernel,
-            {
-                "a_ptr": t,
-                "c_ptr": t,
-                "stride_am": 4,
-                "stride_an": 4,
-            },
-            # TODO(aakhundov): tt.reduce is now supported, but only
-            # in the new MLIR-based Triton analysis pass (not in the
-            # old TTIR string parsing-based one). fbcode is still on
-            # the older Triton pin so needs a special case here.
-            ["a_ptr", "c_ptr"] if config.is_fbcode() else ["c_ptr"],
-=======
             kernel,
             kwargs,
             expected,
->>>>>>> 7e7d8b8c
         )
 
     @make_mutation_test
