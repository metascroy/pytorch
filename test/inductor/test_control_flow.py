--- conflicted
+++ resolved
@@ -335,12 +335,9 @@
         )
 
     @requires_cuda
-<<<<<<< HEAD
-    def test_cond_aliasing_outputs(self):
-=======
-    @parametrize("device", ["cpu", "cuda"])
-    @parametrize("dynamic", [False, True])
-    def test_non_tensor_predicates(self, device, dynamic):
+    @parametrize("device", ["cpu", "cuda"])
+    @parametrize("dynamic", [False, True])
+    def test_cond_non_tensor_predicates(self, device, dynamic):
         # model with a boolean predicate
         for b_size_0 in [5, 15]:
             torch._dynamo.reset()
@@ -356,8 +353,7 @@
             )
 
     @requires_cuda
-    def test_aliasing_outputs(self):
->>>>>>> 1a9071c4
+    def test_cond_aliasing_outputs(self):
         # output aliasing in subgraphs: not supported
         class Model(torch.nn.Module):
             def forward(self, p, a, b):
@@ -472,8 +468,6 @@
 
             return torch._higher_order_ops.while_loop(cond_fn, body_fn, [ci, a, b])
 
-    # TODO(aakhundov): add nested while_loop test
-    # once dynamo / export allows nested while_loop
     class Nested(torch.nn.Module):
         def forward(self, ci, cj, a, b):
             def cond_fn(i1, j1, x1, y1):
@@ -602,6 +596,22 @@
     @requires_cuda
     @parametrize("device", ["cpu", "cuda"])
     @parametrize("dynamic", [False, True])
+    def test_while_loop_nested_control_flow(self, device, dynamic):
+        # while_loop control flow without nesting
+        self._run_test(
+            model=WhileLoopModels.Nested(),
+            inputs=(
+                torch.randn(10, 20),
+                torch.randn(10, 20),
+            ),
+            device=device,
+            dynamic=dynamic,
+            num_counters=2,
+        )
+
+    @requires_cuda
+    @parametrize("device", ["cpu", "cuda"])
+    @parametrize("dynamic", [False, True])
     def test_while_loop_with_outer_code(self, device, dynamic):
         # while_loop control flow without nesting
         self._run_test(
