--- conflicted
+++ resolved
@@ -33,11 +33,8 @@
         contains=True,
         atol=1e-5,
         has_fuse_pattern=True,
-<<<<<<< HEAD
+        has_dropout=False,
         check_train=True,
-=======
-        has_dropout=False,
->>>>>>> 4183f740
     ):
         if args1 is None:
             tensor_shape = (4, 2, 16, 32)
