# Owner(s): ["module: inductor"]
import copy
import os
import sys
import tempfile
import types
import unittest
from typing import Dict, Tuple

import torch
import torch._inductor
from torch._dynamo.testing import rand_strided, same
from torch._dynamo.utils import counters
from torch._inductor import config
from torch._inductor.exc import CppWrapperCodeGenError
from torch._inductor.test_case import TestCase
from torch._inductor.utils import cache_dir

from torch.export import Dim, export
from torch.testing import FileCheck
from torch.testing._internal import common_utils
from torch.testing._internal.common_cuda import SM80OrLater, SM90OrLater
from torch.testing._internal.common_quantization import skip_if_no_torchvision
from torch.testing._internal.common_utils import (
    DeterministicGuard,
    IS_CI,
    IS_FBCODE,
    IS_WINDOWS,
    skipIfRocm,
    TEST_WITH_ROCM,
)

from torch.testing._internal.triton_utils import HAS_CUDA, requires_cuda
from torch.utils import _pytree as pytree

if HAS_CUDA:
    import triton
    from torch.testing._internal.triton_utils import (
        add_kernel,
        add_kernel_2d_autotuned,
        add_kernel_autotuned,
        add_kernel_with_optional_param,
    )

if IS_WINDOWS and IS_CI:
    sys.stderr.write(
        "Windows CI does not have necessary dependencies for test_torchinductor yet\n"
    )
    if __name__ == "__main__":
        sys.exit(0)
    raise unittest.SkipTest("requires sympy/functorch/filelock")

try:
    try:
        from .test_aot_inductor_utils import AOTIRunnerUtil
        from .test_control_flow import CondModels, prepend_predicates
        from .test_torchinductor import copy_tests, requires_multigpu, TestFailure
    except ImportError:
        from test_aot_inductor_utils import AOTIRunnerUtil
        from test_control_flow import CondModels, prepend_predicates
        from test_torchinductor import copy_tests, requires_multigpu, TestFailure
except (unittest.SkipTest, ImportError) as e:
    if __name__ == "__main__":
        sys.exit(0)
    raise


def check_model(
    self: TestCase,
    model,
    example_inputs,
    options=None,
    dynamic_shapes=None,
    disable_constraint_solver=False,
):
    with torch.no_grad(), config.patch(
        {
            "abi_compatible": self.abi_compatible,
            "allow_stack_allocation": self.allow_stack_allocation,
            "use_minimal_arrayref_interface": self.use_minimal_arrayref_interface,
        }
    ):
        torch.manual_seed(0)
        if not isinstance(model, types.FunctionType):
            model = model.to(self.device)
        ref_model = copy.deepcopy(model)
        ref_inputs = copy.deepcopy(example_inputs)
        expected = ref_model(*ref_inputs)

        torch.manual_seed(0)
        actual = AOTIRunnerUtil.run(
            self.device,
            model,
            example_inputs,
            options,
            dynamic_shapes,
            disable_constraint_solver,
        )

    self.assertTrue(same(actual, expected))


def check_model_with_multiple_inputs(
    self: TestCase,
    model,
    list_example_inputs,
    options=None,
    dynamic_shapes=None,
):
    with torch.no_grad(), config.patch(
        {
            "abi_compatible": self.abi_compatible,
            "allow_stack_allocation": self.allow_stack_allocation,
        }
    ):
        torch.manual_seed(0)
        model = model.to(self.device)
        ref_model = copy.deepcopy(model)
        ref_inputs = copy.deepcopy(list_example_inputs)
        list_expected = [ref_model(*inputs) for inputs in ref_inputs]

        torch.manual_seed(0)
        list_actual = AOTIRunnerUtil.run_multiple(
            self.device, model, list_example_inputs, options, dynamic_shapes
        )

    self.assertTrue(same(list_actual, list_expected))


class AOTInductorTestsTemplate:
    def test_simple(self):
        class Model(torch.nn.Module):
            def __init__(self):
                super().__init__()
                self.linear = torch.nn.Linear(10, 10)

            def forward(self, x, y):
                return x + self.linear(y)

        example_inputs = (
            torch.randn(10, 10, device=self.device),
            torch.randn(10, 10, device=self.device),
        )
        self.check_model(Model(), example_inputs)

    def test_small_constant(self):
        class Model(torch.nn.Module):
            def __init__(self):
                super().__init__()
                self.linear = torch.nn.Linear(4, 4)

            def forward(self, x):
                return self.linear(x)

        example_inputs = (torch.randn(4, 4, device=self.device),)
        with config.patch({"always_keep_tensor_constants": True}):
            self.check_model(Model().to(self.device), example_inputs)

    def test_output_path_1(self):
        class Model(torch.nn.Module):
            def __init__(self):
                super().__init__()
                self.linear = torch.nn.Linear(10, 10)

            def forward(self, x, y):
                return x + self.linear(y)

        example_inputs = (
            torch.randn(10, 10, device=self.device),
            torch.randn(10, 10, device=self.device),
        )
        with config.patch("aot_inductor.output_path", "tmp_output_"):
            self.check_model(Model(), example_inputs)

    def test_output_path_2(self):
        class Model(torch.nn.Module):
            def __init__(self):
                super().__init__()
                self.linear = torch.nn.Linear(10, 10)

            def forward(self, x, y):
                return x + self.linear(y)

        model = Model().to(device=self.device)
        example_inputs = (
            torch.randn(10, 10, device=self.device),
            torch.randn(10, 10, device=self.device),
        )
        expected_path = os.path.join(tempfile.mkdtemp(dir=cache_dir()), "model.so")
        actual_path = AOTIRunnerUtil.compile(
            model, example_inputs, options={"aot_inductor.output_path": expected_path}
        )
        self.assertTrue(actual_path == expected_path)

    @requires_cuda
    def test_constant_folding(self):
        class Model(torch.nn.Module):
            def __init__(self, device):
                super().__init__()
                self.w_pre = torch.randn(4, 4, device=device)
                self.b = torch.randn(4, device=device)

            def forward(self, x):
                w_transpose = torch.transpose(self.w_pre, 0, 1)
                w_relu = torch.nn.functional.relu(w_transpose)
                w = w_relu + self.b
                return torch.matmul(x, w)

        example_inputs = (torch.randn(4, 4, device=self.device),)
        with config.patch({"aot_inductor.use_runtime_constant_folding": True}):
            self.check_model(Model(self.device), example_inputs)

    @skipIfRocm
    @requires_cuda
    def test_duplicate_constant_folding(self):
        class Model(torch.nn.Module):
            def __init__(self, device):
                super().__init__()
                self.w1 = torch.randn(4, 4, device=device)
                self.w2 = torch.randn(4, 4, device=device)
                self.w3 = torch.randn(4, 4, device=device)
                self.w4 = torch.randn(4, 4, device=device)

            def forward(self, x):
                w_concat = torch.cat((self.w1, self.w2, self.w3, self.w4))
                return torch.cat((x, w_concat))

        example_inputs = (torch.randn(4, 4, device=self.device),)
        with config.patch({"aot_inductor.use_runtime_constant_folding": True}):
            self.check_model(Model(self.device), example_inputs)

    @requires_cuda
    def test_multi_device(self):
        class Model(torch.nn.Module):
            def forward(self, x):
                x = x + 1
                x = x.cpu()
                x = x + 2
                x = x.cuda()
                return x

        example_inputs = (torch.randn(32, 64, device=self.device),)
        self.check_model(Model(), example_inputs)

    def test_large(self):
        class Model(torch.nn.Module):
            def __init__(self):
                super().__init__()
                self.linear = torch.nn.Linear(512, 250112)

            def forward(self, x, y):
                return x + self.linear(y)

        example_inputs = (
            torch.randn(1, 250112, device=self.device),
            torch.randn(1, 512, device=self.device),
        )
        self.check_model(Model(), example_inputs)

    def test_with_offset(self):
        class Model(torch.nn.Module):
            def __init__(self, device):
                super().__init__()
                self.orig_tensor = torch.randn(2, 15, 10, device=device)[0]
                self.tensor = self.orig_tensor[5:, :]

            def forward(self, x, y):
                return (
                    x
                    + torch.nn.functional.linear(y, self.orig_tensor[:10, :])
                    + self.tensor
                )

        example_inputs = (
            torch.randn(10, 10, device=self.device),
            torch.randn(10, 10, device=self.device),
        )
        self.check_model(Model(self.device), example_inputs)

    def test_freezing(self):
        class Model(torch.nn.Module):
            def __init__(self, device):
                super().__init__()
                self.weight = torch.randn(9, 10, device=device)
                self.padding = torch.randn(1, 10, device=device)

            def forward(self, x, y):
                padded_weight = torch.cat((self.weight, self.padding), dim=0)
                return x + torch.nn.functional.linear(y, padded_weight)

        example_inputs = (
            torch.randn(10, 10, device=self.device),
            torch.randn(10, 10, device=self.device),
        )

        with config.patch({"freezing": True}):
            self.check_model(Model(self.device), example_inputs)

    def test_simple_split(self):
        class Model(torch.nn.Module):
            def __init__(self):
                super().__init__()

            def forward(self, x):
                return torch.cat(tensors=torch.split(x, 4, dim=1), dim=-2)

        example_inputs = (torch.randn(2, 8, device=self.device),)
        counters.clear()
        self.check_model(Model(), example_inputs)
        self.assertEqual(counters["inductor"]["scmerge_split_removed"], 1)
        self.assertEqual(counters["inductor"]["scmerge_cat_removed"], 1)
        self.assertEqual(counters["inductor"]["scmerge_split_sections_removed"], 1)

    def test_missing_output(self):
        class Model(torch.nn.Module):
            def __init__(self):
                super().__init__()

            def forward(self, x, y):
                a = torch.sin(x)
                b = torch.mm(a, y)
                c = torch.cos(b)
                return c

        example_inputs = (
            torch.randn(10, 10, device=self.device),
            torch.randn(10, 10, device=self.device),
        )
        self.check_model(Model(), example_inputs)

    def test_output_misaligned(self):
        class Model(torch.nn.Module):
            def __init__(self):
                super().__init__()

            def forward(self, x, y):
                x_unsqueeze = torch.unsqueeze(x, dim=0)
                y_unsqueeze = torch.unsqueeze(y, dim=0)
                cat = torch.cat([x_unsqueeze, y_unsqueeze], dim=0)
                x_getitem = cat[0]
                y_getitem = cat[1]
                x_sigmoid = torch.sigmoid(x_getitem)
                return x_sigmoid, y_getitem

        example_inputs = (
            torch.randn(10, 10, device=self.device),
            torch.randn(10, 10, device=self.device),
        )
        self.check_model(Model(), example_inputs)

    def test_dynamic_smem_above_default_limit(self):
        class Model(torch.nn.Module):
            def forward(self, x, y):
                return x @ y

        model = Model().to(self.device)
        # on A100, the generated Triton kernel for this MM
        # requires 55296 bytes of dynamic SMEM which is above
        # the A100's default dynamic SMEM limit of 49152 bytes.
        example_inputs = (
            torch.randn(10285, 96, device=self.device),
            torch.randn(96, 1, device=self.device),
        )
        self.check_model(
            model,
            example_inputs,
            options={
                "max_autotune": True,
                "max_autotune_gemm_backends": "TRITON",
            },
        )

    @unittest.skipIf(IS_FBCODE, "Not yet runnable in fbcode")
    def test_seq(self):
        layernorm = torch.nn.LayerNorm(10)
        net = torch.nn.Sequential(
            layernorm,
            torch.nn.ReLU(),
            layernorm,
            torch.nn.ReLU(),
        )

        example_inputs = (torch.randn(10, device=self.device),)
        self.check_model(net.eval(), example_inputs)

    def test_addmm(self):
        class Model(torch.nn.Module):
            def __init__(self, n, k, device):
                super().__init__()
                self.weight = torch.randn(n, k, device=device)
                self.bias = torch.randn(n, device=device)

            def forward(self, a):
                return torch.nn.functional.linear(a, self.weight, self.bias)

        M = 8
        N = 6
        K = 16
        model = Model(N, K, self.device)
        batch = 2
        a = torch.randn(batch, M, K, device=self.device)
        example_inputs = (a,)
        self.check_model(model, example_inputs)

    def test_aliased_buffer_reuse(self):
        class Model(torch.nn.Module):
            def __init__(self):
                super().__init__()

            def forward(self, x, y):
                x = 2 * x
                y = 2 * y
                c = torch.cat([x, y], dim=-1)
                d = 1 + c
                m = torch.mm(d, d)
                return m[:, :2] + x

        example_inputs = (
            torch.randn(4, 2, device=self.device),
            torch.randn(4, 2, device=self.device),
        )
        self.check_model(Model(), example_inputs)

    def test_buffer_reuse(self):
        class Model(torch.nn.Module):
            def __init__(self):
                super().__init__()

            def forward(self, x, y):
                a = torch.sin(x)
                b = torch.cos(y)
                c = torch.mm(a, b)
                d = torch.relu(c)
                e = torch.sigmoid(d)
                f = torch.mm(x, y)
                g = e + f
                return g

        example_inputs = (
            torch.randn(4, 4, device=self.device),
            torch.randn(4, 4, device=self.device),
        )
        self.check_model(Model(), example_inputs)

    def test_duplicated_params(self):
        class Model(torch.nn.Module):
            def __init__(self):
                super().__init__()
                self.p = torch.nn.Parameter(torch.rand(6))
                self.q = self.p

            def forward(self, x):
                return self.p * x + self.q

        example_inputs = (torch.rand(6, device=self.device),)
        self.check_model(Model(), example_inputs)

    @unittest.skip("Skip this test, only for local test. SIGABRT is produced.")
    def test_inf(self):
        class Model(torch.nn.Module):
            def __init__(self):
                super().__init__()
                self.linear = torch.nn.Linear(10, 10)

            def forward(self, x, y):
                return x + self.linear(y)

        x = torch.randn(10, 10, device=self.device)
        x[0][0] = float("Inf")
        example_inputs = (
            x,
            torch.randn(10, 10, device=self.device),
        )
        self.check_model(
            Model().to(self.device),
            example_inputs,
            options={"debug_check_inf_and_nan": True},
        )

    @unittest.skip("Skip this test, only for local test. SIGABRT is produced.")
    def test_nan(self):
        class Model(torch.nn.Module):
            def __init__(self):
                super().__init__()
                self.linear = torch.nn.Linear(10, 10)

            def forward(self, x, y):
                return x + self.linear(y)

        x = torch.randn(10, 10, device=self.device)
        x[0][0] = float("nan")
        example_inputs = (
            x,
            torch.randn(10, 10, device=self.device),
        )
        self.check_model(
            Model().to(self.device),
            example_inputs,
            options={"debug_check_inf_and_nan": True},
        )

    def test_assert_async(self):
        if self.device != "cuda":
            raise unittest.SkipTest("requires CUDA")

        class Model(torch.nn.Module):
            def __init__(self):
                super().__init__()

            def forward(self, x):
                u0 = x.item()
                torch._check(u0 > 3)
                return torch.ones(u0)[0]

        x = torch.tensor(23, device=self.device)
        example_inputs = (x,)
        self.check_model(Model(), example_inputs)

    def test_simple_dynamic(self):
        class Model(torch.nn.Module):
            def __init__(self):
                super().__init__()

            def forward(self, x, y):
                add_0 = x + y
                return torch.nn.functional.relu(input=add_0, inplace=False)

        x = torch.randn(128, 2048, device=self.device)
        y = torch.randn(128, 2048, device=self.device)
        dim0_x = Dim("dim0_x", min=1, max=2048)
        dynamic_shapes = {"x": {0: dim0_x}, "y": {0: dim0_x}}
        example_inputs = (x, y)
        self.check_model(Model(), example_inputs, dynamic_shapes=dynamic_shapes)

    @unittest.skipIf(
        not torch.cuda.is_available() or torch.cuda.get_device_capability() < (9, 0),
        "FP8 is only supported on H100+",
    )
    @skipIfRocm  # _scaled_mm_out_cuda  is not compiled for ROCm platform
    def test_fp8(self):
        class Model(torch.nn.Module):
            def __init__(self, dtype):
                super().__init__()
                self.out_dtype = dtype

            def forward(self, x, weight, bias, scale_a, scale_b):
                weight = weight.to(torch.float8_e4m3fn)
                output, updated_amax = torch._scaled_mm(
                    x,
                    weight,
                    bias=input_bias,
                    out_dtype=self.out_dtype,
                    scale_a=scale_a,
                    scale_b=scale_b,
                )
                return output

        dtype = torch.float16

        a_scale = torch.Tensor([1.0]).to(device="cuda")
        b_scale = torch.Tensor([1.0]).to(device="cuda")
        input_bias = torch.rand(32, device="cuda", dtype=dtype)
        weight_shape = (32, 16)
        weight = torch.rand(*weight_shape, device="cuda", dtype=dtype).T
        a_inverse_scale = 1 / a_scale
        b_inverse_scale = 1 / b_scale

        x_shape = (16, 16)
        x = torch.rand(*x_shape, device="cuda", dtype=dtype).to(torch.float8_e4m3fn)
        dim0_x = Dim("dim0_x", min=1, max=2048)
        dynamic_shapes = ({0: dim0_x}, None, None, None, None)
        self.check_model(
            Model(dtype),
            (x, weight, input_bias, a_inverse_scale, b_inverse_scale),
            dynamic_shapes=dynamic_shapes,
        )

    def test_poi_multiple_dynamic(self):
        class Model(torch.nn.Module):
            def __init__(self):
                super().__init__()

            def forward(self, x, y):
                add_0 = x + y
                return torch.nn.functional.relu(input=add_0, inplace=False)

        x = torch.randn(128, 2048, device=self.device)
        y = torch.randn(128, 2048, device=self.device)
        dim0_x = Dim("dim0_x", min=1, max=2048)
        dynamic_shapes = {"x": {0: dim0_x}, "y": {0: dim0_x}}
        list_example_inputs = [(x, y)]
        list_example_inputs.append(
            (
                torch.randn(64, 2048, device=self.device),
                torch.randn(64, 2048, device=self.device),
            ),
        )
        list_example_inputs.append(
            (
                torch.randn(211, 2048, device=self.device),
                torch.randn(211, 2048, device=self.device),
            ),
        )
        self.check_model_with_multiple_inputs(
            Model(), list_example_inputs, dynamic_shapes=dynamic_shapes
        )

    def test_addmm_multiple_dynamic(self):
        class Model(torch.nn.Module):
            def __init__(self, n, k, device):
                super().__init__()
                self.weight = torch.randn(n, k, device=device)
                self.bias = torch.randn(n, device=device)

            def forward(self, a):
                return torch.nn.functional.linear(a, self.weight, self.bias)

        M = 8
        N = 6
        K = 16
        model = Model(N, K, self.device)
        batch = 2
        a = torch.randn(batch, M, K, device=self.device)
        dim0_a = Dim("dim0_a", min=1, max=2048)
        dynamic_shapes = {"a": {0: dim0_a}}
        list_example_inputs = [(a,)]
        batch = 2048
        list_example_inputs.append(
            (torch.randn(batch, M, K, device=self.device),),
        )
        batch = 128
        list_example_inputs.append(
            (torch.randn(batch, M, K, device=self.device),),
        )
        self.check_model_with_multiple_inputs(
            model,
            list_example_inputs,
            dynamic_shapes=dynamic_shapes,
            options={
                "max_autotune": True,
                "max_autotune_gemm_backends": "TRITON",
            },
        )

    def test_bmm_multiple_dynamic(self):
        class Model(torch.nn.Module):
            def __init__(self):
                super().__init__()

            def forward(self, a, b):
                return torch.bmm(a, b)

        M = 8
        N = 6
        K = 16
        model = Model()
        batch = 1024
        a = torch.randn(batch, M, K, device=self.device)
        b = torch.randn(batch, K, N, device=self.device)
        dim0_a = Dim("dim0_a", min=1, max=2048)
        dynamic_shapes = {"a": {0: dim0_a}, "b": {0: dim0_a}}
        list_example_inputs = [(a, b)]
        batch = 2048
        list_example_inputs.append(
            (
                torch.randn(batch, M, K, device=self.device),
                torch.randn(batch, K, N, device=self.device),
            ),
        )
        batch = 128
        list_example_inputs.append(
            (
                torch.randn(batch, M, K, device=self.device),
                torch.randn(batch, K, N, device=self.device),
            ),
        )
        self.check_model_with_multiple_inputs(
            model,
            list_example_inputs,
            options={
                "max_autotune": True,
                "max_autotune_gemm_backends": "TRITON",
            },
            dynamic_shapes=dynamic_shapes,
        )

    def test_foreach_multiple_dynamic(self):
        class Model(torch.nn.Module):
            def __init__(self):
                super().__init__()

            def forward(self, x, y):
                x_unsqueeze = torch.unsqueeze(x, dim=0)
                y_unsqueeze = torch.unsqueeze(y, dim=0)
                cat = torch.cat([x_unsqueeze, y_unsqueeze], dim=0)
                return cat

        model = Model()
        x = torch.randn(128, 2048, device=self.device)
        y = torch.randn(128, 2048, device=self.device)
        dim0_x = Dim("dim0_x", min=1, max=2048)
        dynamic_shapes = {"x": {0: dim0_x}, "y": {0: dim0_x}}
        list_example_inputs = [(x, y)]
        list_example_inputs.append(
            (
                torch.randn(64, 2048, device=self.device),
                torch.randn(64, 2048, device=self.device),
            ),
        )
        list_example_inputs.append(
            (
                torch.randn(211, 2048, device=self.device),
                torch.randn(211, 2048, device=self.device),
            ),
        )
        self.check_model_with_multiple_inputs(
            model,
            list_example_inputs,
            dynamic_shapes=dynamic_shapes,
        )

    # scaled_dot_product_flash_attention
    @unittest.skipIf(IS_FBCODE, "Not yet runnable in fbcode")
    @unittest.skipIf(not SM80OrLater, "bfloat16 only supported in sm80+")
    def test_sdpa(self):
        class Model(torch.nn.Module):
            def __init__(self):
                super().__init__()

            def forward(self, q, k, v):
                return torch.nn.functional.scaled_dot_product_attention(q, k, v)[0]

        example_inputs = (
            torch.randn(1, 48, 64, 64, dtype=torch.bfloat16, device=self.device),
            torch.randn(1, 48, 64, 64, dtype=torch.bfloat16, device=self.device),
            torch.randn(1, 48, 64, 64, dtype=torch.bfloat16, device=self.device),
        )
        self.check_model(Model(), example_inputs)

    @unittest.skipIf(IS_FBCODE, "Not yet runnable in fbcode")
    @unittest.skipIf(not SM80OrLater, "bfloat16 only supported in sm80+")
    def test_sdpa_2(self):
        class Model(torch.nn.Module):
            def __init__(self):
                super().__init__()

            def forward(self, q, k, v, x):
                t = torch.nn.functional.scaled_dot_product_attention(
                    q, k, v, is_causal=True
                )[0]
                return x + t

        example_inputs = (
            torch.randn(1, 48, 64, 64, dtype=torch.bfloat16, device=self.device),
            torch.randn(1, 48, 64, 64, dtype=torch.bfloat16, device=self.device),
            torch.randn(1, 48, 64, 64, dtype=torch.bfloat16, device=self.device),
            torch.randn(1, 48, 64, 64, dtype=torch.bfloat16, device=self.device),
        )
        self.check_model(Model(), example_inputs)

    def test_zero_grid_with_unbacked_symbols(self):
        class Repro(torch.nn.Module):
            def __init__(self):
                super().__init__()

            def forward(self, x, y):
                nz = torch.nonzero(x)
                b = torch.ones_like(nz, dtype=torch.float16)
                c = torch.zeros_like(nz, dtype=torch.float16)
                d = (b + c) @ y
                return d.sum()

        example_inputs = (
            torch.tensor([1, 1, 1], device=self.device),
            torch.randn((1, 32), dtype=torch.float16, device=self.device),
        )
        self.check_model(Repro(), example_inputs)

    @skipIfRocm
    def test_cond_simple(self):
        inputs = (
            torch.randn((10, 20), device=self.device),
            torch.randn((10, 20), device=self.device),
        )
        dim0_ab = Dim("s0", min=2, max=1024)
        dynamic_shapes = {
            "p": {},
            "a": {0: dim0_ab, 1: None},
            "b": {0: dim0_ab, 1: None},
        }
        self.check_model_with_multiple_inputs(
            CondModels.Simple(),
            prepend_predicates(inputs),
            dynamic_shapes=dynamic_shapes,
        )

    @skipIfRocm
    def test_cond_nested(self):
        inputs = (
            torch.randn((10, 20), device=self.device),
            torch.randn((10, 20), device=self.device),
            torch.randn((10, 20), device=self.device),
        )
        dim0_abc = Dim("s0", min=2, max=1024)
        dynamic_shapes = {
            "p0": {},
            "p1": {},
            "p2": {},
            "a": {0: dim0_abc, 1: None},
            "b": {0: dim0_abc, 1: None},
            "c": {0: dim0_abc, 1: None},
        }
        self.check_model_with_multiple_inputs(
            CondModels.Nested(),
            prepend_predicates(inputs, num_predicates=3),
            dynamic_shapes=dynamic_shapes,
        )

    @skipIfRocm
    def test_cond_with_parameters(self):
        inputs = (torch.randn((10, 20), device=self.device),)
        dim0_abc = Dim("s0", min=2, max=1024)
        dynamic_shapes = {
            "p": {},
            "a": {0: dim0_abc, 1: None},
        }
        self.check_model_with_multiple_inputs(
            CondModels.Parameters(self.device),
            prepend_predicates(inputs),
            dynamic_shapes=dynamic_shapes,
        )

    @skipIfRocm
    def test_cond_with_reinterpret_view_inputs_outputs(self):
        inputs = (
            torch.randn((10, 20), device=self.device),
            torch.randn((10, 20), device=self.device),
        )
        dim0_ab = Dim("s0", min=3, max=1024)
        dynamic_shapes = {
            "p": {},
            "a": {0: dim0_ab, 1: None},
            "b": {0: dim0_ab, 1: None},
        }
        self.check_model_with_multiple_inputs(
            CondModels.ReinterpretView(),
            prepend_predicates(inputs),
            dynamic_shapes=dynamic_shapes,
        )

    @skipIfRocm
    def test_cond_with_multiple_outputs(self):
        inputs = (
            torch.randn((10, 20), device=self.device),
            torch.randn((10, 20), device=self.device),
            torch.randn((30, 40), device=self.device),
        )
        dim0_ab = Dim("s0", min=2, max=1024)
        dim0_c = Dim("s1", min=2, max=1024)
        dynamic_shapes = {
            "p": {},
            "a": {0: dim0_ab, 1: None},
            "b": {0: dim0_ab, 1: None},
            "c": {0: dim0_c, 1: None},
        }
        self.check_model_with_multiple_inputs(
            CondModels.MultipleOutputs(),
            prepend_predicates(inputs),
            dynamic_shapes=dynamic_shapes,
        )

    @skipIfRocm
    def test_cond_with_outer_code_before_after(self):
        inputs = (
            torch.randn((10, 20), device=self.device),
            torch.randn((10, 20), device=self.device),
        )
        dim0_ab = Dim("s0", min=2, max=1024)
        dynamic_shapes = {
            "p": {},
            "a": {0: dim0_ab, 1: None},
            "b": {0: dim0_ab, 1: None},
        }
        self.check_model_with_multiple_inputs(
            CondModels.OuterCode(),
            prepend_predicates(inputs),
            dynamic_shapes=dynamic_shapes,
        )

    @skipIfRocm
    def test_cond_use_buffers_from_outer_scope(self):
        inputs = (
            torch.randn((10, 20), device=self.device),
            torch.randn((10, 20), device=self.device),
            torch.randn((10, 20), device=self.device),
        )
        dim0_abc = Dim("s0", min=2, max=1024)
        dynamic_shapes = {
            "p": {},
            "a": {0: dim0_abc, 1: None},
            "b": {0: dim0_abc, 1: None},
            "c": {0: dim0_abc, 1: None},
        }
        self.check_model_with_multiple_inputs(
            CondModels.OuterBuffers(),
            prepend_predicates(inputs),
            dynamic_shapes=dynamic_shapes,
        )

    @skipIfRocm
    @common_utils.parametrize("dynamic", [False, True])
    def test_cond_non_tensor_predicates(self, dynamic):
        inputs1 = (
            torch.randn((10, 20), device=self.device),
            torch.randn((15, 20), device=self.device),
        )
        inputs2 = (
            torch.randn((10, 20), device=self.device),
            torch.randn((5, 20), device=self.device),
        )
        inputs = (inputs1,)
        dynamic_shapes = None
        if dynamic:
            inputs = (inputs1, inputs2)
            dim0_a = Dim("s0", min=2, max=1024)
            dim0_b = Dim("s1", min=2, max=1024)
            dynamic_shapes = {
                "a": {0: dim0_a, 1: None},
                "b": {0: dim0_b, 1: None},
            }
        self.check_model_with_multiple_inputs(
            CondModels.WithNonTensorPredicate(),
            inputs,
            dynamic_shapes=dynamic_shapes,
        )

    def test_zero_grid_with_backed_symbols(self):
        class Repro(torch.nn.Module):
            def __init__(self):
                super().__init__()

            def forward(self, x, b):
                return x + b

        example_inputs = (
            x := torch.randn((3, 2), device=self.device),
            torch.randn((1, 2), device=self.device),
        )
        torch._dynamo.mark_dynamic(x, index=0)  # Create dynamic symbol

        # Compile & run model where dynamic dim size > 0.
        so_path: str = AOTIRunnerUtil.compile(
            Repro(),
            example_inputs,
        )
        aot_inductor_module = AOTIRunnerUtil.load("cuda", so_path)
        aot_inductor_module(*example_inputs)

        # Re-run where dynamic dim size is 0.
        example_inputs = (
            torch.randn((0, 2), device=self.device),
            torch.randn((1, 2), device=self.device),
        )
        actual = aot_inductor_module(*example_inputs)
        expected = Repro()(*example_inputs)
        torch.testing.assert_close(actual, expected)

    def test_repeat_interleave(self):
        class Repro(torch.nn.Module):
            def __init__(self):
                super().__init__()

            def forward(self, x):
                return torch.ops.aten.repeat_interleave.Tensor(x, output_size=12)

        example_inputs = (torch.ones((1,), dtype=torch.int32, device=self.device) * 12,)
        self.check_model(Repro(), example_inputs)

    def test_dynamic_cat(self):
        class Model(torch.nn.Module):
            def __init__(self):
                super().__init__()

            def forward(self, a, b):
                return torch.cat([a, b], dim=0)

        a = torch.randn(2, 4, device=self.device)
        b = torch.randn(3, 4, device=self.device)
        dim0_a = Dim("dim0_a", min=1, max=10)
        dim0_b = Dim("dim0_b", min=1, max=20)
        dynamic_shapes = {"a": {0: dim0_a}, "b": {0: dim0_b}}
        example_inputs = (a, b)
        self.check_model(Model(), example_inputs, dynamic_shapes=dynamic_shapes)

    def test_buffer_mutation(self):
        class Model(torch.nn.Module):
            def __init__(self, device):
                super().__init__()
                self.register_buffer("foo", torch.randn(4, 4, device=device))

            def forward(self, x):
                self.foo.add_(1)
                return self.foo + x

        example_inputs = (torch.rand(4, 4, device=self.device),)
        torch._export.aot_compile(Model(self.device), example_inputs)
        with self.assertRaisesRegex(AssertionError, "False is not true"):
            # TODO: AOTI seems to mutate the buffer while tracing
            self.check_model(Model(self.device), example_inputs)

    @skipIfRocm
    @requires_multigpu()
    def test_replicate_on_devices(self):
        if self.device != "cuda":
            raise unittest.SkipTest("requires CUDA")

        class Model(torch.nn.Module):
            def __init__(self, w1, w2):
                super().__init__()
                self.w1 = w1
                self.w2 = w2

            def forward(self, x, y):
                a = x * self.w1
                b = y * self.w2
                return a + b

        w1 = torch.randn(10, 10)
        w2 = torch.randn(10, 10)
        inputs = (torch.randn(10, 10), torch.randn(10, 10))
        result_cpu = Model(w1, w2)(*inputs)

        # Compile model with AOTInductor
        with torch.cuda.device(0), config.patch("abi_compatible", self.abi_compatible):
            so_path = AOTIRunnerUtil.compile(
                model=Model(w1.cuda(0), w2.cuda(0)),
                example_inputs=tuple(t.cuda(0) for t in inputs),
            )

        # Run model on cuda:N
        for i in range(torch.cuda.device_count()):
            with torch.cuda.device(i):
                example_inputs = tuple(t.cuda(i) for t in inputs)
                optimized = AOTIRunnerUtil.load("cuda", so_path)
                result_cuda = optimized(*example_inputs)
            self.assertTrue(same(result_cpu, result_cuda.cpu()))

    def test_pytree_inputs(self):
        class M(torch.nn.Module):
            def __init__(self):
                super().__init__()

            def forward(self, x: Dict[str, torch.Tensor]):
                add_ = torch.zeros(5)
                mul_ = torch.ones(5)
                for v in x.values():
                    add_ += v
                    mul_ *= v

                return [add_, mul_]

        self.check_model(M(), ({"x": torch.ones(5), "y": torch.ones(5)},))

    @skipIfRocm
    @requires_multigpu()
    def test_non_default_cuda_device(self):
        if self.device != "cuda":
            raise unittest.SkipTest("requires CUDA")

        class Model(torch.nn.Module):
            def __init__(self, weight):
                super().__init__()
                self.weight = weight

            def forward(self, x, y):
                return x + torch.nn.functional.linear(y, self.weight)

        weight = torch.randn(10, 10)
        inputs = (torch.randn(10, 10), torch.randn(10, 10))
        result_cpu = Model(weight)(*inputs)

        with torch.cuda.device(0), torch.no_grad(), config.patch(
            "abi_compatible", self.abi_compatible
        ):
            result_cuda_0 = AOTIRunnerUtil.run(
                "cuda", Model(weight.cuda(0)), tuple(t.cuda(0) for t in inputs)
            )

        with torch.cuda.device(1), torch.no_grad(), config.patch(
            "abi_compatible", self.abi_compatible
        ):
            result_cuda_1 = AOTIRunnerUtil.run(
                "cuda", Model(weight.cuda(1)), tuple(t.cuda(1) for t in inputs)
            )

        self.assertTrue(same(result_cpu, result_cuda_0.cpu()))
        self.assertTrue(same(result_cpu, result_cuda_1.cpu()))

    def test_reuse_kernel(self):
        class Model(torch.nn.Module):
            def __init__(self):
                super().__init__()

            def forward(self, x, y):
                a = torch.sin(x)
                b = torch.mm(a, y)
                c = torch.sin(b)
                d = torch.mm(b, c)
                return d

        example_inputs = (
            torch.randn(87, 87, device=self.device),
            torch.randn(87, 87, device=self.device),
        )
        self.check_model(Model(), example_inputs)

        if self.device == "cuda":
            so_path = torch._export.aot_compile(Model(), example_inputs)
            with open(os.path.splitext(so_path)[0] + ".cpp") as cpp:
                src_code = cpp.read()
                FileCheck().check_count(
                    "triton_poi_fused_sin_0 = loadKernel(",
                    1,
                    exactly=True,
                ).run(src_code)

    def test_fake_tensor_device_validation(self):
        if self.device != "cuda":
            raise unittest.SkipTest("requires CUDA")

        class Model(torch.nn.Module):
            def __init__(self):
                super().__init__()

            def forward(self, x, y):
                return x + y

        example_inputs = (torch.randn(10, 10), torch.randn(10, 10))

        # Export on CPU
        exported_program = export(Model(), example_inputs)

        # Compile exported model on CUDA
        gm = exported_program.graph_module.to(self.device)
        with self.assertRaisesRegex(ValueError, "Device mismatch between fake input"):
            torch._inductor.aot_compile(
                gm, tuple(i.to(self.device) for i in example_inputs)
            )

    @unittest.mock.patch("torch._inductor.graph.supported_dtype_of_cpp_wrapper")
    def test_unsupported_input_dtype(self, supported_dtype_of_cpp_wrapper_mock):
        supported_dtype_of_cpp_wrapper_mock.return_value = False

        class Model(torch.nn.Module):
            def __init__(self):
                super().__init__()

            def forward(self, x, y):
                return x + y

        example_inputs = (
            torch.randn(10, 10).to(self.device),
            torch.randn(10, 10).to(self.device),
        )
        with self.assertRaisesRegex(
            CppWrapperCodeGenError, "Unsupported input dtype torch.float32"
        ):
            torch._export.aot_compile(Model(), example_inputs)

        supported_dtype_of_cpp_wrapper_mock.assert_called_once_with(
            torch.float32, self.device == "cuda"
        )

    def test_consecutive_compiles(self):
        """Test that compilation behaves correctly with cache hits"""

        class TestModule(torch.nn.Module):
            def __init__(self):
                super().__init__()

            def forward(self, x):
                return x + 1

        mod = TestModule()
        inp = torch.rand(1)
        mod(inp)
        mod2 = torch.fx.symbolic_trace(mod, concrete_args=[inp])
        so = torch._export.aot_compile(mod2, (inp,))
        assert so is not None
        # compile the 2nd time with cache hit
        so = torch._export.aot_compile(mod2, (inp,))
        assert so is not None

    def test_normal_functional(self):
        class Model(torch.nn.Module):
            def __init__(self):
                super().__init__()

            def forward(self, x):
                return torch.ops.aten.normal_functional.default(x)

        self.check_model(Model(), (torch.empty(4, 1, 4, 4),))

    def test_empty_graph(self):
        class Model(torch.nn.Module):
            def __init__(self):
                super().__init__()

            def forward(self, x):
                return x

        example_inputs = (torch.randn(8, 4, 4, device=self.device),)
        self.check_model(Model(), example_inputs)

    @unittest.skipIf(IS_FBCODE, "Not runnable in fbcode")
    def test_dup_unbacked_sym_decl(self):
        class Model(torch.nn.Module):
            def __init__(self):
                super().__init__()

            def forward(self, x):
                abs_1 = torch.ops.aten.abs.default(x)
                lt = torch.ops.aten.lt.Scalar(abs_1, 0.001)
                eq = torch.ops.aten.eq.Scalar(lt, 0)
                index_1 = torch.ops.aten.index.Tensor(x, [eq])
                sin = torch.ops.aten.sin.default(index_1)
                index_2 = torch.ops.aten.index.Tensor(x, [eq])
                div_3 = torch.ops.aten.div.Tensor(sin, index_2)
                return div_3

        example_inputs = (torch.randn(4, 4, 4, 4).to(self.device),)
        self.check_model(Model(), example_inputs)

    def test_run_with_grad_enabled(self):
        class Model(torch.nn.Module):
            def forward(self, x, weight, bias):
                return torch.ops.aten.addmm(bias, weight, x)

        m = Model().to(device=self.device)
        x = torch.rand(8, 8, device=self.device, requires_grad=True)
        weight = torch.rand(8, 8, device=self.device, requires_grad=True)
        bias = torch.rand(8, device=self.device, requires_grad=True)
        example_inputs = (x, weight, bias)

        expected = m(*example_inputs)
        expected = pytree.tree_leaves(expected)

        # compiler under no_grad
        with torch.no_grad():
            so_path = AOTIRunnerUtil.compile(m, example_inputs)

        # run under grad enabled
        self.assertTrue(torch.is_grad_enabled())

        optimized = AOTIRunnerUtil.load(self.device, so_path)
        actual = optimized(*example_inputs)
        actual = pytree.tree_leaves(actual)

        self.assertTrue(same(actual, expected))

    def test_return_constant(self):
        class Model(torch.nn.Module):
            def __init__(self, device):
                super().__init__()
                self.cst = torch.randn(5, 5, device=device)

            def forward(self, x):
                a = self.cst.clone()
                return (x, a)

        x = torch.randn(5, device=self.device)
        self.check_model(Model(self.device), (x,))

    def test_with_profiler(self):
        class Model(torch.nn.Module):
            def __init__(self):
                super().__init__()
                self.linear = torch.nn.Linear(10, 10)

            def forward(self, x, y):
                return x + self.linear(y)

        example_inputs = (
            torch.randn(10, 10, device=self.device),
            torch.randn(10, 10, device=self.device),
        )
        with config.patch({"profile_bandwidth": "1", "profile_bandwidth_regex": ""}):
            self.check_model(Model(), example_inputs)

    def test_with_no_triton_profiler(self):
        class Model(torch.nn.Module):
            def __init__(self):
                super().__init__()

            def forward(self, x):
                return torch.permute(x, (1, 0))

        example_inputs = (torch.randn(10, 10, device=self.device),)
        with config.patch({"profile_bandwidth": "1", "profile_bandwidth_regex": ""}):
            self.check_model(Model(), example_inputs)

    def test_repeat_output(self):
        class Model(torch.nn.Module):
            def __init__(self):
                super().__init__()

            def forward(self, x):
                y = torch.sin(x)
                return y, y

        example_inputs = (torch.randn(3, 10, device=self.device),)
        self.check_model(Model(), example_inputs)

    @skip_if_no_torchvision
    def test_missing_cubin(self):
        from torchvision.models.resnet import Bottleneck, ResNet

        class Model(ResNet):
            def __init__(self):
                super().__init__(
                    block=Bottleneck,
                    layers=[3, 4, 6, 3],
                    replace_stride_with_dilation=[False, False, True],
                    norm_layer=None,
                )

            def forward(self, x):
                x = self.conv1(x)
                x = self.bn1(x)
                x = self.relu(x)
                f1 = x
                x = self.maxpool(x)
                x = self.layer1(x)
                f2 = x
                x = self.layer2(x)
                f3 = x
                x = self.layer3(x)
                x = self.layer4(x)
                f4 = x
                return [f1, f2, f3, f4]

        # Call eval() here so that batch_norm won't update the running stats
        # Use float64 to avoid numeric difference failure
        model = Model().to(device=self.device, dtype=torch.float64).eval()
        example_inputs = (
            torch.randn(4, 3, 64, 64, device=self.device, dtype=torch.float64),
        )
        self.check_model(model, example_inputs)

    @skipIfRocm
    @common_utils.parametrize("grid_type", [1, 2, 3])
    @common_utils.parametrize("num_dims", [1, 2])
    @common_utils.parametrize("dynamic", [False, True])
    @common_utils.parametrize("autotune", [False, True])
    def test_triton_kernel(self, grid_type, num_dims, dynamic, autotune):
        if self.device != "cuda":
            raise unittest.SkipTest("requires CUDA")

        class Model(torch.nn.Module):
            def __init__(self):
                super().__init__()

            def forward(self, x, y):
                output = torch.zeros_like(x)
                if autotune and num_dims == 2:
                    x_elements = output.size()[0]
                    y_elements = output.size()[1]
                else:
                    n_elements = output.numel()

                # Select grid
                if autotune and num_dims == 2:
                    if grid_type == 1:
                        grid = (x_elements, y_elements)
                    elif grid_type == 2:
                        grid = lambda meta: (  # noqa: E731
                            triton.cdiv(x_elements, meta["BLOCK_SIZE_X"]),
                            triton.cdiv(y_elements, meta["BLOCK_SIZE_Y"]),
                        )
                    else:

                        def grid_fn(meta):
                            return (
                                triton.cdiv(x_elements, meta["BLOCK_SIZE_X"]),
                                triton.cdiv(y_elements, meta["BLOCK_SIZE_Y"]),
                            )

                        grid = grid_fn
                else:
                    if grid_type == 1:
                        grid = (n_elements,)
                    elif grid_type == 2:
                        grid = lambda meta: (  # noqa: E731
                            triton.cdiv(n_elements, meta["BLOCK_SIZE"]),
                        )
                    else:

                        def grid_fn(meta):
                            return (triton.cdiv(n_elements, meta["BLOCK_SIZE"]),)

                        grid = grid_fn

                # Select kernel
                if autotune:
                    if num_dims == 1:
                        add_kernel_autotuned[grid](x, y, output, n_elements)
                    else:
                        add_kernel_2d_autotuned[grid](
                            x, y, output, x_elements, y_elements
                        )
                else:
                    add_kernel[grid](x, y, output, n_elements, BLOCK_SIZE=16)
                return output

        dims = [10] * num_dims
        x = torch.randn(*dims, device=self.device)
        y = torch.randn(*dims, device=self.device)
        dynamic_shapes = []
        if dynamic:
            dim0_x = Dim("dim0_x", min=1, max=10)
            dim0_y = Dim("dim0_y", min=1, max=10)
            dynamic_shapes = {"x": {0: dim0_x}, "y": {0: dim0_y}}
        self.check_model(Model(), (x, y), dynamic_shapes=dynamic_shapes)

    @skipIfRocm
    def test_triton_kernel_dynamic_shape_with_div(self):
        if self.device != "cuda":
            raise unittest.SkipTest("requires CUDA")

        @triton.jit
        def pass_kernel(x, num):
            pass

        class Model(torch.nn.Module):
            def __init__(self):
                super().__init__()

            def forward(self, x):
                num = x.numel() // 4

                grid = lambda meta: (triton.cdiv(num, 16),)  # noqa: E731
                pass_kernel[grid](x, num)
                return x

        x = torch.randn(10, device=self.device)
        dim0_x = Dim("dim0_x", min=1, max=10)
        dynamic_shapes = {"x": {0: dim0_x}}
        self.check_model(Model(), (x,), dynamic_shapes=dynamic_shapes)

    @skipIfRocm
    def test_triton_kernel_reinterpret_view(self):
        if self.device != "cuda":
            raise unittest.SkipTest("requires CUDA")

        @triton.jit
        def pass_kernel(x, y):
            pass

        class Model(torch.nn.Module):
            def __init__(self):
                super().__init__()

            def forward(self, x):
                out = torch.zeros_like(x[:, 4:])
                # the slicing below creates two ReinterpretView
                # instances: with offset=3 and offset=4
                add_kernel[(10,)](
                    in_ptr0=x[:, 3:-1],
                    in_ptr1=x[:, 4:],
                    out_ptr=out,
                    n_elements=160,
                    BLOCK_SIZE=16,
                )
                return out

        example_inputs = (torch.randn(10, 20, device=self.device),)
        self.check_model(Model(), example_inputs)

    @skipIfRocm
    def test_triton_kernel_with_none_input(self):
        if self.device != "cuda":
            raise unittest.SkipTest("requires CUDA")

        class Model(torch.nn.Module):
            def __init__(self):
                super().__init__()

            def forward(self, x, y):
                n_elements = x.size()[0]
                BLOCK_SIZE = 1024

                output_wo_y = torch.empty_like(x)
                output_with_y = torch.empty_like(x)

                wo_kernel = add_kernel_with_optional_param[(1,)](
                    x,
                    None,
                    output_wo_y,
                    n_elements,
                    ARGS_PASSED="one",
                    BLOCK_SIZE=BLOCK_SIZE,
                )
                with_kernel = add_kernel_with_optional_param[(1,)](
                    x,
                    y,
                    output_with_y,
                    n_elements,
                    ARGS_PASSED="two",
                    BLOCK_SIZE=BLOCK_SIZE,
                )

                return 2.71 * output_wo_y + 3.14 * output_with_y

        example_inputs = (
            torch.randn(1023, device=self.device),
            torch.randn(1023, device=self.device),
        )

        self.check_model(Model(), example_inputs)

    @skipIfRocm
    def test_triton_kernel_equal_to_1_arg(self):
        if self.device != "cuda":
            raise unittest.SkipTest("requires CUDA")

        class Model(torch.nn.Module):
            def forward(self, x, y):
                out = torch.empty_like(x)
                n_elements = x.numel()
                add_kernel[(n_elements,)](x, y, out, n_elements, BLOCK_SIZE=16)
                return out

        example_inputs = (
            torch.randn(1, device=self.device),
            torch.randn(1, device=self.device),
        )

        self.check_model(Model(), example_inputs)

    def test_shifted_constraint_ranges(self):
        class Model(torch.nn.Module):
            def __init__(self):
                super().__init__()

            def forward(
                self,
                x: torch.Tensor,
                y: torch.Tensor,
            ):
                torch._check(y.size(0) == x.size(0) + 1)
                return x.sum(0) + y.sum(0)

        a = torch.randn((4, 5), device=self.device)
        b = torch.randn((5, 5), device=self.device)
        dim0_x = Dim("dim0_x", min=2, max=1024)
        dim0_y = dim0_x + 1
        dynamic_shapes = {"x": {0: dim0_x}, "y": {0: dim0_y}}
        self.check_model(
            Model(),
            (a, b),
            dynamic_shapes=dynamic_shapes,
        )

    def test_scatter_fallback(self):
        class Model(torch.nn.Module):
            def __init__(self):
                super().__init__()

            def forward(
                self,
                inp: torch.Tensor,
                index: torch.Tensor,
                src: torch.Tensor,
            ):
                return torch.scatter(inp, 1, index, src)

        inputs = (
            torch.ones((3, 5), device=self.device, dtype=torch.int64),
            torch.tensor([[0, 1, 2, 0]], device=self.device, dtype=torch.int64),
            torch.zeros((2, 5), device=self.device, dtype=torch.int64),
        )

        self.check_model(Model(), inputs)

    def test_scatter_reduce_fallback(self):
        class Model(torch.nn.Module):
            def __init__(self):
                super().__init__()

            def forward(
                self,
                inp: torch.Tensor,
                index: torch.Tensor,
                src: torch.Tensor,
            ):
                return torch.scatter_reduce(inp, 0, index, src, reduce="sum")

        inputs = (
            torch.tensor([1, 10, 100, 1000], device=self.device, dtype=torch.int64),
            torch.tensor([0, 1, 0, 1, 2, 1], device=self.device, dtype=torch.int64),
            torch.tensor([1, 2, 3, 4, 5, 6], device=self.device, dtype=torch.int64),
        )

        self.check_model(Model(), inputs)

    def test_index_put_fallback(self):
        # index_put falls back in the deterministic mode
        with DeterministicGuard(True):

            class Model(torch.nn.Module):
                def __init__(self):
                    super().__init__()

                def forward(
                    self,
                    self_tensor: torch.Tensor,
                    indices: Tuple[torch.Tensor],
                    values: torch.Tensor,
                ):
                    return torch.index_put(
                        self_tensor, indices, values, accumulate=True
                    )

            inputs = (
                torch.ones(4, device=self.device, dtype=torch.int64),
                (torch.tensor([1, 1, 2, 2], device=self.device, dtype=torch.bool),),
                torch.ones(4, device=self.device, dtype=torch.int64),
            )

            self.check_model(Model(), inputs)

    def test_convolution(self):
        class Model(torch.nn.Module):
            def __init__(self):
                super().__init__()

            def forward(self, x, w, b):
                return torch.ops.aten.convolution(x, w, b, [4], [0], [1], True, [0], 1)

        example_inputs = (
            torch.randn([2, 32, 90], device=self.device),
            torch.randn([32, 16, 8], device=self.device),
            torch.randn([16], device=self.device),
        )
        with config.patch(
            {
                "max_autotune": True,
                "max_autotune_gemm_backends": "Triton",
            }
        ):
            self.check_model(Model(), example_inputs)

    def test_zero_size_weight(self):
        class Model(torch.nn.Module):
            def __init__(self, channel, r=8):
                super().__init__()
                self.pool = torch.nn.AdaptiveAvgPool2d(1)
                self.net = torch.nn.Sequential(
                    torch.nn.Linear(channel, channel // r, bias=False),
                    torch.nn.ReLU(inplace=True),
                    torch.nn.Linear(channel // r, channel, bias=False),
                    torch.nn.Sigmoid(),
                )

            def forward(self, inp):
                b, c, _, _ = inp.shape
                x = self.pool(inp).view(b, c)
                x = self.net(x).view(b, c, 1, 1)
                x = inp * x
                return x

        inputs = (torch.rand(4, 4, 4, 4, device=self.device),)
        self.check_model(Model(4), inputs)

    def test_no_args(self):
        class Model(torch.nn.Module):
            def __init__(self, m, n):
                super().__init__()
                self.weight = torch.nn.Parameter(
                    torch.randn(m, n),
                )
                self.alpha = torch.nn.Parameter(torch.randn(m, n))

            def forward(self):
                return self.weight * self.alpha

        self.check_model(Model(6, 4), ())

    def test_dynamic_scalar(self):
        class Model(torch.nn.Module):
            def __init__(self):
                super().__init__()
                self.criterion_ce = torch.nn.CrossEntropyLoss(reduction="none")

            def forward(self, inputs, targets, split_index=None):
                statistics = {}
                total_loss = self.criterion_ce(inputs, targets).sum()
                statistics["dl"] = total_loss.item()
                return total_loss, statistics

        inputs = (
            torch.rand(4, 4, 4, 4, device=self.device),
            torch.rand(4, 4, 4, 4, device=self.device),
        )
        self.check_model(Model(), inputs)

    def test_constant_original_fqn_and_dtype(self):
        class FooBarModule(torch.nn.Module):
            def __init__(self):
                super().__init__()
                self.register_parameter("0", torch.nn.Parameter(torch.randn(3, 4)))
                self.register_buffer("test_buf", torch.randn(3, 4))
                self.register_parameter(
                    "test_param", torch.nn.Parameter(torch.randn(3, 4))
                )

            def forward(self, x):
                return ((x + self.test_buf) * getattr(self, "0")) / self.test_param

        class TestModule(torch.nn.Module):
            def __init__(self):
                super().__init__()
                self.foo_bar = FooBarModule()
                self.register_parameter(
                    "test_param", torch.nn.Parameter(torch.randn(3, 4))
                )
                self.register_buffer("test_buf", torch.randn(3, 4))

            def forward(self, x):
                return (self.foo_bar(x) + self.test_param) * self.test_buf

        with torch.no_grad():
            so_path = AOTIRunnerUtil.compile(
                model=TestModule().to(device=self.device),
                example_inputs=(torch.rand(3, 4, device=self.device),),
            )

        runner = AOTIRunnerUtil.load_runner(self.device, so_path)

        expected_original_fqns = {
            "L__self___test_param": "test_param",
            "L__self___test_buf": "test_buf",
            "getattr_L__self___foo_bar___0__": "foo_bar.0",
            "L__self___foo_bar_test_param": "foo_bar.test_param",
            "L__self___foo_bar_test_buf": "foo_bar.test_buf",
        }
        self.assertEqual(
            expected_original_fqns, runner.get_constant_names_to_original_fqns()
        )

        expected_dtypes = {
            "L__self___test_param": 6,
            "L__self___test_buf": 6,
            "getattr_L__self___foo_bar___0__": 6,
            "L__self___foo_bar_test_param": 6,
            "L__self___foo_bar_test_buf": 6,
        }
        self.assertEqual(expected_dtypes, runner.get_constant_names_to_dtypes())

    def test_fqn(self):
        class NestedChild(torch.nn.Module):
            def __init__(self):
                super().__init__()
                self.register_buffer("nestedchild3buffer", torch.ones(2, 3) * 3)

            def forward(self, x):
                return x / self.nestedchild3buffer

        class Child1(torch.nn.Module):
            def __init__(self):
                super().__init__()
                self.nested = NestedChild()
                self.register_parameter(
                    "child1param", torch.nn.Parameter(torch.ones(2, 3))
                )

            def forward(self, x):
                x = self.nested(x)
                return x + self.child1param

        class Child2(torch.nn.Module):
            def __init__(self):
                super().__init__()
                self.register_buffer("child2buffer", torch.ones(2, 3) * 2)

            def forward(self, x):
                return x - self.child2buffer

        class MyModule(torch.nn.Module):
            def __init__(self):
                super().__init__()
                self.foo = Child1()
                self.bar = Child2()
                self.register_parameter(
                    "rootparam", torch.nn.Parameter(torch.ones(2, 3) * 4)
                )

            def forward(self, x):
                x = x * self.rootparam
                x = self.foo(x)
                x = self.bar(x)
                return x

        orig_eager = MyModule()

        self.check_model(MyModule(), (torch.randn(2, 3, device=self.device),))

    def test_model_modified_weights(self):
        class Model(torch.nn.Module):
            def __init__(self, n, k, device):
                super().__init__()
                self.weight = torch.randn(n, k, device=device)
                self.bias = torch.randn(n, device=device)

            def forward(self, a):
                return torch.nn.functional.linear(a, self.weight, self.bias)

        M = 16
        N = 10
        K = 128
        batch = 8
        example_inputs = (torch.randn(2, M, K, device=self.device),)
        model = Model(N, K, self.device)
        self.check_model(model, example_inputs)
        # Update model weights, after this AOTInductor should re-generate model.so
        # if weights are stored in the model.so
        model.weight += 1
        self.check_model(model, example_inputs)

    @skipIfRocm
    def test_triton_kernel_extern_kernel_arg(self):
        if self.device != "cuda":
            raise unittest.SkipTest("requires CUDA")

        class Model(torch.nn.Module):
            def forward(self, x, y):
                out = torch.zeros_like(x)
                # torch.mm is ExternKernelOut
                add_kernel[(4,)](x, torch.mm(x, y), out, 4, 16)
                return out

        example_inputs = (
            torch.randn(4, 4, device="cuda"),
            torch.randn(4, 4, device="cuda"),
        )

        self.check_model(Model(), example_inputs)

    @skipIfRocm
    def test_triton_kernel_multi_output_arg(self):
        if self.device != "cuda":
            raise unittest.SkipTest("requires CUDA")

        class Model(torch.nn.Module):
            def forward(self, x, y):
                out = torch.zeros_like(x)
                # torch.sort creates fallback kernel and hence MultiOutput
                add_kernel[(4,)](x, torch.sort(y).values, out, 4, 16)
                return out

        example_inputs = (
            torch.randn(4, 4, device="cuda"),
            torch.randn(4, 4, device="cuda"),
        )

        self.check_model(Model(), example_inputs)

    @skipIfRocm
    @config.patch({"abi_compatible": True})
    def test_triton_kernel_reinterpret_view_mem_leak(self):
        # Check for memory leak when using user-defined Triton Kernel + AOTI.
        if self.device != "cuda":
            raise unittest.SkipTest("requires CUDA")

        class Model(torch.nn.Module):
            def __init__(self):
                super().__init__()

            def forward(self, x, y):
                out = torch.zeros_like(x)
                yy = y * y
                # reshape creates a ReinterpretView
                add_kernel[(4,)](x, yy.reshape_as(x), out, 4, 16)
                return out

        example_inputs = (
            torch.randn(4, 4, device="cuda"),
            torch.randn(1, 16, device="cuda"),
        )

        so_path: str = AOTIRunnerUtil.compile(
            Model(),
            example_inputs,
        )
        aot_inductor_module = AOTIRunnerUtil.load("cuda", so_path)

        # Don't assign outputs to a variable b/c it will allocate GPU memory.
        device: int = torch.cuda.current_device()
        mem_before = torch.cuda.memory_allocated(device)
        aot_inductor_module(*example_inputs)
        aot_inductor_module(*example_inputs)
        mem_after = torch.cuda.memory_allocated(device)
        self.assertEqual(mem_before, mem_after)

        actual = aot_inductor_module(*example_inputs)
        expected = Model()(*example_inputs)
        torch.testing.assert_close(actual, expected)

    @skipIfRocm
    def test_scaled_dot_product_efficient_attention(self):
        if self.device != "cuda":
            raise unittest.SkipTest("requires CUDA")

        class Model(torch.nn.Module):
            def forward(self, q, k, v, attn_bias):
                return torch.ops.aten._scaled_dot_product_efficient_attention(
                    q, k, v, attn_bias, False
                )[0]

        example_inputs = (
            torch.randn(4, 4, 36, 36, device="cuda"),
            torch.randn(4, 4, 36, 36, device="cuda"),
            torch.randn(4, 4, 36, 36, device="cuda"),
            torch.randn(4, 4, 36, 36, device="cuda"),
        )
        self.check_model(Model(), example_inputs)

    @skipIfRocm
    def test_index_put_with_none_index(self):
        # index_put falls back in the deterministic mode
        with DeterministicGuard(True):

            class Model(torch.nn.Module):
                def forward(self, x, i1, i2, y):
                    return torch.ops.aten.index_put(
                        x,
                        (None, None, i1, i2.transpose(0, 1)),
                        y,
                        accumulate=True,
                    )

            example_inputs = (
                torch.rand(8, 192, 30, 30, device=self.device),
                torch.zeros(3, 14, 1, 1, dtype=torch.int64, device=self.device),
                torch.ones(14, 3, dtype=torch.int64, device=self.device),
                torch.randn(8, 192, 3, 14, 3, 14, device=self.device),
            )
            self.check_model(Model(), example_inputs)

    def test_runtime_checks(self):
        class Model(torch.nn.Module):
            def __init__(self):
                super().__init__()

            def forward(self, x0, x1, x2, x3, x4, x5, x6, x7, x8, x9):
                return (x0, x1, x2, x3, x4, x5, x6, x7, x8, x9)

        inputs = []
        for dtype in (
            torch.float16,
            torch.float32,
            torch.float64,
            torch.bfloat16,
            torch.bool,
            torch.int8,
            torch.int16,
            torch.int32,
            torch.int64,
            torch.uint8,
        ):
            inputs.append(torch.ones(4, 8, 10, dtype=dtype, device=self.device))
        dim0 = Dim("s0", min=2, max=1024)
        dim1 = Dim("s1", min=2, max=512)
        dim2 = Dim("s2", min=2, max=128)
        dynamic_shapes = {
            "x0": {0: dim0},
            "x1": {0: dim0},
            "x2": {0: dim0},
            "x3": {1: dim1},
            "x4": {1: dim1},
            "x5": {1: dim1},
            "x6": {},
            "x7": {2: dim2},
            "x8": {2: dim2},
            "x9": {2: dim2},
        }
        m = Model()
        inputs = tuple(inputs)
        with torch.no_grad(), config.patch(
            {
                "abi_compatible": self.abi_compatible,
                "aot_inductor.debug_compile": True,
            }
        ):
            so_path = AOTIRunnerUtil.compile(m, inputs, dynamic_shapes=dynamic_shapes)
        with open(os.path.splitext(so_path)[0] + ".cpp") as cpp:
            src_code = cpp.read()
            FileCheck().check_count(
                "unmatched dtype",
                10,
                exactly=True,
            ).run(src_code)
            FileCheck().check_count(
                "unmatched dim value at",
                21,  # we have 9 dynamic dims for which we generate different checks
                exactly=True,
            ).run(src_code)
            FileCheck().check_count(
                "dim value is too",
                18,  # we have 9 dynamic dims for which we generate two checks
                exactly=True,
            ).run(src_code)
            FileCheck().check_count(
                "unmatched stride value at",
                21,  # we have 9 symbolic strides for which we don't generate checks
                exactly=True,
            ).run(src_code)
        optimized = AOTIRunnerUtil.load(self.device, so_path)
        actual = optimized(*inputs)
        expected = m(*inputs)
        torch.testing.assert_close(actual, expected)

    @unittest.skipIf(TEST_WITH_ROCM, "FP8 is not supported on ROCM")
    @unittest.skipIf(not SM90OrLater, "FP8 is only supported on H100+")
    def test_runtime_checks_fp8(self):
        class Model(torch.nn.Module):
            def __init__(self):
                super().__init__()

            def forward(self, x0, x1, x2, x3, x4):
                t = (
                    x0.to(torch.float)
                    + x1.to(torch.float)
                    + x2.to(torch.float)
                    + x3.to(torch.float)
                )
                return t

        inputs = []
        for dtype in (
            torch.float8_e4m3fn,
            torch.float8_e5m2,
            torch.float8_e4m3fnuz,
            torch.float8_e5m2fnuz,
        ):
            inputs.append(torch.ones(8, 8, 8, dtype=dtype, device=self.device))
        dim0 = Dim("s0", min=2, max=1024)
        dynamic_shapes = {
            "x0": {0: dim0},
            "x1": {0: dim0},
            "x2": {0: dim0},
            "x3": {0: dim0},
        }
        with torch.no_grad(), config.patch(
            {
                "abi_compatible": self.abi_compatible,
                "aot_inductor.debug_compile": True,
            }
        ):
            self.check_model(
                Model(),
                tuple(inputs),
                dynamic_shapes=dynamic_shapes,
            )

    def test_runtime_checks_complex(self):
        class Model(torch.nn.Module):
            def __init__(self):
                super().__init__()

            def forward(self, x0, x1, x2):
                return (x0, x1, x2)

        inputs = []
        x0 = torch.tensor([1, -1], dtype=torch.complex32, device=self.device)
        x1 = torch.tensor(
            [1 + 1j, -1 + 1j, -2 + 2j, 3 - 3j, 0, 1j, 1, -1],
            dtype=torch.complex64,
            device=self.device,
        )
        x2 = torch.tensor(128, dtype=torch.complex128, device=self.device)
        inputs.append(x0)
        inputs.append(x1)
        inputs.append(x2)
        dim0 = Dim("s0", min=2, max=1024)
        dynamic_shapes = {
            "x0": {0: dim0},
            "x1": {},
            "x2": {},
        }
        with torch.no_grad(), config.patch(
            {
                "abi_compatible": self.abi_compatible,
                "aot_inductor.debug_compile": True,
            }
        ):
            self.check_model(
                Model(),
                tuple(inputs),
                dynamic_shapes=dynamic_shapes,
            )

    @unittest.skipIf(IS_FBCODE, "Not yet runnable in fbcode")
    def test_runtime_checks_dtype_failed(self):
        class Model(torch.nn.Module):
            def __init__(self):
                super().__init__()

            def forward(self, x):
                y = x.type(torch.float)
                return y

        x = torch.randn(1, 4, dtype=torch.float16, device=self.device)
        model = Model()
        with torch.no_grad(), config.patch(
            {
                "abi_compatible": self.abi_compatible,
                "aot_inductor.debug_compile": True,
            }
        ):
            so_path: str = AOTIRunnerUtil.compile(
                model,
                (x,),
            )
        aot_inductor_module = AOTIRunnerUtil.load(self.device, so_path)
        x_casted = x.float()
        with self.assertRaisesRegex(Exception, ""):
            aot_inductor_module(x_casted)

    def test_runtime_checks_shape_failed(self):
        class Model(torch.nn.Module):
            def __init__(self):
                super().__init__()

            def forward(self, x):
                return x

        x = torch.randn(4, 4, 4, dtype=torch.float16, device=self.device)
        y0 = torch.randn(8, 4, 4, dtype=torch.float16, device=self.device)
        y1 = torch.randn(4, 8, 4, dtype=torch.float16, device=self.device)
        y2 = rand_strided(
            (4, 4, 4), (16, 1, 4), dtype=torch.float16, device=self.device
        )
        # batch size is outside of the range
        y3 = torch.randn(2048, 3, 4, dtype=torch.float16, device=self.device)
        y4 = torch.randn(2048, 4, 4, dtype=torch.float16, device=self.device)
        dim0 = Dim("s0", min=4, max=1024)
        dynamic_shapes = {
            "x": {0: dim0},
        }
        model = Model()
        with torch.no_grad(), config.patch(
            {
                "abi_compatible": self.abi_compatible,
                "aot_inductor.debug_compile": True,
            }
        ):
            so_path: str = AOTIRunnerUtil.compile(
                model, (x,), dynamic_shapes=dynamic_shapes
            )
        aot_inductor_module = AOTIRunnerUtil.load(self.device, so_path)
        # dynamic dim works fine
        _ = aot_inductor_module(y0)
        with self.assertRaisesRegex(Exception, ""):
            aot_inductor_module(y1)
        with self.assertRaisesRegex(Exception, ""):
            aot_inductor_module(y2)
        with self.assertRaisesRegex(Exception, ""):
            aot_inductor_module(y3)
        with self.assertRaisesRegex(Exception, ""):
            aot_inductor_module(y4)

    def test_add_complex(self):
        class Model(torch.nn.Module):
            def forward(self, a, b):
                return torch.add(a, b)

        x = torch.tensor(
            [1 + 1j, -1 + 1j, -2 + 2j, 3 - 3j, 0, 1j, 1, -1], device=self.device
        )
        y = torch.tensor(
            [1 + 1j, -1 + 1j, -2 + 2j, 3 - 3j, 0, 1j, 1, -1], device=self.device
        )
        self.check_model(Model(), (x, y))

    def test_embedding_bag(self):
        class Model(torch.nn.Module):
            def forward(self, w, i, o):
                return torch.ops.aten._embedding_bag(w, i, o, False, 0, False, None)

        example_inputs = (
            torch.randn([10, 4], device=self.device),
            torch.randint(10, [8], device=self.device),
            torch.tensor([0, 2, 6], device=self.device),
        )
        self.check_model(Model(), example_inputs)

    def test_fft_c2c(self):
        class Model(torch.nn.Module):
            def forward(self, x):
                return torch.fft.fftn(x), torch.fft.fftn(x).real

        example_inputs = (torch.randn(16, 16, 16, device=self.device),)
        self.check_model(Model(), example_inputs)


common_utils.instantiate_parametrized_tests(AOTInductorTestsTemplate)


class AOTInductorTestABICompatibleCpu(TestCase):
    device = "cpu"
    abi_compatible = True
    check_model = check_model
    check_model_with_multiple_inputs = check_model_with_multiple_inputs
    allow_stack_allocation = False
    use_minimal_arrayref_interface = False


def fail_with_and_without_stack_allocation(is_skip=False):
    return TestFailure(
        (
            "abi_compatible_cpu",
            "abi_compatible_cpu_with_stack_allocation",
            "abi_compatible_cpu_with_stack_allocation_and_minimal_arrayref_interface",
        ),
        is_skip=is_skip,
    )


def fail_stack_allocation(is_skip=False):
    return TestFailure(
        (
            "abi_compatible_cpu_with_stack_allocation",
            "abi_compatible_cpu_with_stack_allocation_and_minimal_arrayref_interface",
        ),
        is_skip=is_skip,
    )


def fail_minimal_arrayref_interface(is_skip=False):
    return TestFailure(
        ("abi_compatible_cpu_with_stack_allocation_and_minimal_arrayref_interface",),
        is_skip=is_skip,
    )


def fail_cuda(is_skip=False):
    return TestFailure(
        ("abi_compatible_cuda", "non_abi_compatible_cuda"),
        is_skip=is_skip,
    )


def fail_abi_compatible_cuda(is_skip=False):
    return TestFailure(
        ("abi_compatible_cuda",),
        is_skip=is_skip,
    )


def fail_non_abi_compatible_cuda(is_skip=False):
    return TestFailure(
        ("non_abi_compatible_cuda",),
        is_skip=is_skip,
    )


# test_failures, xfail by default, set is_skip=True to skip
CPU_TEST_FAILURES = {
    "test_add_complex": fail_stack_allocation(is_skip=True),
    "test_addmm_multiple_dynamic": fail_with_and_without_stack_allocation(),
    "test_bmm_multiple_dynamic": fail_with_and_without_stack_allocation(),
    "test_constant_folding": fail_with_and_without_stack_allocation(is_skip=True),
    "test_duplicate_constant_folding": fail_with_and_without_stack_allocation(
        is_skip=True
    ),
    "test_dup_unbacked_sym_decl": fail_with_and_without_stack_allocation(),
    "test_dynamic_cat": fail_minimal_arrayref_interface(),
    "test_dynamic_scalar": fail_stack_allocation(is_skip=True),
    "test_dynamic_smem_above_default_limit": fail_with_and_without_stack_allocation(),
    "test_fft_c2c": fail_stack_allocation(is_skip=True),
    # TODO: test_freezing_abi_compatible_cpu somehow fails on CI but not locally,
    #   NotImplementedError: Cannot access storage of OpaqueTensorImpl
    "test_freezing": fail_with_and_without_stack_allocation(is_skip=True),
    # FIXME: failed with Segfault while exiting the Python runtime
    "test_missing_cubin": fail_with_and_without_stack_allocation(is_skip=True),
    "test_model_modified_weights": fail_stack_allocation(is_skip=True),
    # minimal arrayref interface only works with CPU; test crashes.
    "test_multi_device": fail_minimal_arrayref_interface(is_skip=True),
    # FIXME: failed with compilation error
    "test_runtime_checks": fail_minimal_arrayref_interface(is_skip=True),
    "test_normal_functional": fail_with_and_without_stack_allocation(),
    # There is a double-free issue which will be fixed in another PR
    "test_repeat_output": fail_with_and_without_stack_allocation(is_skip=True),
    # the test segfaults
    "test_buffer_mutation": fail_stack_allocation(is_skip=True),
    "test_scatter_fallback": fail_stack_allocation(is_skip=True),
    "test_scatter_reduce_fallback": fail_stack_allocation(is_skip=True),
    "test_index_put_fallback": fail_stack_allocation(is_skip=True),
    "test_index_put_with_none_index": fail_stack_allocation(is_skip=True),
    # C++ compile error, need for aoti_torch___scaled_dot_product_flash_attention_for_cpu
    "test_sdpa": fail_with_and_without_stack_allocation(is_skip=True),
    "test_sdpa_2": fail_with_and_without_stack_allocation(is_skip=True),
    # error: could not find s0
    "test_shifted_constraint_ranges": fail_with_and_without_stack_allocation(
        is_skip=True
    ),
    "test_simple_dynamic": fail_minimal_arrayref_interface(),
    "test_zero_grid_with_unbacked_symbols": fail_with_and_without_stack_allocation(
        is_skip=True
    ),
    "test_zero_grid_with_backed_symbols": fail_with_and_without_stack_allocation(
        is_skip=True
    ),
<<<<<<< HEAD
    "test_runtime_checks_complex": fail_with_and_without_stack_allocation(is_skip=True),
    "test_runtime_checks_fp8": fail_with_and_without_stack_allocation(is_skip=True),
=======
    "test_cond_non_tensor_predicates_dynamic_False": fail_stack_allocation(
        is_skip=True
    ),
    "test_cond_non_tensor_predicates_dynamic_True": fail_stack_allocation(is_skip=True),
>>>>>>> c440bdcb
}

CUDA_TEST_FAILURES = {
    # test_failures, xfail by default, set is_skip=True to skip
    "test_dup_unbacked_sym_decl": fail_abi_compatible_cuda(),
    "test_normal_functional": fail_abi_compatible_cuda(),
    # There is a double-free issue which will be fixed in another PR
    "test_repeat_output": fail_abi_compatible_cuda(is_skip=True),
    # no ABI shim fn for torch.sort; remove this when adding one
    "test_triton_kernel_multi_output_arg": fail_abi_compatible_cuda(is_skip=True),
    # no runtime checks for non_abi_compatible mode
    "test_runtime_checks": fail_non_abi_compatible_cuda(is_skip=True),
    "test_runtime_checks_complex": fail_non_abi_compatible_cuda(is_skip=True),
    "test_runtime_checks_fp8": fail_non_abi_compatible_cuda(is_skip=True),
    "test_runtime_checks_dtype_failed": fail_non_abi_compatible_cuda(is_skip=True),
    "test_runtime_checks_shape_failed": fail_non_abi_compatible_cuda(is_skip=True),
}

if TEST_WITH_ROCM:
    CUDA_TEST_FAILURES.update(
        {
            "test_dup_unbacked_sym_decl": fail_cuda(is_skip=True),
            "test_addmm_multiple_dynamic": fail_cuda(is_skip=True),
            "test_bmm_multiple_dynamic": fail_cuda(is_skip=True),
            "test_convolution": fail_cuda(is_skip=True),
            "test_large": fail_cuda(is_skip=True),
            "test_missing_cubin": fail_cuda(is_skip=True),
            "test_multi_device": fail_cuda(is_skip=True),
            "test_poi_multiple_dynamic": fail_cuda(is_skip=True),
            "test_sdpa": fail_cuda(is_skip=True),
            "test_sdpa_2": fail_cuda(is_skip=True),
            "test_dynamic_smem_above_default_limit": fail_cuda(is_skip=True),
            "test_foreach_multiple_dynamic": fail_cuda(is_skip=True),
            "test_reuse_kernel": fail_cuda(is_skip=True),
            "test_zero_grid_with_unbacked_symbols": fail_cuda(is_skip=True),
            "test_zero_grid_with_backed_symbols": fail_cuda(is_skip=True),
        }
    )

if not IS_FBCODE:
    # The following tests look like they pass in both pytest and unittest (xml
    # and terminal output say pass), but the process will segfault.  This only
    # happens in OSS CI and is fine internally.
    CPU_TEST_FAILURES.update(
        {
            "test_duplicated_params": fail_stack_allocation(is_skip=True),
            "test_embedding_bag": fail_stack_allocation(is_skip=True),
            "test_fqn": fail_stack_allocation(is_skip=True),
            "test_no_args": fail_stack_allocation(is_skip=True),
            "test_output_misaligned": fail_stack_allocation(is_skip=True),
            "test_pytree_inputs": fail_stack_allocation(is_skip=True),
            "test_seq": fail_stack_allocation(is_skip=True),
            "test_simple_split": fail_stack_allocation(is_skip=True),
            "test_addmm": fail_minimal_arrayref_interface(is_skip=True),
            "test_aliased_buffer_reuse": fail_minimal_arrayref_interface(is_skip=True),
            "test_buffer_reuse": fail_minimal_arrayref_interface(is_skip=True),
            "test_convolution": fail_minimal_arrayref_interface(is_skip=True),
            "test_empty_graph": fail_minimal_arrayref_interface(is_skip=True),
            "test_large": fail_minimal_arrayref_interface(is_skip=True),
            "test_missing_output": fail_minimal_arrayref_interface(is_skip=True),
            "test_model_modified_weights": fail_minimal_arrayref_interface(
                is_skip=True
            ),
            "test_output_path_1": fail_minimal_arrayref_interface(is_skip=True),
            "test_repeat_interleave": fail_minimal_arrayref_interface(is_skip=True),
            "test_return_constant": fail_minimal_arrayref_interface(is_skip=True),
            "test_reuse_kernel": fail_minimal_arrayref_interface(is_skip=True),
            "test_simple": fail_minimal_arrayref_interface(is_skip=True),
            "test_small_constant": fail_minimal_arrayref_interface(is_skip=True),
            "test_with_no_triton_profiler": fail_minimal_arrayref_interface(
                is_skip=True
            ),
            "test_with_offset": fail_minimal_arrayref_interface(is_skip=True),
            "test_with_profiler": fail_minimal_arrayref_interface(is_skip=True),
            "test_zero_size_weight": fail_minimal_arrayref_interface(is_skip=True),
        }
    )

copy_tests(
    AOTInductorTestsTemplate,
    AOTInductorTestABICompatibleCpu,
    "abi_compatible_cpu",
    CPU_TEST_FAILURES,
)


class AOTInductorTestABICompatibleCpuWithStackAllocation(TestCase):
    device = "cpu"
    abi_compatible = True
    check_model = check_model
    check_model_with_multiple_inputs = check_model_with_multiple_inputs
    allow_stack_allocation = True
    use_minimal_arrayref_interface = False


copy_tests(
    AOTInductorTestsTemplate,
    AOTInductorTestABICompatibleCpuWithStackAllocation,
    "abi_compatible_cpu_with_stack_allocation",
    CPU_TEST_FAILURES,
)


class AOTInductorTestABICompatibleCpuWithStackAllocationAndMinimalArrayRefInterface(
    TestCase
):
    device = "cpu"
    abi_compatible = True
    check_model = check_model
    check_model_with_multiple_inputs = check_model_with_multiple_inputs
    allow_stack_allocation = True
    use_minimal_arrayref_interface = True


copy_tests(
    AOTInductorTestsTemplate,
    AOTInductorTestABICompatibleCpuWithStackAllocationAndMinimalArrayRefInterface,
    "abi_compatible_cpu_with_stack_allocation_and_minimal_arrayref_interface",
    CPU_TEST_FAILURES,
)


@unittest.skipIf(sys.platform == "darwin", "No CUDA on MacOS")
class AOTInductorTestABICompatibleCuda(TestCase):
    device = "cuda"
    abi_compatible = True
    check_model = check_model
    check_model_with_multiple_inputs = check_model_with_multiple_inputs
    allow_stack_allocation = False
    use_minimal_arrayref_interface = False


copy_tests(
    AOTInductorTestsTemplate,
    AOTInductorTestABICompatibleCuda,
    "abi_compatible_cuda",
    CUDA_TEST_FAILURES,
)


@unittest.skipIf(
    IS_FBCODE or sys.platform == "darwin",
    "NonABI mode should not be used in fbcode nor on MacOS",
)
class AOTInductorTestNonABICompatibleCpu(TestCase):
    device = "cpu"
    abi_compatible = False
    check_model = check_model
    check_model_with_multiple_inputs = check_model_with_multiple_inputs
    allow_stack_allocation = False
    use_minimal_arrayref_interface = False


copy_tests(
    AOTInductorTestsTemplate,
    AOTInductorTestNonABICompatibleCpu,
    "non_abi_compatible_cpu",
    # test_failures, xfail by default, set is_skip=True to skip
    {
        "test_addmm_multiple_dynamic": TestFailure(("non_abi_compatible_cpu",)),
        "test_bmm_multiple_dynamic": TestFailure(("non_abi_compatible_cpu",)),
        "test_constant_folding": TestFailure(("non_abi_compatible_cpu",), is_skip=True),
        "test_duplicate_constant_folding": TestFailure(
            ("non_abi_compatible_cpu",), is_skip=True
        ),
        "test_dynamic_smem_above_default_limit": TestFailure(
            ("non_abi_compatible_cpu",)
        ),
        # TODO: test_freezing_non_abi_compatible_cpu somehow fails on CI but not locally,
        #   NotImplementedError: Cannot access storage of OpaqueTensorImpl
        "test_freezing": TestFailure(("non_abi_compatible_cpu",), is_skip=True),
        # no runtime checks for non_abi_compatible mode
        "test_runtime_checks": TestFailure(("non_abi_compatible_cpu",), is_skip=True),
        "test_runtime_checks_dtype_failed": TestFailure(
            ("non_abi_compatible_cpu",), is_skip=True
        ),
        "test_runtime_checks_shape_failed": TestFailure(
            ("non_abi_compatible_cpu",), is_skip=True
        ),
    },
)


@unittest.skipIf(
    IS_FBCODE or sys.platform == "darwin",
    "NonABI mode should not be used in fbcode nor on MacOS",
)
class AOTInductorTestNonABICompatibleCuda(TestCase):
    device = "cuda"
    abi_compatible = False
    check_model = check_model
    check_model_with_multiple_inputs = check_model_with_multiple_inputs
    allow_stack_allocation = False
    use_minimal_arrayref_interface = False


copy_tests(
    AOTInductorTestsTemplate,
    AOTInductorTestNonABICompatibleCuda,
    "non_abi_compatible_cuda",
    CUDA_TEST_FAILURES,
)


if __name__ == "__main__":
    from torch._inductor.test_case import run_tests

    # cpp_extension N/A in fbcode
    if HAS_CUDA or sys.platform == "darwin":
        run_tests(needs="filelock")<|MERGE_RESOLUTION|>--- conflicted
+++ resolved
@@ -2312,15 +2312,12 @@
     "test_zero_grid_with_backed_symbols": fail_with_and_without_stack_allocation(
         is_skip=True
     ),
-<<<<<<< HEAD
-    "test_runtime_checks_complex": fail_with_and_without_stack_allocation(is_skip=True),
-    "test_runtime_checks_fp8": fail_with_and_without_stack_allocation(is_skip=True),
-=======
     "test_cond_non_tensor_predicates_dynamic_False": fail_stack_allocation(
         is_skip=True
     ),
     "test_cond_non_tensor_predicates_dynamic_True": fail_stack_allocation(is_skip=True),
->>>>>>> c440bdcb
+    "test_runtime_checks_complex": fail_with_and_without_stack_allocation(is_skip=True),
+    "test_runtime_checks_fp8": fail_with_and_without_stack_allocation(is_skip=True),
 }
 
 CUDA_TEST_FAILURES = {
