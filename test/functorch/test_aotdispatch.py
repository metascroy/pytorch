--- conflicted
+++ resolved
@@ -3383,48 +3383,6 @@
         res.sum().backward()
 
 
-class ScaledTensor(torch.Tensor):
-    def __new__(
-        cls,
-        data: torch.Tensor,
-        scale: torch.Tensor,
-    ):
-        return torch.Tensor._make_wrapper_subclass(
-            cls,
-            data.size(),
-            strides=data.stride(),
-            storage_offset=data.storage_offset(),
-            dtype=data.dtype,
-            layout=data.layout,
-            requires_grad=data.requires_grad,
-            device=data.device,
-        )
-
-    def __init__(self, data: torch.Tensor, scale: torch.Tensor):
-        self._data = data
-        self._scale = scale
-
-    def __tensor_flatten__(self):
-        ctx = {}
-        return ["_data", "_scale"], ctx
-
-    @staticmethod
-    def __tensor_unflatten__(inner_tensors: Dict, metadata, outer_size):
-        assert len(inner_tensors) == 2
-        return ScaledTensor(
-            inner_tensors["_data"], inner_tensors["_scale"]
-        )
-
-    @classmethod
-    def __torch_dispatch__(cls, func, types, args, kwargs=None):
-        scaled_tensor = args[0]
-        out = func(scaled_tensor._data, *args[1:], **kwargs)
-        return ScaledTensor(out, scaled_tensor._scale)
-
-    def __repr__(self):
-        return f"{self._data.__repr__()}\n{self._scale.__repr__()}"
-
-
 class TestAOTDispatch(AOTTestCase):
 
     # Tests to add cases for (non-exhaustive list, mostly for my notes):
@@ -3803,23 +3761,6 @@
         self.assertEqual(a_ref_base.grad.a, a_test_base.grad.a)
         self.assertEqual(a_ref_base.grad.b, a_test_base.grad.b)
 
-<<<<<<< HEAD
-    def test_traceable_subclass_with_differently_sized_inner_tensor(self):
-        data = torch.rand(2, 4)
-        scale = torch.rand(1)
-        subclass = ScaledTensor(data, scale)
-
-        def func(tensor_a, tensor_b):
-            return torch.add(tensor_a, tensor_b)
-
-        add_tens = torch.rand(2, 4)
-        real_out = func(data, add_tens)
-        func = torch.compile(func, backend="eager")
-        out_subclass = func(subclass, add_tens)
-        torch.testing.assert_close(out_subclass._data, real_out)
-
-=======
->>>>>>> d78fe039
 
 class TestAOTModuleSimplified(AOTTestCase):
     def test_aot_module_simplified(self):
