# Owner(s): ["module: dynamo"]
# flake8: noqa
import copy
import dataclasses
import unittest
from contextlib import contextmanager
from dataclasses import dataclass

import torch
import torch._dynamo as torchdynamo
from functorch.experimental.control_flow import cond, map
from torch import Tensor
from torch.export import (
    Constraint,
    Dim,
    dynamic_dim,
    export,
    unflatten,
)
from torch.export._trace import (
    _export_to_torch_ir,
    _export,
    DEFAULT_EXPORT_DYNAMO_CONFIG,
)
from torch._export import capture_pre_autograd_graph
from torch._export.pass_base import _ExportPassBaseDeprecatedDoNotUse
from torch._export.utils import (
    get_buffer,
    get_param,
    is_buffer,
    is_param,
    register_dataclass_as_pytree_node,
)
from torch._subclasses import FakeTensorMode
from torch.export import Constraint, Dim
from torch.fx.experimental.proxy_tensor import make_fx
from torch.testing import FileCheck
from torch.testing._internal.common_utils import run_tests
from torch._dynamo.test_case import TestCase
from torch.utils._pytree import (
    LeafSpec,
    tree_flatten,
    tree_map,
    tree_unflatten,
    TreeSpec,
    treespec_dumps,
    treespec_loads,
)
import testing
# The following import pattern matters as `test_export.export` is patched
# in other files (like test_export_nonstrict.py). `torch.export.export`
# will invalidate the patch.
from torch.export import export


@unittest.skipIf(not torchdynamo.is_dynamo_supported(), "dynamo isn't support")
class TestDynamismExpression(TestCase):
    @testing.expectedFailureNonStrict
    def test_export_inline_constraints(self):

        def f(x):
            b = x.item()
            torch._constrain_as_size(b)
            return torch.full((b, 1), 1)

        inp = (torch.tensor([3]),)
        ref = f(*inp)

        gm = export(f, inp)
        res = gm(*inp)

        self.assertTrue(torchdynamo.utils.same(ref, res))

        gm = make_fx(f, tracing_mode="symbolic")(*inp)
        res = gm(*inp)
        self.assertTrue(torchdynamo.utils.same(ref, res))

    def test_export_constraints_error(self):
        def invalid_input_conflict_with_input_constraints(x):
            return x + 1

        inp = torch.zeros([3])
        dim_x = torch.export.Dim("dim_x", min=6)
        with self.assertRaisesRegex(torch._dynamo.exc.UserError, "not in range"):
            torch.export.export(
                invalid_input_conflict_with_input_constraints,
                (inp,),
                dynamic_shapes={"x": {0: dim_x}},
            )

        def conflicting_constraints(x):
            b = x.item()
            torch._constrain_as_size(b)
            torch._constrain_as_value(b, min=4, max=5)
            return torch.full((b, 1), 1)

        inp = (torch.tensor([3]),)
        ep = torch.export.export(conflicting_constraints, inp)

        with self.assertRaisesRegex(
            RuntimeError, r"is outside of inline constraint \[4, 5\]"
        ):
            ep(torch.tensor([3]))

    @testing.expectedFailureNonStrict
    def test_export_assume_static_by_default(self):
        def branch_on_shape(x: torch.Tensor):
            if x.shape[0] == 4:
                return x + 1
            else:
                return x

        inp = (torch.rand(4, 5),)

        # Being able to export means shape is preserved as static
        export(branch_on_shape, inp)


@unittest.skipIf(not torchdynamo.is_dynamo_supported(), "dynamo isn't support")
class TestExport(TestCase):

    def _test_export_same_as_eager(self, f, args, kwargs=None):
        kwargs = kwargs or {}
        exported_program = export(f, args, kwargs)
        reversed_kwargs = {key: kwargs[key] for key in reversed(kwargs)}
        self.assertEqual(exported_program(*args, **kwargs), f(*args, **kwargs))
        self.assertEqual(exported_program(*args, **reversed_kwargs), f(*args, **reversed_kwargs))

    @testing.expectedFailureNonStrict
    def test_basic(self):
        def f(x, y):
            return x[0] + y

        inp = ([torch.ones(1, 3)], torch.ones(1, 3))
        self._test_export_same_as_eager(f, inp)

    @testing.expectedFailureRetraceability
    def test_external_call_non_strict_real_tensor(self):
        class ExternalMethod:
            def add(self, x):
                return x + x

        class Basic(torch.nn.Module):
            def __init__(self):
                super().__init__()
                self.external_add = ExternalMethod().add

            def forward(self, x):
                return self.external_add(x)

        f = Basic()
        args = (torch.randn(1, 3), )
        ep = export(f, args, strict=False)
        self.assertEqual(ep(*args), f(*args))

    @testing.expectedFailureRetraceability
    def test_basic_non_strict_real_tensor(self):
        class Basic(torch.nn.Module):
            def __init__(self):
                super().__init__()
                self.param = torch.nn.Parameter(torch.randn(1, 3))

            def forward(self, x, y):
                return x[0] + y - self.param

        f = Basic()
        args = ([torch.randn(1, 3)], torch.randn(1, 3))
        ep = export(f, args, strict=False)
        self.assertEqual(ep(*args), f(*args))

    @testing.expectedFailureRetraceability
    def test_basic_non_strict_fake_tensor(self):
        class Basic(torch.nn.Module):
            def __init__(self):
                super().__init__()
                self.param = torch.nn.Parameter(torch.randn(3, 2))

            def forward(self, x, y):
                return x[0] + y - self.param

        fake_mode = FakeTensorMode()
        f = Basic()
        with fake_mode:
            args = ([torch.empty(3, 2)], torch.empty(3, 2))
        ep = export(f, args, strict=False)
        inputs = ([torch.randn(3, 2)], torch.randn(3, 2))
        self.assertEqual(ep(*inputs), f(*inputs))

    @testing.expectedFailureNonStrict
    def test_raise_user_error_when_guard_on_data_dependent_operation(self):
        def fn_ddo(x):
            y = x.nonzero()
            z = y.shape[0]
            if z > 2:
                return x.cos()
            else:
                return x.sin()

        with self.assertRaisesRegex(
            torchdynamo.exc.UserError,
            "trying to get a value out of symbolic int"
        ):
            _ = export(fn_ddo, (torch.tensor([2, 3, 5]),))

    @testing.expectedFailureNonStrict
    def test_if_functional(self):
        def foo(x):
            z = x + 4
            z.add_(4)
            y = z.view(x.shape)
            return x.cos() + y.cos()

        gm = export(foo, (torch.tensor([2, 3, 5]),))

        view_count = 0
        for node in gm.graph.nodes:
            if node.op == "call_function" and node.target == torch.ops.aten.add_.Tensor:
                # No more inplace mutation
                self.assertNotEqual(
                    node.target,
                    torch.ops.aten.add_.Tensor,
                    "There shouldn't be any inplace mutation node in the graph."
                )
            if node.op == "call_function" and node.target == torch.ops.aten.view.default:
                view_count += 1

        # There should be nonzero view nodes in the graph
        self.assertTrue(view_count > 0)

    def test_export_mod_constraints(self):
        class BasicDynamiShapeModel(torch.nn.Module):
            def forward(self, x: torch.Tensor) -> torch.Tensor:
                return x.view(x.shape[0] - 1, -1)

        m = BasicDynamiShapeModel()
        a = torch.randn(3, 4)
        dim0_x = torch.export.Dim("dim0_x", min=3)
        dim1_x = torch.export.Dim("dim1_x")
        dynamic_shapes = {"x": (dim0_x, dim1_x)}
        with self.assertRaisesRegex(
            torch._dynamo.exc.UserError,
            (
                "Specializations unexpectedly required"
                ".*\n.*\\[0\\] must be specialized to 3.*guards.*too complex"
                ".*\n.*\\[1\\] must be specialized to 4.*guards.*too complex"
            ),
        ):
            torch.export.export(m, (a,), dynamic_shapes=dynamic_shapes)
        em = torch.export.export(m, (a,))
        x = torch.randn(3, 5)
        with self.assertRaisesRegex(RuntimeError, "shape\[1\] to be equal to 4, but got 5"):
            em(x)

    def test_not_correct_dim(self):
        def f(x):
            return x.cos()

        def g(x):
            return x + 4

        inp_for_f = torch.tensor(5)
        with self.assertRaisesRegex(torchdynamo.exc.UserError, "Cannot mark 0-dimension tensors to be dynamic"):
            constraints = [dynamic_dim(inp_for_f, 0)]

        inp_for_f_mul_dim = torch.ones(5, 5)
        with self.assertRaisesRegex(
            torchdynamo.exc.UserError,
            "Expected the dimension passed to dynamic_dim to be in the range \\[0:1\\]"
        ):
            constraints = [dynamic_dim(inp_for_f_mul_dim, 2)]

        inp_for_g = 4
        with self.assertRaisesRegex(torchdynamo.exc.UserError, "Expected tensor as input to dynamic_dim"):
            constraints = [dynamic_dim(inp_for_g, 0)]

    @testing.expectedFailureRetraceability
    @testing.expectedFailureNonStrict
    def test_map(self):
        def list_tensor_map(xs, y, z):
            def body(x, y, z):
                return x + y + z

            return map(body, xs, y, z)

        inps = (torch.ones(6, 4), torch.tensor(5), torch.tensor(4))
        self._test_export_same_as_eager(list_tensor_map, inps)

    @testing.expectedFailureRetraceability
    @testing.expectedFailureNonStrict
    def test_export_func_with_kwargs(self):
        def kw_func(arg1, arg2, kw1, kw2):
            return arg1 + arg2, kw1 + kw2

        args = (torch.ones(6, 4), torch.ones(1, 1))
        kwargs = {"kw1": torch.ones(1, 1), "kw2": torch.ones(6, 4)}
        self._test_export_same_as_eager(kw_func, args, kwargs)

    @testing.expectedFailureRetraceability
    @testing.expectedFailureNonStrict
    def test_export_func_with_pytree_kwargs(self):
        def kw_func(arg1, arg2, a, b):
            return arg1 + a["kw1"] + b[0], arg2 + a["kw2"] + b[1]

        args = (torch.ones(2, 3), torch.ones(3, 4))
        kwargs = {"a": {"kw1": torch.ones(2, 3), "kw2": torch.ones(3, 4)}, "b": [torch.ones(2, 3), torch.ones(3, 4)]}
        self._test_export_same_as_eager(kw_func, args, kwargs)

    @testing.expectedFailureSerDer
    @testing.expectedFailureRetraceability
    @testing.expectedFailureNonStrict
    def test_export_func_with_default_kwargs(self):
        def kw_func(arg1, arg2, a, b=1):
            return arg1 + arg2, a["kw1"] + a["kw2"] + b

        def kw_func2(arg1, arg2, a=1, b=2):
            return arg1 + a, arg2 + b


        args = (torch.ones(6, 4), torch.ones(1, 1))
        kwargs1 = {"a": {"kw1": torch.ones(1, 1), "kw2": torch.ones(6, 4)}}
        kwargs2 = {"a": {"kw1": torch.ones(1, 1), "kw2": torch.ones(6, 4)}, "b": 2}
        self._test_export_same_as_eager(kw_func, args, kwargs1)
        self._test_export_same_as_eager(kw_func, args, kwargs2)
        kwargs3 = {"b": 1}
        self._test_export_same_as_eager(kw_func2, args, kwargs3)

    @testing.expectedFailureNonStrict
    def test_export_func_with_var_postional_args(self):
        def kw_func(arg1, arg2, *args):
            return arg1 + args[0], arg2 + args[1]

        args = (torch.ones(2, 3), torch.ones(3, 4), torch.ones(2, 3), torch.ones(3, 4))
        self._test_export_same_as_eager(kw_func, args)

    @testing.expectedFailureRetraceability
    @testing.expectedFailureNonStrict
    def test_export_func_with_keyword_only_args(self):
        def kw_func(arg1, arg2, *args, kw1, kw2):
            return arg1 + args[0] + kw1, arg2 + args[1] + kw2

        args = (torch.ones(2, 3), torch.ones(3, 4), torch.ones(2, 3), torch.ones(3, 4))
        kwargs = {"kw1": torch.ones(2, 3), "kw2": torch.ones(3, 4)}
        self._test_export_same_as_eager(kw_func, args, kwargs)

    @testing.expectedFailureRetraceability
    @testing.expectedFailureNonStrict
    def test_export_func_with_var_keyword_args(self):
        def kw_func(arg1, arg2, *args, kw1, kw2, **kwargs):
            return arg1 + args[0] + kw1 + kwargs["kw3"], arg2 + args[1] + kw2 + kwargs["kw4"]

        args = (torch.ones(2, 3), torch.ones(3, 4), torch.ones(2, 3), torch.ones(3, 4))
        kwargs = {"kw1": torch.ones(2, 3), "kw2": torch.ones(3, 4), "kw3": torch.ones(2, 3), "kw4": torch.ones(3, 4)}
        self._test_export_same_as_eager(kw_func, args, kwargs)

    @testing.expectedFailureRetraceability
    @testing.expectedFailureNonStrict
    def test_export_func_with_var_keyword_pytree_args(self):
        def kw_func(arg1, arg2, *args, kw1, kw2, **kwargs):
            return arg1 + arg2[0][0] + args[0] + kw1[0] + kwargs["kw3"][0], arg2[1] + args[1] + kw2 + kwargs["kw4"]

        args = (torch.ones(2, 3), [(torch.ones(2, 3), ), torch.ones(3, 4)], torch.ones(2, 3), torch.ones(3, 4))
        kwargs = {"kw1": (torch.ones(2, 3), ), "kw2": torch.ones(3, 4),
                  "kw3": (torch.ones(2, 3), torch.ones(3, 4)), "kw4": torch.ones(3, 4)}
        self._test_export_same_as_eager(kw_func, args, kwargs)

    @testing.expectedFailureSerDer
    @testing.expectedFailureNonStrict
    def test_linear_conv(self):

        class MyLinear(torch.nn.Module):
            def __init__(self):
                super().__init__()
                self.weight = torch.randn(20, 98)
                self.bias = torch.randn(20)

            def forward(self, x):
                return torch.nn.functional.linear(x, self.weight, self.bias)

        class Foo(torch.nn.Module):
            def __init__(self):
                super().__init__()
                self.conv = torch.nn.Conv2d(16, 33, 3)
                self.linear = MyLinear()

            def forward(self, x):
                x_conv = self.conv(x)
                x_linear = self.linear(x_conv)
                return x_linear.cos()

        ep = export(Foo(), (torch.randn(20, 16, 50, 100),))
        for node in ep.graph.nodes:
            if (
                node.op == "placeholder" and
                node.name in ep.graph_signature.inputs_to_buffers or
                node.name in ep.graph_signature.inputs_to_parameters
            ):
                self.assertTrue("source_fn_stack" in node.meta)
                self.assertTrue("nn_module_stack" in node.meta)

    def test_export_api_with_dynamic_shapes(self):
        from torch.export import Dim, dims, export

        # pass dynamic shapes of inputs [args]
        def foo(x, y):
            return torch.matmul(x, y)

        inputs = (torch.randn(10, 2, 3), torch.randn(10, 3, 4))
        batch = Dim("batch")
        efoo = export(foo, inputs, dynamic_shapes={k: {0: batch} for k in ["x", "y"]})
        self.assertEqual(efoo(*inputs).shape, foo(*inputs).shape)

        # pass dynamic shapes of inputs [kwargs]
        def foo(x, y):
            return torch.matmul(x, y)

        inputs = (torch.randn(10, 2, 3),)
        kwinputs = {"y": torch.randn(10, 3, 4)}
        batch = Dim("batch")
        efoo = export(
            foo, inputs, kwinputs, dynamic_shapes={k: {0: batch} for k in ["x", "y"]}
        )
        self.assertEqual(efoo(*inputs, **kwinputs).shape, foo(*inputs, **kwinputs).shape)

        # pass dynamic shapes of inputs [partial, error]
        def foo(x, y):
            return torch.matmul(x, y)

        inputs = (torch.randn(10, 2, 3),)
        kwinputs = {"y": torch.randn(10, 3, 4)}
        batch = Dim("batch")
        with self.assertRaisesRegex(
            torch._dynamo.exc.UserError,
            (
                "Constraints violated \\(batch\\)!(.*\n)*.*"
                "batch was inferred to be a constant(.*\n)*.*"
                "Suggested fixes:(.*\n)*.*"
                "batch = None  # 10"
            ),
        ):
            export(foo, inputs, kwinputs, dynamic_shapes={"x": {0: batch}, "y": None})

        # pass dynamic shapes of inputs [module]
        class Foo(torch.nn.Module):
            def forward(self, x, y):
                return torch.matmul(x, y)

        foo = Foo()
        inputs = (torch.randn(10, 2, 3), torch.randn(10, 3, 4))
        batch = Dim("batch")
        efoo = export(foo, inputs, dynamic_shapes={"x": {0: batch}, "y": {0: batch}})
        self.assertEqual(efoo(*inputs).shape, foo(*inputs).shape)

        # pass dynamic shapes of inputs [bounds, mostly shared]
        def foo(x, y):
            return torch.matmul(x, y)

        inputs = (torch.randn(10, 3, 3), torch.randn(10, 3, 3))
        batch = Dim("batch", min=8, max=64)
        size = Dim("size")
        efoo = export(
            foo,
            inputs,
            dynamic_shapes={
                "x": (batch, size, size),
                "y": (batch, size, size),
            },
        )
        self.assertEqual(
            [
                str(node.meta["val"].shape)
                for node in efoo.graph_module.graph.nodes
                if node.op == "placeholder"
            ],
            ["torch.Size([s0, s1, s1])", "torch.Size([s0, s1, s1])"],
        )
        self.assertEqual(efoo(*inputs).shape, foo(*inputs).shape)

        # pass dynamic shapes of inputs [multiple, mostly distinct]
        def foo(x, y):
            return torch.matmul(x, y)

        inputs = (torch.randn(10, 2, 3), torch.randn(10, 3, 4))
        batch, M, K, N = dims("batch", "M", "K", "N")
        efoo = export(
            foo,
            inputs,
            dynamic_shapes={"x": (batch, M, K), "y": (batch, K, N)},
        )
        self.assertEqual(
            [
                str(node.meta["val"].shape)
                for node in efoo.graph_module.graph.nodes
                if node.op == "placeholder"
            ],
            ["torch.Size([s0, s1, s2])", "torch.Size([s0, s2, s5])"],
        )
        self.assertEqual(efoo(*inputs).shape, foo(*inputs).shape)

        # pass dynamic shapes of inputs [dict]
        class Foo(torch.nn.Module):
            def forward(self, inputs):
                return torch.matmul(inputs["x"], inputs["y"])

        foo = Foo()
        inputs = ({"x": torch.randn(10, 2, 3), "y": torch.randn(10, 3, 4)},)
        batch = Dim("batch")
        efoo = export(
            foo, inputs, dynamic_shapes={"inputs": {k: {0: batch} for k in ["x", "y"]}}
        )
        self.assertEqual(
            [
                str(node.meta["val"].shape)
                for node in efoo.graph_module.graph.nodes
                if node.op == "placeholder"
            ],
            ["torch.Size([s0, 2, 3])", "torch.Size([s0, 3, 4])"],
        )
        self.assertEqual(efoo(*inputs).shape, foo(*inputs).shape)

        # pass dynamic shapes of inputs [list]
        class Foo(torch.nn.Module):
            def forward(self, inputs):
                return torch.matmul(inputs[0], inputs[1])

        foo = Foo()
        inputs = ((torch.randn(10, 2, 3), torch.randn(10, 3, 4)),)
        batch = Dim("batch")
        efoo = export(
            foo, inputs, dynamic_shapes={"inputs": [{0: batch} for _ in range(2)]}
        )
        self.assertEqual(
            [
                str(node.meta["val"].shape)
                for node in efoo.graph_module.graph.nodes
                if node.op == "placeholder"
            ],
            ["torch.Size([s0, 2, 3])", "torch.Size([s0, 3, 4])"],
        )
        self.assertEqual(efoo(*inputs).shape, foo(*inputs).shape)

        # pass dynamic shapes of inputs [dataclass]
        @dataclass
        class DataClass:
            a: Tensor
            b: Tensor

        register_dataclass_as_pytree_node(DataClass)

        class Foo(torch.nn.Module):
            def forward(self, inputs):
                return torch.matmul(inputs.a, inputs.b)

        foo = Foo()
        inputs = (DataClass(a=torch.randn(10, 2, 3), b=torch.randn(10, 3, 4)),)
        batch = Dim("batch")
        efoo = export(
            foo, inputs, dynamic_shapes={"inputs": DataClass(a={0: batch}, b={0: batch})}
        )
        self.assertEqual(
            [
                str(node.meta["val"].shape)
                for node in efoo.graph_module.graph.nodes
                if node.op == "placeholder"
            ],
            ["torch.Size([s0, 2, 3])", "torch.Size([s0, 3, 4])"],
        )

        # pass dynamic shapes of inputs [distinct, error]
        def foo(x, y):
            return torch.matmul(x, y)

        inputs = (torch.randn(10, 2, 3), torch.randn(10, 3, 4))
        batch, M, K1, K2, N = dims("batch", "M", "K1", "K2", "N")
        with self.assertRaisesRegex(
            torch._dynamo.exc.UserError,
            (
                "Constraints violated \\(K2\\)!(.*\n)*.*"
                "K2.*and.*K1.*must always be equal(.*\n)*.*"
                "Suggested fixes:(.*\n)*.*"
                "K2 = K1"
            ),
        ):
            export(
                foo,
                inputs,
                dynamic_shapes={"x": (batch, M, K1), "y": (batch, K2, N)},
            )

        # pass dynamic shapes of inputs [specialized, error]
        def foo(x, y):
            return torch.matmul(x, y)

        inputs = (torch.randn(10, 2, 3), torch.randn(10, 3, 4))
        batch, M, K1, N = dims("batch", "M", "K1", "N")
        with self.assertRaisesRegex(
            torch._dynamo.exc.UserError,
            (
                "Constraints violated \\(K1\\)!(.*\n)*.*"
                "K1 was inferred to be a constant(.*\n)*.*"
                "Suggested fixes:(.*\n)*.*"
                "K1 = None  # 3"
            ),
        ):
            export(
                foo,
                inputs,
                dynamic_shapes={"x": (batch, M, K1), "y": (batch, None, N)},
            )

        # pass dynamic shapes of inputs [guards, error]
        def foo(x, y):
            if x.shape[0] < 16 and y.shape[1] % 3 == 0:
                return torch.matmul(x, y)
            else:
                return x + y

        inputs = (torch.randn(10, 2, 3), torch.randn(10, 3, 4))
        batch, M, K, N = dims("batch", "M", "K", "N")
        with self.assertRaisesRegex(
            torch._dynamo.exc.UserError,
            (
                "Constraints violated \\(batch\\)!(.*\n)*.*"
                "Not all values of batch.*satisfy the generated guard(.*\n)*.*"
                "Specializations unexpectedly required \\(K\\)!(.*\n)*.*"
                "K.*specialized.*because the guards generated for it are too complex(.*\n)*.*"
                "Suggested fixes:(.*\n)*.*"
                "batch = Dim\\('batch', max=15\\)(.*\n)*.*"
                "K = None  # 3"
            ),
        ):
            export(
                foo,
                inputs,
                dynamic_shapes={"x": (batch, M, K), "y": (batch, K, N)},
            )

    def test_dynamic_shapes_spec_with_pytree(self):
        from torch.export import Dim, export
        from torch.utils._pytree import tree_map

        inputs = {
            "tensor": torch.randn(3),
            "dict_of_tensors": {k: torch.randn(3) for k in ["A", "B", "C", "D"]},
            "list_of_tensors": [torch.randn(3) for _ in range(4)],
        }

        batch = Dim("batch")
        # uniformly specify dynamic shapes for all inputs
        spec = tree_map(lambda x: {0: batch}, inputs)

        def foo(inputs):
            return (
                inputs["tensor"]
                + inputs["dict_of_tensors"]["A"]
                + inputs["list_of_tensors"][0]
            )

        ep = export(foo, (inputs,), dynamic_shapes={"inputs": spec})
        input_shapes = [
            str(node.meta["val"].shape)
            for node in ep.graph_module.graph.nodes
            if node.op == "placeholder"
        ]
        self.assertEqual(len(input_shapes), 9)
        self.assertTrue(all(shape == "torch.Size([s0])" for shape in input_shapes))

    @testing.expectedFailureNonStrict
    def test_error_does_not_reference_eager_fallback(self):
        def fn_ddo(x):
            y = x.nonzero()
            z = y.shape[0]
            if z > 2:
                return x.cos()
            else:
                return x.sin()

        with self.assertRaisesRegex(
            torchdynamo.exc.UserError,
            r"^(?!.*fall back to eager).*"
        ):
            _ = export(fn_ddo, (torch.tensor([2, 3, 5]),))

    def test_pytree_register_data_class(self):

        @dataclass
        class MyDataClass:
            x: int
            y: int
            z: int = None

        dt = MyDataClass(x=3, y=4)
        flat, spec = tree_flatten(dt)
        self.assertTrue(spec, LeafSpec())
        self.assertTrue(len(flat) == 1)

        register_dataclass_as_pytree_node(MyDataClass, serialized_type_name="test_pytree_register_data_class.MyDataClass")

        flat, spec = tree_flatten(dt)
        self.assertEqual(
            spec,
            TreeSpec(
                MyDataClass,
                (
                    MyDataClass,
                    ['x', 'y'],
                    ['z']
                ),
                [LeafSpec(), LeafSpec()]
            )
        )
        self.assertEqual(flat, [3, 4])

        orig_dt = tree_unflatten(flat, spec)
        self.assertTrue(isinstance(orig_dt, MyDataClass))
        self.assertEqual(orig_dt.x, 3)
        self.assertEqual(orig_dt.y, 4)
        self.assertEqual(orig_dt.z, None)

        roundtrip_spec = treespec_loads(treespec_dumps(spec))
        self.assertEqual(roundtrip_spec, spec)

        @dataclass
        class MyOtherDataClass:  # the pytree registration don't allow registering the same class twice
            x: int
            y: int
            z: int = None

        # Override the registration with keep none fields
        register_dataclass_as_pytree_node(MyOtherDataClass, return_none_fields=True, serialized_type_name="test_pytree_regster_data_class.MyOtherDataClass")

        dt = MyOtherDataClass(x=3, y=4)
        flat, spec = tree_flatten(dt)
        self.assertEqual(
            spec,
            TreeSpec(
                MyOtherDataClass,
                (
                    MyOtherDataClass,
                    ['x', 'y', 'z'],
                    [],
                ),
                [LeafSpec(), LeafSpec(), LeafSpec()]
            )
        )
        self.assertEqual(flat, [3, 4, None])

        orig_dt = tree_unflatten(flat, spec)
        self.assertTrue(isinstance(orig_dt, MyOtherDataClass))
        self.assertEqual(orig_dt.x, 3)
        self.assertEqual(orig_dt.y, 4)
        self.assertEqual(orig_dt.z, None)

        roundtrip_spec = treespec_loads(treespec_dumps(spec))
        self.assertEqual(roundtrip_spec, spec)

    def test_pytree_register_nested_data_class(self):

        @dataclass
        class Inner:
            x: int
            y: int

        @dataclass
        class Outer:
            xy: Inner
            ab: Inner

        xy = Inner(1, 2)
        ab = Inner(3, 4)
        dt = Outer(xy, ab)
        inp = {"dt1": (dt, ({},)), "dt2": ((torch.ones(1),), dt)}

        register_dataclass_as_pytree_node(Inner, serialized_type_name="test_pytree_register_nested_data_class.Inner")
        register_dataclass_as_pytree_node(Outer, serialized_type_name="test_pytree_register_nested_data_class.Outer")

        flat, spec = tree_flatten(inp)
        self.assertEqual(flat, [1, 2, 3, 4, torch.ones(1), 1, 2, 3, 4])

        unflat = tree_unflatten(flat, spec)
        self.assertEqual(unflat, inp)

        roundtrip_spec = treespec_loads(treespec_dumps(spec))
        self.assertEqual(roundtrip_spec, spec)

    def test_param_util(self):
        class Basic(torch.nn.Module):
            def __init__(self):
                super().__init__()
                self.lin = torch.nn.Linear(10, 1)

            def forward(self, x):
                return self.lin(x)

        ep = export(Basic(), (torch.randn(5, 10),))
        num_params = 0
        params = []
        for node in ep.graph.nodes:
            if is_param(ep, node):
                num_params += 1
                params.append(get_param(ep, node))
        self.assertEqual(num_params, 2)
        self.assertEqual(params[0].shape, [1, 10])  # weight
        self.assertEqual(params[1].shape, [1])  # bias

    def test_buffer_util(self):
        ep = export(torch.nn.BatchNorm2d(100, affine=False), (torch.ones(20, 100, 35, 45), ))
        num_buffer = 0
        buffer = []

        for node in ep.graph.nodes:
            if is_buffer(ep, node):
                num_buffer += 1
                buffer.append(get_buffer(ep, node))
        self.assertEqual(num_buffer, 3)

        self.assertEqual(buffer[0].shape, torch.Size([100]))  # running_mean
        self.assertEqual(buffer[1].shape, torch.Size([100]))  # running_var
        self.assertEqual(buffer[2].shape, torch.Size([]))  # num_batches_tracked


    @testing.expectedFailureNonStrict
    def test_export_dynamo_config(self):
        class MyModule(torch.nn.Module):
            def __init__(self):
                super().__init__()
                self.lstm = torch.nn.LSTM(input_size=4, hidden_size=5, num_layers=1)

            def forward(self, inputs: torch.Tensor) -> torch.Tensor:
                return self.lstm(inputs)


        config = DEFAULT_EXPORT_DYNAMO_CONFIG
        mod = MyModule()

        @contextmanager
        def _patch_config(kwargs):
            orig_config_dict = dataclasses.asdict(config)

            try:
                for k, v in kwargs.items():
                    setattr(config, k, v)
                yield
            finally:
                for k, v in orig_config_dict.items():
                    setattr(config, k, v)

        inp = (torch.rand(5, 4), )
        exported_program = export(mod, inp)

        with _patch_config({"allow_rnn": False}):
            with self.assertRaisesRegex(
                torch._dynamo.exc.Unsupported,
                "TorchDynamo purposely graph breaks on RNN, GRU, LSTMs"
            ):
                _ = export(mod, inp)

    @testing.expectedFailureSerDer
    @testing.expectedFailureNonStrict
    def test_module(self):

        class MyLinear(torch.nn.Module):
            def __init__(self):
                super().__init__()
                self.weight = torch.randn(20, 98)
                self.bias = torch.randn(20)

            def forward(self, x):
                return torch.nn.functional.linear(x, self.weight, self.bias)

        class Foo(torch.nn.Module):
            def __init__(self):
                super().__init__()
                self.conv = torch.nn.Conv2d(16, 33, 3)
                self.linear = MyLinear()

            def forward(self, x):
                a, b = x
                a_conv = self.conv(a)
                a_linear = self.linear(a_conv)
                b_conv = self.conv(b)
                b_linear = self.linear(b_conv)
                return (a_linear.cos() + b_linear.sin(), a_linear.sin() + b_linear.cos())

        inp_container = ((torch.randn(20, 16, 50, 100), torch.randn(20, 16, 50, 100)),)

        ep = export(Foo(), inp_container)
        ep_rexported = export(ep.module(), inp_container)

        inp_test = ((torch.randn(20, 16, 50, 100), torch.randn(20, 16, 50, 100)),)

        self.assertTrue(torch.allclose(ep(*inp_test)[0], ep_rexported(*inp_test)[0]))
        self.assertTrue(torch.allclose(ep(*inp_test)[1], ep_rexported(*inp_test)[1]))

    @testing.expectedFailureSerDer
    @testing.expectedFailureNonStrict
    def test_module_with_dict_container_inp_out(self):

        class MyLinear(torch.nn.Module):
            def __init__(self):
                super().__init__()
                self.weight = torch.randn(20, 98)
                self.bias = torch.randn(20)

            def forward(self, x):
                return torch.nn.functional.linear(x, self.weight, self.bias)

        class Foo(torch.nn.Module):
            def __init__(self):
                super().__init__()
                self.conv = torch.nn.Conv2d(16, 33, 3)
                self.linear = MyLinear()

            def forward(self, x):
                a1, a2 = x["a"]
                b = x["b"]
                a1_conv = self.conv(a1)
                a1_linear = self.linear(a1_conv)
                a2_conv = self.conv(a2)
                a2_linear = self.linear(a2_conv)
                b_conv = self.conv(b)
                b_linear = self.linear(b_conv)
                return {"a": a1_linear.cos() + b_linear.sin(), "b": a2_linear.sin() + b_linear.cos()}

        inp_container = ({"a": (torch.randn(20, 16, 50, 100), torch.randn(20, 16, 50, 100)), "b": torch.randn(20, 16, 50, 100)},)

        ep = export(Foo(), inp_container)
        ep_rexported = export(ep.module(), inp_container)

        inp_test = ({"a": (torch.randn(20, 16, 50, 100), torch.randn(20, 16, 50, 100)), "b": torch.randn(20, 16, 50, 100)},)

        self.assertTrue(torch.allclose(ep(*inp_test)["a"], ep_rexported(*inp_test)["a"]))
        self.assertTrue(torch.allclose(ep(*inp_test)["b"], ep_rexported(*inp_test)["b"]))

    @testing.expectedFailureNonStrict
    def test_args_type_checked(self):
        def fn(x):
            return x + 1

        inp = torch.rand(2, 2)
        with self.assertRaisesRegex(torch._dynamo.exc.UserError, "to be a tuple"):
            # Intentionally not wrapping `inp` in a tuple to trigger the error
            _ = export(fn, inp)

    @testing.expectedFailureNonStrict
    def test_constrain_value_with_no_default(self):
        def fn(x, y):
            n = x.max().item()
            torch._constrain_as_value(n)
            return y + n

        ep = export(fn, (torch.randint(3, 5, (2, 2)), torch.randint(3, 5, (2, 3))))
        test_inp = (torch.randint(3, 5, (2, 2)), torch.randint(3, 5, (2, 3)))
        self.assertTrue(torch.allclose(ep(*test_inp), fn(*test_inp)))

    def test_decomp_batch_norm_functional_predispatch(self):
        class ConvBatchnorm(torch.nn.Module):
            def __init__(self):
                super().__init__()
                self.conv = torch.nn.Conv2d(1, 3, 1, 1)
                self.bn = torch.nn.BatchNorm2d(3)

            def forward(self, x):
                x = self.conv(x)
                x = self.bn(x)
                return (x,)

        mod = ConvBatchnorm()
        mod.eval()
        inp = torch.randn(1, 1, 3, 3)

        gm = torch.export._trace._export(mod, (inp,), pre_dispatch=True).module()
        self.assertExpectedInline(str(gm.code).strip(), """\
def forward(self, arg_0):
    l_x_, = fx_pytree.tree_flatten_spec(([arg_0], {}), self._in_spec)
    conv_weight = self.conv_weight
    conv_bias = self.conv_bias
    bn_weight = self.bn_weight
    bn_bias = self.bn_bias
    bn_running_mean = self.bn_running_mean
    bn_running_var = self.bn_running_var
    conv2d = torch.ops.aten.conv2d.default(l_x_, conv_weight, conv_bias);  l_x_ = conv_weight = conv_bias = None
    _native_batch_norm_legit_no_training = torch.ops.aten._native_batch_norm_legit_no_training.default(conv2d, bn_weight, bn_bias, bn_running_mean, bn_running_var, 0.1, 1e-05);  conv2d = bn_weight = bn_bias = bn_running_mean = bn_running_var = None
    getitem = _native_batch_norm_legit_no_training[0];  _native_batch_norm_legit_no_training = None
    return pytree.tree_unflatten((getitem,), self._out_spec)""")

        mod.train()
        gm_train = _export(mod, (inp,), pre_dispatch=True).module()
        self.assertExpectedInline(str(gm_train.code).strip(), """\
def forward(self, arg_0):
    l_x_, = fx_pytree.tree_flatten_spec(([arg_0], {}), self._in_spec)
    conv_weight = self.conv_weight
    conv_bias = self.conv_bias
    bn_weight = self.bn_weight
    bn_bias = self.bn_bias
    bn_running_mean = self.bn_running_mean
    bn_running_var = self.bn_running_var
    bn_num_batches_tracked = self.bn_num_batches_tracked
    conv2d = torch.ops.aten.conv2d.default(l_x_, conv_weight, conv_bias);  l_x_ = conv_weight = conv_bias = None
    add = torch.ops.aten.add.Tensor(bn_num_batches_tracked, 1)
    _native_batch_norm_legit_functional = torch.ops.aten._native_batch_norm_legit_functional.default(conv2d, bn_weight, bn_bias, bn_running_mean, bn_running_var, True, 0.1, 1e-05);  conv2d = bn_weight = bn_bias = None
    getitem = _native_batch_norm_legit_functional[0]
    getitem_3 = _native_batch_norm_legit_functional[3]
    getitem_4 = _native_batch_norm_legit_functional[4];  _native_batch_norm_legit_functional = None
    copy__default = torch.ops.aten.copy_.default(bn_running_mean, getitem_3);  bn_running_mean = getitem_3 = None
    copy__default_1 = torch.ops.aten.copy_.default(bn_running_var, getitem_4);  bn_running_var = getitem_4 = None
    copy__default_2 = torch.ops.aten.copy_.default(bn_num_batches_tracked, add);  bn_num_batches_tracked = add = None
    return pytree.tree_unflatten((getitem,), self._out_spec)""")



    @testing.expectedFailureNonStrict
    def test_constrain_value_with_symfloat(self):
        def fn(x, y):
            n = x.max().item()
            torch._constrain_as_value(n)
            return y + n

        with self.assertRaisesRegex(torch._dynamo.exc.TorchRuntimeError, "Constraining SymFloat or Symbool is nyi"):
            _ = export(fn, (torch.rand(2, 2), torch.rand(2, 3)))

    @testing.expectedFailureNonStrict
    def test_constrain_size_in_eager(self):
        def fn(x, y):
            n = x.max().item()
            torch._constrain_as_size(n)
            return y + n

        ep = export(fn, (torch.randint(1, 2, (2, 2)), torch.randint(3, 5, (2, 3))))
        test_inp = (torch.randint(1, 2, (2, 2)), torch.randint(3, 5, (2, 3)))
        self.assertTrue(torch.allclose(ep(*test_inp), fn(*test_inp)))

    @testing.expectedFailureNonStrict
    def test_constrain_size_with_constrain_value(self):
        def fn(x, y):
            n = x.max().item()
            torch._constrain_as_value(n, 2, 10)
            torch._constrain_as_size(n)
            return y + n

        with self.assertRaisesRegex(RuntimeError, r"Invalid value range for 1 between \[2, 10\]."):
            _ = fn(torch.randint(1, 2, (2, 2)), torch.randint(3, 5, (2, 3)))

        ep = export(fn, (torch.randint(3, 4, (2, 2)), torch.randint(3, 5, (2, 3))))
        with self.assertRaisesRegex(RuntimeError, "is outside of inline constraint"):
            test_inp = (torch.randint(1, 2, (2, 2)), torch.randint(3, 5, (2, 3)))
            _ = ep(*test_inp)

    @testing.expectedFailureNonStrict
    def test_constrain_size_with_various_cases(self):

        def case_1(x, y):
            n = x.item()
            torch._constrain_as_size(n, min=0)
            return y.sum() + torch.ones(n, 5).sum()

        def case_2(x, y):
            n = x.item()
            torch._constrain_as_size(n, min=0, max=6)
            return y.sum() + torch.ones(n, 5).sum()

        def case_3(x, y):
            n = x.item()
            torch._constrain_as_size(n, min=0, max=1)
            return y.sum() + torch.ones(n, 5).sum()

        def case_4(x, y):
            n = x.item()
            torch._constrain_as_size(n, min=2)
            return y.sum() + torch.ones(n, 5).sum()

        def case_5(x, y):
            n = x.item()
            torch._constrain_as_size(n, min=1)
            return y.sum() + torch.ones(n, 5).sum()

        ep = export(case_1, (torch.tensor(1), torch.ones(4, 5)))

        with self.assertRaisesRegex(RuntimeError, r"Invalid value range for -1 between"):
            _ = case_1(torch.tensor(-1), torch.randn(4, 5))

        self.assertTrue(
            torch.allclose(
                ep(torch.tensor(1), torch.ones(4, 5)),
                case_1(torch.tensor(1), torch.ones(4, 5)),
            )
        )

        ep = export(case_2, (torch.tensor(5), torch.randn(4, 5)))

        with self.assertRaisesRegex(RuntimeError, r"Invalid value range for 7 between"):
            _ = case_2(torch.tensor(7), torch.randn(4, 5))

        with self.assertRaisesRegex(RuntimeError, r"Invalid value range for 9 between"):
            _ = case_2(torch.tensor(9), torch.randn(4, 5))

        self.assertTrue(
            torch.allclose(
                ep(torch.tensor(5), torch.ones(4, 5)),
                case_2(torch.tensor(5), torch.ones(4, 5)),
            )
        )

        with self.assertRaisesRegex(RuntimeError, "Max value to constrain_range_for_size must be greater than 2. got: 1"):
            _ = case_3(torch.tensor(1), torch.randn(4, 5))

        with self.assertRaisesRegex(RuntimeError, r"Invalid value range for 1 between \[2, 9223372036854775807\]."):
            _ = case_4(torch.tensor(1), torch.randn(4, 5))

        ep = export(case_4, (torch.tensor(5), torch.randn(4, 5)))

        with self.assertRaisesRegex(RuntimeError, r"Invalid value range for 1"):
            _ = case_4(torch.tensor(1), torch.randn(4, 5))

        self.assertTrue(
            torch.allclose(
                ep(torch.tensor(5), torch.ones(4, 5)),
                case_4(torch.tensor(5), torch.ones(4, 5)),
            )
        )

        ep = export(case_5, (torch.tensor(5), torch.randn(4, 5)))

        with self.assertRaisesRegex(RuntimeError, r"Invalid value range for 0"):
            _ = case_5(torch.tensor(0), torch.randn(4, 5))

        self.assertTrue(
            torch.allclose(
                ep(torch.tensor(5), torch.ones(4, 5)),
                case_5(torch.tensor(5), torch.ones(4, 5)),
            )
        )

    @testing.expectedFailureNonStrict  # non-strict does not add deferred runtime assertions
    def test_automatic_constrain_size(self):

        class M(torch.nn.Module):
            def forward(self, x, y):
                n = x.item()
                return y.sum() + torch.ones(n, 5).sum()

        ep = export(M(), (torch.tensor(1), torch.ones(4, 5)))

        with self.assertRaisesRegex(RuntimeError, r"Deferred runtime assertion failed -i0 <= 0"):
            _ = ep(torch.tensor(-1), torch.randn(4, 5))

        self.assertTrue(
            torch.allclose(
                ep(torch.tensor(1), torch.ones(4, 5)),
                M()(torch.tensor(1), torch.ones(4, 5)),
            )
        )

    def test_constrain_decomp(self) -> None:
        class M(torch.nn.Module):
            def __init__(self):
                super().__init__()
                self.freq = torch.ones(5, 5)

            def forward(self, start_pos: torch.Tensor):
                pos = start_pos.item()
                torch._constrain_as_size(pos, min=0, max=4)
                return self.freq[pos] * self.freq[pos]

        ep = torch.export.export(M(), (torch.tensor(1),))
        FileCheck().check_count(
            "torch.ops.aten._assert_async.msg", 2, exactly=True
        ).run(ep.graph_module.code)
        decompose_ep = ep.run_decompositions()
        FileCheck().check_count(
            "torch.ops.aten._assert_async.msg", 2, exactly=True
        ).run(decompose_ep.graph_module.code)

    @testing.expectedFailureSerDer
    @testing.expectedFailureNonStrict
    def test_mixed_input(self):
        def func(a, b, alpha: int):
            return torch.add(a, b, alpha=alpha)

        a = torch.rand(1, 2)
        b = torch.rand(1, 2)
        alpha = 10

        exported = export(func, (a, b, alpha))
        for node in exported.graph_module.graph.nodes:
            if node.op == "placeholder":
                self.assertTrue(isinstance(node.meta["val"], (Tensor, int)))

    @testing.expectedFailureNonStrict
    def test_export_with_inline_constraints(self):
        def f(x):
            a = x.item()
            torch._constrain_as_value(a, 4, 7)
            return torch.empty((a, 4))

        ep = export(f, (torch.tensor([5]),))
        self.assertEqual(ep(torch.tensor([6])).shape, (6, 4))

        FileCheck().check_count(
            "torch.ops.aten.sym_constrain_range.default", 1, exactly=True
        ).run(ep.graph_module.code)

        with self.assertRaisesRegex(
            RuntimeError,
            r"_local_scalar_dense is outside of inline constraint \[4, 7\]",
        ) as cm:
            ep(torch.tensor([30]))

    @testing.expectedFailureNonStrict
    def test_export_with_inline_constraints_complex(self):
        def f(x):
            a = x.item()
            torch._constrain_as_value(a, 4, 7)
            empty = torch.empty((a, 4))

            return torch.cat((empty.transpose(0, 1), torch.zeros(6, a)), 0)

        ep = export(f, (torch.tensor([6]),))
        self.assertEqual(ep(torch.tensor([5])).shape, (10, 5))
        FileCheck().check_count(
            "torch.ops.aten.sym_constrain_range.default", 1, exactly=True
        ).run(ep.graph_module.code)

    def test_to_module_with_mutated_buffer(self):
        class Foo(torch.nn.Module):
            def __init__(self):
                super().__init__()
                self.register_buffer("buf", torch.zeros(1))

            def forward(self, x):
                self.buf.add_(1)
                return x.sum() + self.buf.sum()

        exported = export(Foo(), (torch.ones(5, 5),))
        stateful_gm = exported.module()
        export_return_val = stateful_gm(torch.ones(5, 5))
        eager = Foo()
        eager_return_val = eager(torch.ones(5, 5))
        self.assertTrue(torch.allclose(eager_return_val, export_return_val))

        for name, buffer in stateful_gm.named_buffers():
            self.assertTrue(torch.allclose(torch.ones(1), buffer))

        changed = stateful_gm.graph.eliminate_dead_code()
        self.assertFalse(changed)
        self.assertTrue(torch.allclose(stateful_gm(torch.ones(5, 5)), eager(torch.ones(5, 5))))

        for name, buffer in stateful_gm.named_buffers():
            self.assertTrue(torch.allclose(torch.tensor(2, dtype=torch.float), buffer))

    def test_to_module_with_mutated_buffer_multiple(self):

        class Bar(torch.nn.Module):
            def __init__(self):
                super().__init__()
                self.register_buffer("buf", torch.ones(1))

            def forward(self, x):
                self.buf.add_(1)
                return x.sum() + self.buf.sum()

        class Foo(torch.nn.Module):
            def __init__(self):
                super().__init__()
                self.register_buffer("buf", torch.zeros(1))
                self.bar = Bar()

            def forward(self, x):
                self.buf.add_(1)
                self.bar.buf.add_(2)
                bar = self.bar(x)
                return bar.sum() + self.buf.sum()

        exported = export(Foo(), (torch.ones(5, 5),))
        stateful_gm = exported.module()
        export_return_val = stateful_gm(torch.ones(5, 5))
        eager = Foo()
        eager_return_val = eager(torch.ones(5, 5))
        self.assertTrue(torch.allclose(eager_return_val, export_return_val))

        for name, buffer in stateful_gm.named_buffers():
            if name == "L__self___buf":
                self.assertTrue(torch.allclose(torch.ones(1), buffer))
            if name == "L__self___bar_buf":
                self.assertTrue(torch.allclose(torch.tensor(4, dtype=torch.float), buffer))

        changed = stateful_gm.graph.eliminate_dead_code()
        self.assertFalse(changed)
        self.assertTrue(torch.allclose(stateful_gm(torch.ones(5, 5)), eager(torch.ones(5, 5))))

        for name, buffer in stateful_gm.named_buffers():
            if name == "L__self___buf":
                self.assertTrue(torch.allclose(torch.tensor(2, dtype=torch.float), buffer))
            if name == "L__self___bar_buf":
                self.assertTrue(torch.allclose(torch.tensor(7, dtype=torch.float), buffer))

    def test_runtime_assert_for_prim(self):
        def f(x, y):
            return x + y

        tensor_inp = torch.ones(7, 5)
        dim0_x = torch.export.Dim("dim0_x", min=6)
        dynamic_shapes = {"x": {0: dim0_x}, "y": None}
        exported = torch.export.export(f, (tensor_inp, 5), dynamic_shapes=dynamic_shapes)
        self.assertTrue(
            torch.allclose(exported(torch.ones(8, 5), 5), f(torch.ones(8, 5), 5))
        )
        with self.assertRaisesRegex(
            RuntimeError, "Expected input arg1 to be equal to 5, but got 6"
        ):
            _ = exported(torch.ones(8, 5), 6)

        exported = torch.export.export(f, (tensor_inp, 5.0), dynamic_shapes=dynamic_shapes)
        with self.assertRaisesRegex(
            RuntimeError, "Expected input arg1 to be equal to 5.0, but got 6.0"
        ):
            _ = exported(torch.ones(7, 5), 6.0)

    @testing.expectedFailureSerDer
    @testing.expectedFailureNonStrict
    def test_runtime_assert_for_prm_str(self):

        def g(a, b, mode):
            return torch.div(a, b, rounding_mode=mode)

        inps = (torch.randn(4, 4), torch.randn(4), "trunc")
        exported = export(g, inps)
        with self.assertRaisesRegex(RuntimeError, "to be equal to trunc, but got floor"):
            _ = exported(torch.randn(4, 4), torch.randn(4), "floor")
        self.assertTrue(torch.allclose(exported(*inps), g(*inps)))

    def test_to_module_with_mutated_buffer_multiple_update_sub_later(self):

        class Bar(torch.nn.Module):
            def __init__(self):
                super().__init__()
                self.register_buffer("buf", torch.ones(1))

            def forward(self, x):
                self.buf.add_(1)
                return x.sum() + self.buf.sum()

        class Foo(torch.nn.Module):
            def __init__(self):
                super().__init__()
                self.register_buffer("buf", torch.zeros(1))
                self.bar = Bar()

            def forward(self, x):
                self.buf.add_(1)
                bar = self.bar(x)
                self.bar.buf.add_(2)
                return bar.sum() + self.buf.sum()

        exported = export(Foo(), (torch.ones(5, 5),))
        stateful_gm = exported.module()
        export_return_val = stateful_gm(torch.ones(5, 5))
        eager = Foo()
        eager_return_val = eager(torch.ones(5, 5))
        self.assertTrue(torch.allclose(eager_return_val, export_return_val))

        for name, buffer in stateful_gm.named_buffers():
            if name == "L__self___buf":
                self.assertTrue(torch.allclose(torch.ones(1), buffer))
            if name == "L__self___bar_buf":
                self.assertTrue(torch.allclose(torch.tensor(4, dtype=torch.float), buffer))

        changed = stateful_gm.graph.eliminate_dead_code()
        self.assertFalse(changed)
        self.assertTrue(torch.allclose(stateful_gm(torch.ones(5, 5)), eager(torch.ones(5, 5))))

        for name, buffer in stateful_gm.named_buffers():
            if name == "L__self___buf":
                self.assertTrue(torch.allclose(torch.tensor(2, dtype=torch.float), buffer))
            if name == "L__self___bar_buf":
                self.assertTrue(torch.allclose(torch.tensor(7, dtype=torch.float), buffer))

    def test_retracable_ep(self):
        class Bar(torch.nn.Module):
            def __init__(self):
                super().__init__()
                self.register_buffer("buf", torch.ones(1))

            def forward(self, x):
                self.buf.add_(1)
                return x.sum() + self.buf.sum()

        class Foo(torch.nn.Module):
            def __init__(self):
                super().__init__()
                self.register_buffer("buf", torch.zeros(1))
                self.bar = Bar()

            def forward(self, x):
                self.buf.add_(1)
                bar = self.bar(x)
                self.bar.buf.add_(2)
                return bar.sum() + self.buf.sum()

        inp = torch.ones(5, 5)
        exported = torch.export.export(Foo(), (inp,))
        reexported = torch.export.export(exported, (inp,))

        self.assertTrue(torch.allclose(exported(inp), reexported(inp)))

        dim0_x = torch.export.Dim("dim0_x")
        exported = torch.export.export(Foo(), (inp,), dynamic_shapes={"x": {0: dim0_x}})
        reexported = torch.export.export(exported, (inp,))
        with self.assertRaisesRegex(RuntimeError, "shape\[0\] to be equal to 5, but got 7"):
            reexported(torch.ones(7, 5))

        reexported = torch.export.export(exported, (inp,), dynamic_shapes=({0: dim0_x},))
        self.assertTrue(torch.allclose(exported(torch.ones(7, 5)), reexported(torch.ones(7, 5))))

        # can't retrace with invalid inputs with respect to the original ExportedProgram
        dim0_x_v2 = torch.export.Dim("dim0_x_v2", min=3)
        exported_v2 = torch.export.export(Foo(), (inp,), dynamic_shapes={"x": {0: dim0_x_v2}})
        with self.assertRaisesRegex(RuntimeError, "Expected input l_x_.shape\[0\] to be >= 3, but got 2"):
            torch.export.export(exported_v2, (torch.randn(2, 2),))

    @testing.expectedFailureSerDer
    @testing.expectedFailureNonStrict
    def test_retrace_graph_level_meta_preservation(self):
        class Foo(torch.nn.Module):
            def __init__(self):
                super().__init__()

            def forward(self, x):
                if x.shape[0] > 4:
                    return x.cos()
                return x.sin()

        inp = torch.ones(7, 5)
        dim0_x = torch.export.Dim("dim0_x", min=6)
        exported = torch.export.export(Foo(), (inp,), dynamic_shapes={"x": {0: dim0_x}})
        stateful_module = exported.module()
        self.assertTrue(len(stateful_module.meta["input_shape_constraints"]), 1)

        re_exported = export(stateful_module, (inp,), constraints=[dynamic_dim(inp, 0) > 5])
        self.assertTrue(len(re_exported.graph_module.meta["input_shape_constraints"]) == 1)
        self.assertTrue(
            torch.allclose(exported(torch.ones(7, 5)), re_exported(torch.ones(7, 5)))
        )

        re_exported_v2 = export(exported, (inp,))
        self.assertTrue(len(re_exported_v2.graph_module.meta["input_shape_constraints"]) == 0)
        self.assertTrue(
            torch.allclose(exported(torch.ones(7, 5)), re_exported_v2(torch.ones(7, 5)))
        )

    @testing.expectedFailureNonStrict
    def test_constrain_as_size_error(self):

        def f(x):
            a = x.item()
            # We cannot automatically infer a is a size here because view
            # accepts -1
            return torch.randn(24).view(a, 4)

        with self.assertRaisesRegex(
            torch._dynamo.exc.UserError,
            "Tried to use data-dependent value in the subsequent computation"
        ):
            _ = export(f, (torch.tensor(6),))

    def test_constraint_directly_construct(self):
        with self.assertRaisesRegex(
            TypeError,
            "Constraint has no public constructor. Please use torch.export.dynamic_dim"
        ):
            _ = Constraint()

    def test_predispatch_export_with_autograd_op(self):
        class Foo(torch.nn.Module):
            def __init__(self):
                super().__init__()

            def forward(self, x):
                with torch.enable_grad():
                    return x + x

        with torch.no_grad():
            ep = _export(Foo(), (torch.ones(10),), pre_dispatch=True)

    def test_train_eval_on_exported_preautograd_module(self):
        class Foo(torch.nn.Module):
            def __init__(self):
                super().__init__()

            def forward(self, x):
                if x.shape[0] > 4:
                    return x.cos()
                return x.sin()

        graph_module = _export(Foo(), (torch.ones(7, 5),), pre_dispatch=True).module()
        with self.assertRaisesRegex(NotImplementedError, r"Calling train\(\) is not supported yet."):
            graph_module.train()

        with self.assertRaisesRegex(NotImplementedError, r"Calling eval\(\) is not supported yet."):
            graph_module.eval()

    def test_export_cond_preserve_stack_trace_for_subgraphs(self):
        class MySubModule(torch.nn.Module):
            def foo(self, x):
                return x.cos()

            def forward(self, x):
                return self.foo(x)

        class CondBranchClassMethod(torch.nn.Module):
            def __init__(self):
                super().__init__()
                self.subm = MySubModule()

            def bar(self, x):
                return x.sin()

            def forward(self, x):
                return cond(x.shape[0] <= 2, self.subm.forward, self.bar, [x])


        from torch._export import capture_pre_autograd_graph

        example_inputs = (torch.randn(1, 3, 3, 3),)
        m = CondBranchClassMethod()
        m.eval()
        # TODO (tmanlaibaatar) Setting functional IR doesn't work on aot_export yet
        # as the branch source_fn is not captured.
        gm = capture_pre_autograd_graph(m, example_inputs)

        actual_source_fns = []
        for mod in gm.modules():
            for node in mod.graph.nodes:
                if node.name in {"sin", "cos"}:
                    source_fn_st = node.meta.get("source_fn_stack", None)
                    if source_fn_st is not None:
                        source_names = []
                        for source_fn in source_fn_st:
                            source_names.append(source_fn[0])
                        actual_source_fns.append(source_names)
        exp_source_fns = [["cond", "cos"], ["cond", "sin"]]
        self.assertEqual(actual_source_fns, exp_source_fns)

    @testing.expectedFailureRetraceability
    @testing.expectedFailureNonStrict
    def test_lifted_constants(self) -> None:
        def f(x):
            return x + torch.tensor(3)

        ep = export(f, (torch.tensor(1),))

        self.assertEqual(len(ep.graph_signature.input_specs), 2)
        self.assertEqual(len(ep.tensor_constants), 1)

        class Foo(torch.nn.Module):
            def __init__(self):
                super().__init__()
                self.a = torch.tensor(3)

            def forward(self, x):
                list_tensor = [torch.tensor(3), torch.tensor(4)]
                return x + self.a + list_tensor[0] + list_tensor[1]

        ep = export(Foo(), (torch.tensor(1),))

        self.assertEqual(len(ep.graph_signature.input_specs), 4)
        self.assertEqual(len(ep.state_dict), 1)
        self.assertEqual(len(ep.tensor_constants), 2)

        inp = (torch.tensor(5),)
        self.assertTrue(torch.allclose(ep(*inp), Foo()(*inp)))

        transform = ep.run_decompositions()
        self.assertEqual(len(ep.graph_signature.input_specs), 4)
        self.assertTrue(torch.allclose(ep(*inp), transform(*inp)))

        unlifted = ep.module()
        self.assertTrue(torch.allclose(ep(*inp), unlifted(*inp)))

    def test_preserve_shape_dynamism_for_unused_inputs(self):
        @dataclass
        class Input:
            f: torch.Tensor
            p: torch.Tensor

        torch._export.utils.register_dataclass_as_pytree_node(Input)

        class Module(torch.nn.Module):
            def forward(self, x: Input):
                return x.f + 1

        mod = Module()
        example_inputs = (Input(f=torch.ones(10, 4), p=torch.zeros(10, 4)),)
        ep_static = torch.export.export(mod, example_inputs)
        for node in ep_static.graph.nodes:
            if node.op == "placeholder":
                for s in node.meta["val"].shape:
                    self.assertIsInstance(s, int)

        dim0_x_f, dim0_x_p = torch.export.dims("dim0_x_f", "dim0_x_p")
        dynamic_shapes = {"x": Input(f={0: dim0_x_f}, p={0: dim0_x_p})}
        ep_dynamic = torch.export.export(mod, example_inputs, dynamic_shapes=dynamic_shapes)
        for node in ep_dynamic.graph.nodes:
            if node.op == "placeholder":
                for i, s in enumerate(node.meta["val"].shape):
                    if i == 0:
                        self.assertIsInstance(s, torch.SymInt)
                    else:
                        self.assertIsInstance(s, int)

    def test_multiple_definitions_same_name_dim(self):
        def foo(x, y):
            return torch.matmul(x, y)

        A = torch.export.Dim("C", min=3)
        B = torch.export.Dim("C", max=12)
        with self.assertRaisesRegex(
            torch._dynamo.exc.UserError,
            "Found different definitions Dim\\(.*min=3\\) and Dim\\(.*max=12\\) "
            "for the same symbolic dimension",
        ):
            torch.export.export(
                foo,
                (torch.randn(10, 10), torch.randn(10, 10)),
                dynamic_shapes={"x": (A, B), "y": (B, A)},
            )

    def test_export_with_wrong_inputs(self):
        class MyModule(torch.nn.Module):
            def forward(self, x):
                return x + x

        exported_program = export(MyModule(), (torch.rand(2, 3),), {})
        with self.assertRaisesRegex(
            TypeError, "Trying to flatten user inputs with exported input tree spec"
        ):
            exported_program(torch.rand(2, 3), torch.rand(2, 3))

    def test_export_decomps_simple(self):
        class M(torch.nn.Module):
            def __init__(self):
                super().__init__()
                self.lin = torch.nn.Linear(10, 1)

            def forward(self, x):
                return self.lin(x)

        inp = (torch.randn(5, 10),)
        m = M()
        ep = export(m, inp)
        state_dict = ep.state_dict

        FileCheck().check_count(
            "torch.ops.aten.t.default", 1, exactly=True
        ).run(ep.graph_module.code)
        self.assertTrue(torch.allclose(ep(*inp), m(*inp)))

        core_aten_ep = ep.run_decompositions()
        FileCheck().check_count(
            "torch.ops.aten.permute.default", 1, exactly=True
        ).run(core_aten_ep.graph_module.code)
        FileCheck().check_count(
            "torch.ops.aten.t.default", 0, exactly=True
        ).run(core_aten_ep.graph_module.code)
        self.assertTrue(torch.allclose(core_aten_ep(*inp), m(*inp)))
        self.assertEqual(id(state_dict), id(ep.state_dict))

    @testing.expectedFailureRetraceability
    @testing.expectedFailureNonStrict
    def test_export_decomps_dynamic(self):
        class M(torch.nn.Module):
            def __init__(self):
                super().__init__()
                self.lin = torch.nn.Linear(10, 1)

            def forward(self, x):
                return self.lin(x)

        inp = (torch.randn(5, 10),)
        m = M()
        ep = export(m, inp, dynamic_shapes={"x": {0: Dim("batch")}})

        core_aten_ep = ep.run_decompositions()

        input_node = [node for node in core_aten_ep.graph.nodes if node.op == "placeholder"][-1]
        self.assertTrue(isinstance(input_node.meta["val"].shape[0], torch.SymInt))

        FileCheck().check_count(
            "torch.ops.aten.permute.default", 1, exactly=True
        ).run(core_aten_ep.graph_module.code)
        FileCheck().check_count(
            "torch.ops.aten.t.default", 0, exactly=True
        ).run(core_aten_ep.graph_module.code)
        self.assertTrue(torch.allclose(core_aten_ep(*inp), m(*inp)))

    @testing.expectedFailureNonStrict
    def test_nonzero_2(self):
        def f(x):
            return torch.nonzero(x)
        ep = export(f, (torch.ones(2),))
        inp = torch.randn(2)
        self.assertTrue(torch.allclose(ep(inp), torch.nonzero(inp)))

    @testing.expectedFailureSerDer
    @testing.expectedFailureNonStrict
    def test_redundant_asserts(self):
        def f(x):
            y = x.item()
            torch._constrain_as_size(y)
            return torch.zeros(y)

        ep = export(f, (torch.tensor([3]),))
        self.assertExpectedInline(str(ep.graph_module.code).strip(), """\
def forward(self, l_x_):
    _local_scalar_dense = torch.ops.aten._local_scalar_dense.default(l_x_);  l_x_ = None
    ge = _local_scalar_dense >= 0
    scalar_tensor = torch.ops.aten.scalar_tensor.default(ge);  ge = None
    _assert_async = torch.ops.aten._assert_async.msg(scalar_tensor, '_local_scalar_dense is outside of inline constraint [0, inf].');  scalar_tensor = None
    sym_constrain_range_for_size = torch.ops.aten.sym_constrain_range_for_size.default(_local_scalar_dense)
    zeros = torch.ops.aten.zeros.default([_local_scalar_dense], device = device(type='cpu'), pin_memory = False);  _local_scalar_dense = None
    return (zeros,)""")

    def test_non_arg_name_dynamic_shapes_api(self):
        def foo(a, b):
            return a.sum() + b.sum()

        dim = torch.export.Dim("dim")
        ep = torch.export.export(foo, (torch.randn(4, 4), torch.randn(4, 4)), dynamic_shapes=(None, {0: dim}))

        test_inp = (torch.randn(4, 4), torch.randn(7, 4))
        self.assertEqual(ep(*test_inp), foo(*test_inp))

        ep_v2 = torch.export.export(foo, (torch.randn(4, 4), torch.randn(4, 4)), dynamic_shapes=(None, None))
        with self.assertRaisesRegex(RuntimeError, "shape\[0\] to be equal to 4, but got 7"):
            ep_v2(*test_inp)

    def test_constant_output(self):
        class ModuleConstant(torch.nn.Module):
            def __init__(self):
                super().__init__()
                self.b = torch.randn(3, 2)

            def forward(self):
                return self.b

        class ModuleNestedConstant(torch.nn.Module):
            def __init__(self):
                super().__init__()
                self.bff = torch.randn(3, 2)

            def forward(self, x, y):
                return {"prediction": (x + y, self.bff)}

        mod = ModuleConstant()
        ep = torch.export.export(mod, ())
        self.assertEqual(ep(), mod())

        args = (torch.randn(3, 2), torch.randn(3, 2))
        mod = ModuleNestedConstant()
        ep = torch.export.export(mod, args)
        self.assertEqual(ep(*args), mod(*args))

    def test_non_arg_name_dynamic_shapes_api_with_kwarg(self):
        def foo(a, b, kw1, kw2):
            return a.sum() + b.sum() + kw1.sum() - kw2.sum()

        dim = torch.export.Dim("dim")
        dim_for_kw1 = torch.export.Dim("dim_for_kw1")
        ep = torch.export.export(
            foo,
            (torch.randn(4, 4), torch.randn(4, 4)),
            {"kw2": torch.ones(4, 4), "kw1": torch.zeros(4, 4)},
            # We are specifying dynamism on the first kwarg even though user passed in
            # different order
            dynamic_shapes=(None, {0: dim}, {0: dim_for_kw1}, None))

        test_inp = (torch.randn(4, 4), torch.randn(7, 4))
        test_kwargs = {"kw2": torch.ones(4, 4), "kw1": torch.zeros(9, 4)}
        # This should work even if the kwarg order are flipped.
        self.assertEqual(ep(*test_inp, **test_kwargs), foo(*test_inp, **test_kwargs))

    def test_non_arg_name_dynamic_shapes_api_with_container_type(self):
        def foo(a, b):
            return a[0].sum() + a[1].sum() + b.sum()

        inp_a = (torch.randn(4, 4), torch.randn(4, 4))
        inp_b = torch.randn(4, 4)
        inp = (inp_a, inp_b)

        count = 0
        def dynamify_inp(x):
            # Mark the second input a[1] dynamic
            nonlocal count
            if count == 1:
                dim = torch.export.Dim("dim", min=3)
                count += 1
                return {0: dim}
            count += 1
            return None

        dynamic_shapes = tree_map(dynamify_inp, inp)

        ep = torch.export.export(foo, inp, dynamic_shapes=dynamic_shapes)

        test_inp = ((torch.randn(4, 4), torch.randn(2, 4)), torch.randn(4, 4))
        with self.assertRaisesRegex(
            RuntimeError, "shape\[0\] to be >= 3, but got 2"
        ):
            ep(*test_inp)

    def test_lazy_module_kwargs(self):
        class LazyModule(torch.nn.modules.lazy.LazyModuleMixin, torch.nn.Module):
            def initialize_parameters(self, *args, **kwargs):
                pass

            def forward(self, x, y):
                return x + y

        m = LazyModule()
        ep = torch.export.export(m, (), {'x': torch.randn(3, 3), 'y': torch.randn(3, 3)})
        inputs = {'x': torch.randn(3, 3), 'y': torch.randn(3, 3)}
        self.assertEqual(ep(**inputs), m(**inputs))

    def test_retrace_pre_autograd(self):
        class Foo(torch.nn.Module):
            def __init__(self):
                super().__init__()
                self.register_buffer("buffer", torch.ones(4, 4))

            def forward(self, x):
                self.buffer.add_(4)
                return x.sum() + self.buffer.sum()

        inp = torch.randn(4, 4)
        gm = _export(Foo(), (inp,), constraints=[dynamic_dim(inp, 0) >= 3], pre_dispatch=True).module()

        with self.assertRaisesRegex(RuntimeError, "Expected input l_x_.shape\[0\]"):
            gm(torch.randn(2, 2))

        with self.assertRaisesRegex(RuntimeError, "Expected input l_x_.shape\[0\]"):
            torch.export.export(gm, (torch.randn(2, 2),))

        ep = torch.export.export(gm, (torch.randn(5, 4),), dynamic_shapes=({0: torch.export.Dim("dim", min=3)},))

        test_inp = torch.ones(8, 4)
        self.assertTrue(torch.allclose(ep(test_inp), Foo().forward(test_inp)))

    @testing.expectedFailureNonStrict
    def test_issue_113041(self):
        class TestModule(torch.nn.Module):
            def __init__(self):
                super().__init__()
                self.a = torch.tensor(1.0)

            def forward(self, x: torch.Tensor) -> torch.Tensor:
                return x + self.a

        def forward_hook(
            module: torch.nn.Module, inputs, output
        ) -> torch.Tensor:
            return 2 * output

        seq = torch.nn.Sequential(TestModule()).eval()
        seq.b = torch.tensor(2)
        handle = seq.register_forward_hook(forward_hook)

        class M(torch.nn.Module):
            def __init__(self):
                super().__init__()
                self.seq = seq

            def forward(self, x):
                return self.seq(x) + self.seq.b

        inp = (torch.randn(2, 8),)
        ep = export(M(), inp)  # This errors because dynamo adds an extra input

    def test_export_with_fake_tensor_inputs(self):
        fake_mode = torch._subclasses.fake_tensor.FakeTensorMode()

        class Model(torch.nn.Module):
            def __init__(self) -> None:
                super().__init__()
                self.linear = torch.nn.Linear(2, 2)

            def forward(self, x):
                out = self.linear(x)
                return out

        # Put the inputs on a device
        with fake_mode, torch.device('meta'):
            x = torch.rand(5, 2, 2)
            model = Model()

            exported_program = torch.export.export(model, (x,))
            export_res = exported_program(x)
            exp_res = model(x)
            all_meta_val = [node.meta["val"] for node in exported_program.graph_module.graph.nodes if 'val' in node.meta]
            self.assertTrue(export_res.size() == exp_res.size())
            self.assertTrue(all(val.device == x.device for val in all_meta_val))
            self.assertTrue(all(val.fake_mode is all_meta_val[0].fake_mode for val in all_meta_val))
            decomposed_ep = exported_program.run_decompositions()
            export_res = decomposed_ep(x)
            self.assertTrue(export_res.size() == exp_res.size())

    def test_export_with_fake_tensor_inputs_on_cuda_devices(self):
        fake_mode = torch._subclasses.fake_tensor.FakeTensorMode()

        class Model(torch.nn.Module):
            def __init__(self) -> None:
                super().__init__()
                self.linear = torch.nn.Linear(2, 2)

            def forward(self, x):
                out = self.linear(x)
                return out

        # Put the inputs on a device
        with fake_mode, torch.device('meta'):
            x = torch.rand(5, 2, 2)
            model = Model()

        # Manualy set the fake_device of fake tensors.
        x.fake_device = torch.device('cuda:0')
        for n, p in model.named_parameters():
            p.fake_device = torch.device('cuda:0')

        # Need to set all the requires_grad of tensors to False, because fake_tensor with CUDA device
        # doesn't quite work well with aot_autograd right now due to some logic fails
        # the check in call getDeviceGuardImpl in InputMetadata.
        x.requires_grad = False
        for n, p in model.named_parameters():
            p.requires_grad = False


        def check_device_and_fake_mode():
            exported_program = torch.export.export(model, (x,))
            export_res = exported_program(x)
            exp_res = model(x)
            all_meta_val = [node.meta["val"] for node in exported_program.graph_module.graph.nodes if 'val' in node.meta]
            self.assertTrue(export_res.size() == exp_res.size())
            self.assertTrue(all(val.device == x.device for val in all_meta_val))
            self.assertTrue(all(val.fake_mode is all_meta_val[0].fake_mode for val in all_meta_val))

        check_device_and_fake_mode()

    def test_run_decomposition_supports_user_input_mutation(self):
        class SingleOp(torch.nn.Module):
            def __init__(self):
                super().__init__()
                self.op = torch.ops.aten.native_batch_norm

            def forward(self, input, weight, bias, running_mean, running_var, training, momentum, eps, **kwargs):
                return self.op(input, weight, bias, running_mean, running_var, training, momentum, eps, **kwargs)

        input = torch.randn(5, 5, 5)
        weight = torch.randn(5)
        bias = torch.randn(5)
        running_mean = torch.randn(5)
        running_var = torch.randn(5)
        training = True
        momentum = 0.5
        eps = 0.6

        model = SingleOp()
        output = model(input, weight, bias, running_mean, running_var, training, momentum, eps)

        ep = torch.export.export(model, args=(input, weight, bias, running_mean, running_var, training, momentum, eps))
        ep.run_decompositions(decomp_table=torch._decomp.decomposition_table)
        self.assertEqual(ep(input, weight, bias, running_mean, running_var, training, momentum, eps), output)

    def test_export_graph_with_no_inputs(self):
        # We saw this pattern when users want to export
        # a graph that initlizes the states of a model.
        def f():
            return torch.randn(3, 4), torch.randn(3, 4)

        ep = torch.export.export(f, ())
        a, b = ep()
        self.assertEqual(a.size(), torch.Size([3, 4]))
        self.assertEqual(b.size(), torch.Size([3, 4]))

    def test_pad_sequence(self):
        class Module(torch.nn.Module):
            def forward(self, x):
                return torch._C._nn.pad_sequence([x])

        m0 = Module()
        inputs = (torch.randn(3, 2),)
        ep = torch.export.export(m0, inputs, dynamic_shapes={"x": {0: Dim("batch_size")}})
        self.assertEqual(ep(*inputs), m0(*inputs))

        class ModuleBatchFirst(torch.nn.Module):
            def forward(self, x):
                return torch._C._nn.pad_sequence([x], batch_first=True)

        m1 = ModuleBatchFirst()
        inputs = (torch.randn(3, 2),)
        ep = torch.export.export(m1, inputs, dynamic_shapes={"x": {0: Dim("batch_size")}})
        self.assertEqual(ep(*inputs), m1(*inputs))

        class ModuleMulti(torch.nn.Module):
            def forward(self, x, y, z):
                return torch._C._nn.pad_sequence([x, y, z])

        m2 = ModuleMulti()
        inputs = (torch.randn(5, 2), torch.randn(4, 2), torch.randn(3, 2))
        ep = torch.export.export(m2, inputs, dynamic_shapes={"x": {0: Dim("batch_size")}, "y": {0: Dim("y")}, "z": {0: Dim("z")}})
        self.assertEqual(ep(*inputs), m2(*inputs))

        class ModuleMultiBatchFirst(torch.nn.Module):
            def forward(self, x, y, z):
                return torch._C._nn.pad_sequence([x, y, z], batch_first=True)

        m3 = ModuleMulti()
        inputs = (torch.randn(5, 2), torch.randn(4, 2), torch.randn(3, 2))
        ep = torch.export.export(m2, inputs, dynamic_shapes={"x": {0: Dim("batch_size")}, "y": {0: Dim("y")}, "z": {0: Dim("z")}})
        self.assertEqual(ep(*inputs), m3(*inputs))

    def test_export_then_compile_tensor_ctor(self):
        class M(torch.nn.Module):
            def __init__(self,):
                super().__init__()

            def forward(self, scores, mask):
                scores = scores.masked_fill(
                    mask, torch.tensor(torch.finfo(scores.dtype).min)
                )  # (bs, n_heads, q_length, k_length)
                return scores

        tensor_cpu = torch.randn(2, 4)
        mask_cpu = torch.BoolTensor(
            [[False,  True, False, False],
            [False, False, False, False]]
        )

        m = M().eval()
        # res_ref = m(tensor_cpu, mask_cpu)
        # print("res_ref is: {}".format(res_ref), flush=True)

        exported_model = _export(m, (tensor_cpu, mask_cpu), pre_dispatch=True).module()
        optimized_model = torch.compile(exported_model)
        optimized_model(tensor_cpu, mask_cpu)

    def test_export_mkldnn_disabled(self):
        class M(torch.nn.Module):
            def __init__(self):
                super().__init__()
                self.lstm = torch.nn.LSTM(input_size=4, hidden_size=5, num_layers=1)

            def forward(self, inputs: torch.Tensor) -> torch.Tensor:
                return self.lstm(inputs)

        inp = (torch.ones(3, 4),)
        torch._C._set_mkldnn_enabled(False)
        ep = torch.export.export(M(), inp)
        FileCheck().check_count(
            "torch.ops.aten.mkldnn_rnn_layer.default", 0, exactly=True
        ).run(ep.graph_module.code)

        torch._C._set_mkldnn_enabled(True)
        ep = torch.export.export(M(), inp)
        FileCheck().check_count(
            "torch.ops.aten.mkldnn_rnn_layer.default", 1, exactly=True
        ).run(ep.graph_module.code)

    def test_export_input_mutation_static_shape(self):
        class MutationModel(torch.nn.Module):
            def forward(self, x, y):
                x.view(3, 2, -1).add_(y)
                return x
        inputs = (torch.randn(12), 2.0)
        model = MutationModel()
        ep = torch.export.export(model, inputs)
        inputs_export = copy.deepcopy(inputs)
        inputs_model = copy.deepcopy(inputs)
        self.assertEqual(ep(*inputs_export), model(*inputs_model))
        self.assertEqual(inputs[0] + 2.0, inputs_model[0])
        self.assertEqual(inputs[0] + 2.0, inputs_export[0])

    def test_export_input_mutation_dynamic_shape(self):
        class MutationModel(torch.nn.Module):
            def forward(self, x, y):
                x[0].mul_(y)
                return x
        inputs = ((torch.randn(12), torch.randn(3, 2)), 2.0)
        model = MutationModel()
        ep = torch.export.export(
            model,
            inputs,
            dynamic_shapes={'x': ({0: torch.export.Dim("dim")}, None), "y": None}
        )
        nodes = list(ep.graph.nodes)
        self.assertEqual(nodes[0].op, "placeholder")
        self.assertIsInstance(nodes[0].meta['val'], torch.Tensor)
        self.assertIsInstance(nodes[0].meta['val'].shape[0], torch.SymInt)

        inputs_export = copy.deepcopy(inputs)
        inputs_model = copy.deepcopy(inputs)
        self.assertEqual(ep(*inputs_export), model(*inputs_model))
        self.assertEqual(inputs[0][0] * 2.0, inputs_model[0][0])
        self.assertEqual(inputs[0][0] * 2.0, inputs_export[0][0])

<<<<<<< HEAD
=======
    def test__scaled_dot_product_flash_attention(self):
        class Module(torch.nn.Module):
            def forward(self, q, k, v):
                res = torch.ops.aten._scaled_dot_product_flash_attention.default(q, k, v)
                return res[0]

        m = Module()
        inputs = (torch.randn(5, 4, 3, 2), torch.randn(5, 4, 3, 2), torch.randn(5, 4, 3, 2))
        ep = export(m, inputs)
        self.assertEqual(ep(*inputs), m(*inputs))

    @testing.expectedFailureSerDer  # symfloat nyi
    @testing.expectedFailureRetraceability
    def test_sym_sqrt(self):
        import math
        class M(torch.nn.Module):
            def forward(self, x):
                return x / torch.sym_sqrt(x.shape[0])

        ep = export(M(), (torch.ones(16, 4),), dynamic_shapes={'x': {0: Dim("dim")}})
        _ExportPassBaseDeprecatedDoNotUse()(ep.graph_module)
        FileCheck().check_count(
            "torch.sym_sqrt", 1, exactly=True
        ).run(ep.graph_module.code)

>>>>>>> c05dd2aa
    def test_check_specialized_int(self):
        class SingleOp(torch.nn.Module):
            def __init__(self):
                super().__init__()
                self.op = torch.ops.aten.scatter_add

            def forward(self, t, dim, index, src, **kwargs):
                return self.op(t, dim, index, src, **kwargs)


        t = torch.randn(10, 5)
        dim = -1
        index = torch.tensor([[2, 4, 3, 1, 0],[0, 2, 1, 4, 3],[3, 1, 4, 2, 0],[4, 0, 3, 1, 2],[3, 0, 4, 1, 2]])
        src = torch.randn(5, 5)

        model = SingleOp()
        output = model(t, dim, index, src)

        ep = torch.export.export(model, args=(t, dim, index, src))
        ep.run_decompositions(decomp_table=torch._decomp.decomposition_table)
        self.assertEqual(ep(t, dim, index, src), output)

    @testing.expectedFailureRetraceability
    def test_fqn(self):
        class NestedChild(torch.nn.Module):
            def forward(self, x):
                return x / x

        class Child1(torch.nn.Module):
            def __init__(self):
                super().__init__()
                self.nested = NestedChild()
                self.register_parameter(
                    "child1param", torch.nn.Parameter(torch.ones(2, 3))
                )

            def forward(self, x):
                x = self.nested(x)
                return x + self.child1param

        class Child2(torch.nn.Module):
            def __init__(self):
                super().__init__()
                self.register_buffer("child2buffer", torch.ones(2, 3))

            def forward(self, x):
                return x - self.child2buffer

        class MyModule(torch.nn.Module):
            def __init__(self):
                super().__init__()
                self.foo = Child1()
                self.bar = Child2()
                self.register_parameter(
                    "rootparam", torch.nn.Parameter(torch.ones(2, 3))
                )

            def forward(self, x):
                x = x * self.rootparam
                x = self.foo(x)
                x = self.bar(x)
                return x

        orig_eager = MyModule()
        test_inp = torch.randn(2, 3)

        torch_gm = _export_to_torch_ir(orig_eager, (torch.rand(2, 3),), {})
        for k, v in orig_eager.state_dict().items():
            normalized_k = k.replace(".", "_")
            self.assertIn(normalized_k, torch_gm.state_dict())
            self.assertEqual(v, torch_gm.state_dict()[normalized_k])
        self.assertTrue(torch.allclose(torch_gm(test_inp), orig_eager(test_inp)))

        pre_autograd_gm = capture_pre_autograd_graph(orig_eager, (torch.rand(2, 3),), {})
        for k, v in orig_eager.state_dict().items():
            normalized_k = k.replace(".", "_")
            self.assertIn(normalized_k, pre_autograd_gm.state_dict())
            self.assertEqual(v, pre_autograd_gm.state_dict()[normalized_k])
        self.assertTrue(torch.allclose(pre_autograd_gm(test_inp), orig_eager(test_inp)))

        ep = export(orig_eager, (torch.rand(2, 3),), {})
        for k, v in orig_eager.state_dict().items():
            # We do not need to normalize the key here because exported
            # program's state dict is able to contain the module information.
            self.assertIn(k, ep.state_dict)
            self.assertEqual(v, ep.state_dict[k])
        self.assertTrue(torch.allclose(ep(test_inp), orig_eager(test_inp)))

<<<<<<< HEAD
=======
    def test_nn_module_stack(self):
        class Leaf(torch.nn.Module):
            def __init__(self):
                super().__init__()
                self.linear = torch.nn.Linear(4, 4)

            def forward(self, x):
                return self.linear(x)

        class Bar(torch.nn.Module):
            def __init__(self):
                super().__init__()
                self.leaf = Leaf()
                self.register_buffer("buffer", torch.randn(4, 4))

            def forward(self, x):
                return self.buffer.sum() + self.leaf(x).sum()

        class Foo(torch.nn.Module):
            def __init__(self):
                super().__init__()
                self.bar = Bar()

            def forward(self, x):
                y = self.bar.buffer + x
                return (self.bar(x) + y.sum(),)

        inp = (torch.randn(4, 4),)
        mod = Foo()
        ep_strict = torch.export.export(mod, inp)
        ep_non_strict = torch.export.export(mod, inp, strict=False)

        gm_unflat_non_strict = unflatten(ep_non_strict)
        self.assertTrue(hasattr(gm_unflat_non_strict, "bar"))
        self.assertTrue(hasattr(gm_unflat_non_strict.bar, "buffer"))
        self.assertTrue(hasattr(gm_unflat_non_strict.bar, "leaf"))

        gm_unflat_strict = unflatten(ep_strict)

        self.assertEqual(gm_unflat_non_strict(*inp), gm_unflat_strict(*inp))
        self.assertExpectedInline(
            str(gm_unflat_non_strict.bar.leaf.linear.graph).strip(), """\
graph():
    %arg3_1 : [num_users=1] = placeholder[target=arg3_1]
    %bias : [num_users=1] = get_attr[target=bias]
    %weight : [num_users=1] = get_attr[target=weight]
    %t : [num_users=1] = call_function[target=torch.ops.aten.t.default](args = (%weight,), kwargs = {})
    %addmm : [num_users=1] = call_function[target=torch.ops.aten.addmm.default](args = (%bias, %arg3_1, %t), kwargs = {})
    return addmm"""
        )

        gm_flat_non_strict = ep_non_strict.module()
        gm_flat_strict = ep_strict.module()

        self.assertEqual(gm_flat_non_strict(*inp), gm_flat_strict(*inp))

    def test_nn_module_stack_shared_submodule(self):
        class Leaf(torch.nn.Module):
            def __init__(self):
                super().__init__()
                self.linear = torch.nn.Linear(4, 4)

            def forward(self, x):
                return self.linear(x)

        class Bar(torch.nn.Module):
            def __init__(self):
                super().__init__()
                self.leaf = Leaf()
                self.register_buffer("buffer", torch.randn(4, 4))

            def forward(self, x):
                return self.buffer.sum() + self.leaf(x).sum()

        class BarDifferent(torch.nn.Module):
            def __init__(self):
                super().__init__()
                self.leaf = Leaf()

            def forward(self, x):
                a = self.leaf(x).sum()
                b = self.leaf(x).sum()
                return a + b

        class Foo(torch.nn.Module):
            def __init__(self):
                super().__init__()
                self.bar = Bar()
                self.bar_different = BarDifferent()

            def forward(self, x):
                y = self.bar.buffer + x
                return (self.bar(x) + self.bar_different(x + 2), y.sum(),)

        inp = (torch.randn(4, 4),)
        mod = Foo()
        ep_strict = torch.export.export(mod, inp)
        ep_non_strict = torch.export.export(mod, inp, strict=False)

        gm_unflat_non_strict = unflatten(ep_non_strict)
        self.assertTrue(hasattr(gm_unflat_non_strict, "bar"))
        self.assertTrue(hasattr(gm_unflat_non_strict.bar, "buffer"))
        self.assertTrue(hasattr(gm_unflat_non_strict.bar, "leaf"))
        self.assertTrue(hasattr(gm_unflat_non_strict.bar_different, "leaf"))

        gm_unflat_strict = unflatten(ep_strict)

        self.assertEqual(gm_unflat_non_strict(*inp), gm_unflat_strict(*inp))
        self.assertExpectedInline(
            str(gm_unflat_non_strict.bar.leaf.linear.graph).strip(), """\
graph():
    %arg5_1 : [num_users=1] = placeholder[target=arg5_1]
    %bias : [num_users=1] = get_attr[target=bias]
    %weight : [num_users=1] = get_attr[target=weight]
    %t : [num_users=1] = call_function[target=torch.ops.aten.t.default](args = (%weight,), kwargs = {})
    %addmm : [num_users=1] = call_function[target=torch.ops.aten.addmm.default](args = (%bias, %arg5_1, %t), kwargs = {})
    return addmm"""
        )
        self.assertExpectedInline(
            str(gm_unflat_non_strict.bar_different.leaf.linear.graph).strip(), """\
graph():
    %add_2 : [num_users=1] = placeholder[target=add_2]
    %bias : [num_users=1] = get_attr[target=bias]
    %weight : [num_users=1] = get_attr[target=weight]
    %t_1 : [num_users=1] = call_function[target=torch.ops.aten.t.default](args = (%weight,), kwargs = {})
    %addmm_1 : [num_users=1] = call_function[target=torch.ops.aten.addmm.default](args = (%bias, %add_2, %t_1), kwargs = {})
    return addmm_1"""
        )

        gm_flat_non_strict = ep_non_strict.module()
        gm_flat_strict = ep_strict.module()

        self.assertEqual(gm_flat_non_strict(*inp), gm_flat_strict(*inp))

    def test_cond_with_module_stack_export_with(self):
        class Bar(torch.nn.Module):
            def __init__(self):
                super().__init__()
                self.linear = torch.nn.Linear(4, 4)

            def forward(self, x):
                def true_fn(x):
                    return self.linear(x).cos()
                def false_fn(x):
                    return self.linear(x).sin()
                return torch.cond(x.shape[0] > 4, true_fn, false_fn, [x])

        class CondExport(torch.nn.Module):
            def __init__(self):
                super().__init__()
                self.bar = Bar()

            def forward(self, x):
                return x.cos() + self.bar(x)

        inp = (torch.randn(4, 4),)
        ep = torch.export.export(CondExport(), inp, strict=False)
        self.assertExpectedInline(ep.graph_module.code.strip(), """\
def forward(self, arg0_1, arg1_1, arg2_1):
    cos = torch.ops.aten.cos.default(arg2_1)
    true_graph_0 = self.true_graph_0
    false_graph_0 = self.false_graph_0
    conditional = torch.ops.higher_order.cond(False, true_graph_0, false_graph_0, [arg1_1, arg0_1, arg2_1]);  true_graph_0 = false_graph_0 = arg1_1 = arg0_1 = arg2_1 = None
    getitem = conditional[0];  conditional = None
    add = torch.ops.aten.add.Tensor(cos, getitem);  cos = getitem = None
    return (add,)""")

        cond_top_level_nn_module_stack = [
            node.meta["nn_module_stack"]
            for node in ep.graph.nodes
            if node.name == "true_graph_0"
        ][0]

        self.assertTrue("test_cond_with_module_stack_export_with.<locals>.Bar" in str(cond_top_level_nn_module_stack))

    # TODO: See https://github.com/pytorch/pytorch/issues/115790
    @unittest.expectedFailure
    def test_cond_with_module_stack_export_with_unflatten(self):
        class Bar(torch.nn.Module):
            def __init__(self):
                super().__init__()
                self.linear = torch.nn.Linear(4, 4)

            def forward(self, x):
                def true_fn(x):
                    return self.linear(x).cos()
                def false_fn(x):
                    return self.linear(x).sin()
                return torch.cond(x.shape[0] > 4, true_fn, false_fn, [x])

        class CondExport(torch.nn.Module):
            def __init__(self):
                super().__init__()
                self.bar = Bar()

            def forward(self, x):
                return x.cos() + self.bar(x)

        inp = (torch.randn(4, 4),)
        ep = torch.export.export(CondExport(), inp, strict=False)

        cond_top_level_nn_module_stack = [
            node.meta["nn_module_stack"]
            for node in ep.graph.nodes
            if node.name == "true_graph_0"
        ][0]

        # we can't preserve nn_module_stack for the subgraphs for now.
        for node in ep.graph_module.true_graph_0.graph.nodes:
            self.assertEqual(node.meta["nn_module_stack"], cond_top_level_nn_module_stack)

        # this doesn't work today
        gm_unflat_strict = unflatten(ep)

>>>>>>> c05dd2aa

if __name__ == '__main__':
    run_tests()<|MERGE_RESOLUTION|>--- conflicted
+++ resolved
@@ -46,7 +46,10 @@
     treespec_dumps,
     treespec_loads,
 )
-import testing
+try:
+    from . import testing
+except ImportError:
+    import testing
 # The following import pattern matters as `test_export.export` is patched
 # in other files (like test_export_nonstrict.py). `torch.export.export`
 # will invalidate the patch.
@@ -186,21 +189,131 @@
         inputs = ([torch.randn(3, 2)], torch.randn(3, 2))
         self.assertEqual(ep(*inputs), f(*inputs))
 
-    @testing.expectedFailureNonStrict
+    def test_non_strict_dynamic_shapes(self):
+        class Foo(torch.nn.Module):
+            def __init__(self):
+                super().__init__()
+                self.register_buffer("u", torch.ones(1))
+                self.register_buffer("v", torch.ones(1))
+
+            def forward(self, x, ys, zs, c):
+                y = ys[0] + ys[1] + zs["a"] + zs["b"]
+                self.v.add_(3)
+                w = self.u - self.v
+                if x.shape[0] < 3 and c.shape[0] != 4:
+                    return x + w, x + y
+                else:
+                    return x - w, x - y
+
+        foo = Foo()
+
+        inp = (
+            torch.ones(5),
+            [torch.zeros(5), torch.ones(5)],
+            {"a": torch.zeros(5), "b": torch.ones(5)},
+            torch.ones(4),
+        )
+        dim = torch.export.Dim("dim", min=3)
+        dynamic_shapes = (
+            {0: dim},
+            [{0: dim}, {0: dim}],
+            {"a": {0: dim}, "b": {0: dim}},
+            None,
+        )
+
+        ep_ns = torch.export.export(foo, inp, dynamic_shapes=dynamic_shapes, strict=False)
+
+        bad_runtime_inp1 = (
+            torch.ones(6),
+            [torch.zeros(5), torch.ones(5)],
+            {"a": torch.zeros(5), "b": torch.ones(5)},
+            torch.ones(4),
+        )
+        with self.assertRaisesRegex(
+            RuntimeError, "Expected input arg3_1.shape\[0\] to be equal to 6, but got 5"
+        ):
+            ep_ns(*bad_runtime_inp1)
+
+        bad_runtime_inp2 = (
+            torch.ones(5),
+            [torch.zeros(5), torch.ones(5)],
+            {"a": torch.zeros(5), "b": torch.ones(5)},
+            torch.ones(6),
+        )
+        with self.assertRaisesRegex(RuntimeError, "Expected input arg7_1.shape\[0\] to be equal to 4, but got 6"):
+            ep_ns(*bad_runtime_inp2)
+
+        good_runtime_inp = (
+            torch.ones(7),
+            [torch.zeros(7), torch.ones(7)],
+            {"a": torch.zeros(7), "b": torch.ones(7)},
+            torch.ones(4),
+        )
+        ep_ns(*good_runtime_inp)
+
+        bad_example_inp = (
+            torch.ones(2),
+            [torch.zeros(2), torch.ones(2)],
+            {"a": torch.zeros(2), "b": torch.ones(2)},
+            torch.ones(4),
+        )
+        with self.assertRaisesRegex(
+            torch.fx.experimental.symbolic_shapes.ConstraintViolationError,
+            "2 not in range.*3,",
+        ):
+            ep_ns = torch.export.export(
+                foo, bad_example_inp, dynamic_shapes=dynamic_shapes, strict=False
+            )
+
+    def test_non_strict_dynamic_shapes_suggested_fixes(self):
+        class Foo(torch.nn.Module):
+            def __init__(self):
+                super().__init__()
+
+            def forward(self, x, c):
+                if x.shape[0] <= 6:
+                    return x + 1, c + 2
+                else:
+                    return x - 1, c - 2
+
+        foo = Foo()
+
+        bad_example_inp = (
+            torch.ones(5),
+            torch.ones(4),
+        )
+        dim = torch.export.Dim("dim", min=3)
+        dynamic_shapes = (
+            {0: dim},
+            None,
+        )
+
+        with self.assertRaisesRegex(
+            torch.fx.experimental.symbolic_shapes.ConstraintViolationError,
+            "Constraints violated \\(dim\\)!(.*\n)*.*"
+            "Not all values of dim.*satisfy the generated guard(.*\n)*.*"
+            "Suggested fixes:(.*\n)*.*"
+            "dim = Dim\\('dim', min=3, max=6\\)",
+        ):
+            torch.export.export(
+                foo, bad_example_inp, dynamic_shapes=dynamic_shapes, strict=False
+            )
+
     def test_raise_user_error_when_guard_on_data_dependent_operation(self):
-        def fn_ddo(x):
-            y = x.nonzero()
-            z = y.shape[0]
-            if z > 2:
-                return x.cos()
-            else:
-                return x.sin()
+        class M(torch.nn.Module):
+            def forward(self, x):
+                y = x.nonzero()
+                z = y.shape[0]
+                if z > 2:
+                    return x.cos()
+                else:
+                    return x.sin()
 
         with self.assertRaisesRegex(
-            torchdynamo.exc.UserError,
+            (torchdynamo.exc.UserError, torch.fx.experimental.symbolic_shapes.GuardOnDataDependentSymNode),
             "trying to get a value out of symbolic int"
         ):
-            _ = export(fn_ddo, (torch.tensor([2, 3, 5]),))
+            _ = export(M(), (torch.tensor([2, 3, 5]),))
 
     @testing.expectedFailureNonStrict
     def test_if_functional(self):
@@ -933,13 +1046,14 @@
 
     @testing.expectedFailureNonStrict
     def test_args_type_checked(self):
-        def fn(x):
-            return x + 1
+        class M(torch.nn.Module):
+            def forward(self, x):
+                return x + 1
 
         inp = torch.rand(2, 2)
         with self.assertRaisesRegex(torch._dynamo.exc.UserError, "to be a tuple"):
             # Intentionally not wrapping `inp` in a tuple to trigger the error
-            _ = export(fn, inp)
+            _ = export(M(), inp)
 
     @testing.expectedFailureNonStrict
     def test_constrain_value_with_no_default(self):
@@ -1665,7 +1779,6 @@
         self.assertEqual(id(state_dict), id(ep.state_dict))
 
     @testing.expectedFailureRetraceability
-    @testing.expectedFailureNonStrict
     def test_export_decomps_dynamic(self):
         class M(torch.nn.Module):
             def __init__(self):
@@ -2100,8 +2213,6 @@
         self.assertEqual(inputs[0][0] * 2.0, inputs_model[0][0])
         self.assertEqual(inputs[0][0] * 2.0, inputs_export[0][0])
 
-<<<<<<< HEAD
-=======
     def test__scaled_dot_product_flash_attention(self):
         class Module(torch.nn.Module):
             def forward(self, q, k, v):
@@ -2127,7 +2238,6 @@
             "torch.sym_sqrt", 1, exactly=True
         ).run(ep.graph_module.code)
 
->>>>>>> c05dd2aa
     def test_check_specialized_int(self):
         class SingleOp(torch.nn.Module):
             def __init__(self):
@@ -2216,8 +2326,6 @@
             self.assertEqual(v, ep.state_dict[k])
         self.assertTrue(torch.allclose(ep(test_inp), orig_eager(test_inp)))
 
-<<<<<<< HEAD
-=======
     def test_nn_module_stack(self):
         class Leaf(torch.nn.Module):
             def __init__(self):
@@ -2432,7 +2540,6 @@
         # this doesn't work today
         gm_unflat_strict = unflatten(ep)
 
->>>>>>> c05dd2aa
 
 if __name__ == '__main__':
     run_tests()