--- conflicted
+++ resolved
@@ -327,7 +327,6 @@
     def test_multi_worker_with_nonfixed_world_size(self):
         self._multi_worker_helper(None)
 
-<<<<<<< HEAD
     def test_append(self):
         store = self._create_store()
         store.set("foo", "po")
@@ -350,8 +349,6 @@
         v0, v1 = store.multi_get(["foo", "bar"])
         self.assertEqual(b"po", v0)
         self.assertEqual(b"tato", v1)
-=======
->>>>>>> 01476465
 
 class PrefixTCPStoreTest(TestCase, StoreTestBase):
     def setUp(self):
@@ -601,8 +598,6 @@
         self.assertEqual(1, len(store.multi_sets))
         self.assertEqual(["p/foo", "p/bar"], store.multi_sets[0][0])
         self.assertEqual([b'x', b'y'], store.multi_sets[0][1])
-<<<<<<< HEAD
-=======
 
 class TestMultiThreadedWait(MultiThreadedTestCase):
     # TODO: Use less hacky means of instantiating stores.
@@ -636,7 +631,6 @@
 
 
 instantiate_parametrized_tests(TestMultiThreadedWait)
->>>>>>> 01476465
 
 if __name__ == "__main__":
     assert (
