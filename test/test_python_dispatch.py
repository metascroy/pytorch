--- conflicted
+++ resolved
@@ -1056,18 +1056,9 @@
             with PoliteMode():
                 a.abs()
 
-<<<<<<< HEAD
-        self.assertEqual(mode1.pre_count, 2)
-        self.assertEqual(mode2.pre_count, 2)
-        self.assertEqual(sub_count, 1)
-
     def test_nesting_across_instances(self):
         # If the pushed mode is a different instance from current mode, we raise
         modeA = LoggingTensorMode()
-=======
-    def test_nesting_same_mode(self):
-        # If the pushed mode is the same instance as the current mode, we allow pushing an already active mode.
->>>>>>> bee89e90
 
         def foo():
             with modeA, modeA:
